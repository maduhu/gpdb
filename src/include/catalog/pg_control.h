/*-------------------------------------------------------------------------
 *
 * pg_control.h
 *	  The system control file "pg_control" is not a heap relation.
 *	  However, we define it here so that the format is documented.
 *
 *
 * Portions Copyright (c) 1996-2008, PostgreSQL Global Development Group
 * Portions Copyright (c) 1994, Regents of the University of California
 *
 * $PostgreSQL: pgsql/src/include/catalog/pg_control.h,v 1.42 2008/09/23 09:20:39 heikki Exp $
 *
 *-------------------------------------------------------------------------
 */
#ifndef PG_CONTROL_H
#define PG_CONTROL_H

#include "access/xlogdefs.h"
#include "pgtime.h"				/* for pg_time_t */
#include "port/pg_crc32c.h"


<<<<<<< HEAD
/*
 * Version identifier for this pg_control format.
 *
 * The first three digits is the PostgreSQL version number. The last
 * four digits indicates the GPDB version.
 */
#define PG_CONTROL_VERSION	8420600
=======
/* Version identifier for this pg_control format */
#define PG_CONTROL_VERSION	843
>>>>>>> 38e93482

/*
 * Body of CheckPoint XLOG records.  This is declared here because we keep
 * a copy of the latest one in pg_control for possible disaster recovery.
 */
typedef struct CheckPoint
{
	XLogRecPtr	redo;			/* next RecPtr available when we began to
								 * create CheckPoint (i.e. REDO start point) */
	TimeLineID	ThisTimeLineID; /* current TLI */
	uint32		nextXidEpoch;	/* higher-order bits of nextXid */
	TransactionId nextXid;		/* next free XID */
	Oid			nextOid;		/* next free OID */
	Oid			nextRelfilenode;	/* next free Relfilenode */
	MultiXactId nextMulti;		/* next free MultiXactId */
	MultiXactOffset nextMultiOffset;	/* next free MultiXact offset */
	pg_time_t	time;			/* time stamp of checkpoint */

	/* IN XLOG RECORD, MORE DATA FOLLOWS AT END OF STRUCT FOR DTM CHECKPOINT */

} CheckPoint;

/* XLOG info values for XLOG rmgr */
#define XLOG_CHECKPOINT_SHUTDOWN		0x00
#define XLOG_CHECKPOINT_ONLINE			0x10
#define XLOG_NOOP						0x20
#define XLOG_NEXTOID					0x30
#define XLOG_SWITCH						0x40
#define XLOG_BACKUP_END					0x50
#define XLOG_NEXTRELFILENODE			0x60
#define XLOG_HINT						0x70


/* System status indicator */
typedef enum DBState
{
	DB_STARTUP = 0,
	DB_SHUTDOWNED,
	DB_SHUTDOWNING,
	DB_IN_CRASH_RECOVERY,
	DB_IN_STANDBY_MODE,
	DB_IN_STANDBY_PROMOTED,
	DB_IN_STANDBY_NEW_TLI_SET,
	DB_IN_PRODUCTION
} DBState;

/*
 * Contents of pg_control.
 *
 * NOTE: try to keep this under 512 bytes so that it will fit on one physical
 * sector of typical disk drives.  This reduces the odds of corruption due to
 * power failure midway through a write.
 */

typedef struct ControlFileData
{
	/*
	 * Unique system identifier --- to ensure we match up xlog files with the
	 * installation that produced them.
	 */
	uint64		system_identifier;

	/*
	 * Version identifier information.	Keep these fields at the same offset,
	 * especially pg_control_version; they won't be real useful if they move
	 * around.	(For historical reasons they must be 8 bytes into the file
	 * rather than immediately at the front.)
	 *
	 * pg_control_version identifies the format of pg_control itself.
	 * catalog_version_no identifies the format of the system catalogs.
	 *
	 * There are additional version identifiers in individual files; for
	 * example, WAL logs contain per-page magic numbers that can serve as
	 * version cues for the WAL log.
	 */
	uint32		pg_control_version;		/* PG_CONTROL_VERSION */
	uint32		catalog_version_no;		/* see catversion.h */

	/*
	 * System status data
	 */
	DBState		state;			/* see enum above */
	pg_time_t	time;			/* time stamp of last pg_control update */
	XLogRecPtr	checkPoint;		/* last check point record ptr */
	XLogRecPtr	prevCheckPoint; /* previous check point record ptr */

	CheckPoint	checkPointCopy; /* copy of last check point record */

	/*
	 * These values determine the minimum point we must recover up to
	 * before starting up:
	 *
	 * minRecoveryPoint use in GPDB is very limited. Currently, it is used
	 * to simply to store the location of end of backup in standby mode
	 * That guards against starting standby, aborting it, and restarting with
	 * an earlier stop location. We can't get promoted unless we've at-least
	 * replayed upto minRecoveryPoint
	 *
	 * backupStartPoint is the redo pointer of the backup start checkpoint, if
	 * we are recovering from an online backup and haven't reached the end of
	 * backup yet. It is reset to zero when the end of backup is reached, and
	 * we mustn't start up before that. A boolean would suffice otherwise, but
	 * we use the redo pointer as a cross-check when we see an end-of-backup
	 * record, to make sure the end-of-backup record corresponds the base
	 * backup we're recovering from.
	 *
	 * If backupEndRequired is true, we know for sure that we're restoring
	 * from a backup, and must see a backup-end record before we can safely
	 * start up. If it's false, but backupStartPoint is set, a backup_label
	 * file was found at startup but it may have been a leftover from a stray
	 * pg_start_backup() call, not accompanied by pg_stop_backup().
	 */
	XLogRecPtr	minRecoveryPoint;		/* must replay xlog to here */
	XLogRecPtr		backupStartPoint;
	bool		backupEndRequired;

	/*
	 * This data is used to check for hardware-architecture compatibility of
	 * the database and the backend executable.  We need not check endianness
	 * explicitly, since the pg_control version will surely look wrong to a
	 * machine of different endianness, but we do need to worry about MAXALIGN
	 * and floating-point format.  (Note: storage layout nominally also
	 * depends on SHORTALIGN and INTALIGN, but in practice these are the same
	 * on all architectures of interest.)
	 *
	 * Testing just one double value is not a very bulletproof test for
	 * floating-point compatibility, but it will catch most cases.
	 */
	uint32		maxAlign;		/* alignment requirement for tuples */
	double		floatFormat;	/* constant 1234567.0 */
#define FLOATFORMAT_VALUE	1234567.0

	/*
	 * This data is used to make sure that configuration of this database is
	 * compatible with the backend executable.
	 */
	uint32		blcksz;			/* data block size for this DB */
	uint32		relseg_size;	/* blocks per segment of large relation */

	uint32		xlog_blcksz;	/* block size within WAL files */
	uint32		xlog_seg_size;	/* size of each WAL segment */

	uint32		nameDataLen;	/* catalog name field width */
	uint32		indexMaxKeys;	/* max number of columns in an index */

	uint32		toast_max_chunk_size;	/* chunk size in TOAST tables */

	/* flag indicating internal format of timestamp, interval, time */
	bool		enableIntTimes; /* int64 storage enabled? */

	/* flags indicating pass-by-value status of various types */
	bool		float4ByVal;	/* float4 pass-by-value? */
	bool		float8ByVal;	/* float8, int8, etc pass-by-value? */

<<<<<<< HEAD
	/* active locales */
	uint32		localeBuflen;
	char		lc_collate[LOCALE_NAME_BUFLEN];
	char		lc_ctype[LOCALE_NAME_BUFLEN];

	/* Are data pages protected by checksums? Zero if no checksum version */
	uint32		data_checksum_version;

=======
>>>>>>> 38e93482
	/* CRC of all above ... MUST BE LAST! */
	pg_crc32c	crc;
} ControlFileData;

/*
 * Physical size of the pg_control file.  Note that this is considerably
 * bigger than the actually used size (ie, sizeof(ControlFileData)).
 * The idea is to keep the physical size constant independent of format
 * changes, so that ReadControlFile will deliver a suitable wrong-version
 * message instead of a read error if it's looking at an incompatible file.
 */
#define PG_CONTROL_SIZE		8192

#endif   /* PG_CONTROL_H */<|MERGE_RESOLUTION|>--- conflicted
+++ resolved
@@ -20,18 +20,13 @@
 #include "port/pg_crc32c.h"
 
 
-<<<<<<< HEAD
 /*
  * Version identifier for this pg_control format.
  *
  * The first three digits is the PostgreSQL version number. The last
  * four digits indicates the GPDB version.
  */
-#define PG_CONTROL_VERSION	8420600
-=======
-/* Version identifier for this pg_control format */
-#define PG_CONTROL_VERSION	843
->>>>>>> 38e93482
+#define PG_CONTROL_VERSION	8430600
 
 /*
  * Body of CheckPoint XLOG records.  This is declared here because we keep
@@ -186,17 +181,9 @@
 	bool		float4ByVal;	/* float4 pass-by-value? */
 	bool		float8ByVal;	/* float8, int8, etc pass-by-value? */
 
-<<<<<<< HEAD
-	/* active locales */
-	uint32		localeBuflen;
-	char		lc_collate[LOCALE_NAME_BUFLEN];
-	char		lc_ctype[LOCALE_NAME_BUFLEN];
-
 	/* Are data pages protected by checksums? Zero if no checksum version */
 	uint32		data_checksum_version;
 
-=======
->>>>>>> 38e93482
 	/* CRC of all above ... MUST BE LAST! */
 	pg_crc32c	crc;
 } ControlFileData;
