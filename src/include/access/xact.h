/*-------------------------------------------------------------------------
 *
 * xact.h
 *	  postgres transaction system definitions
 *
 *
<<<<<<< HEAD
 * Portions Copyright (c) 1996-2009, PostgreSQL Global Development Group
=======
 * Portions Copyright (c) 1996-2008, PostgreSQL Global Development Group
>>>>>>> d13f41d2
 * Portions Copyright (c) 1994, Regents of the University of California
 *
 * $PostgreSQL: pgsql/src/include/access/xact.h,v 1.93.2.1 2008/03/04 19:54:13 tgl Exp $
 *
 *-------------------------------------------------------------------------
 */
#ifndef XACT_H
#define XACT_H

#include "access/xlog.h"
#include "nodes/pg_list.h"
#include "storage/relfilenode.h"
#include "utils/timestamp.h"
#include "access/persistentendxactrec.h"

#include "cdb/cdbpublic.h"

/*
 * Xact isolation levels
 */
#define XACT_READ_UNCOMMITTED	0
#define XACT_READ_COMMITTED		1
#define XACT_REPEATABLE_READ	2
#define XACT_SERIALIZABLE		3

extern int	DefaultXactIsoLevel;
extern int	XactIsoLevel;

/*
 * We only implement two isolation levels internally.  This macro should
 * be used to check which one is selected.
 */
#define IsXactIsoLevelSerializable (XactIsoLevel >= XACT_REPEATABLE_READ)

/* Xact read-only state */
extern bool DefaultXactReadOnly;
extern bool XactReadOnly;

/* Asynchronous commits */
extern bool XactSyncCommit;

/* Kluge for 2PC support */
extern bool MyXactAccessedTempRel;

/*
 *	start- and end-of-transaction callbacks for dynamically loaded modules
 */
typedef enum
{
	XACT_EVENT_COMMIT,
	XACT_EVENT_ABORT,
	XACT_EVENT_PREPARE
} XactEvent;

typedef void (*XactCallback) (XactEvent event, void *arg);

typedef enum
{
	SUBXACT_EVENT_START_SUB,
	SUBXACT_EVENT_COMMIT_SUB,
	SUBXACT_EVENT_ABORT_SUB
} SubXactEvent;

typedef void (*SubXactCallback) (SubXactEvent event, SubTransactionId mySubid,
									SubTransactionId parentSubid, void *arg);


/* ----------------
 *		transaction-related XLOG entries
 * ----------------
 */

/*
 * XLOG allows to store some information in high 4 bits of log
 * record xl_info field
 */
#define XLOG_XACT_COMMIT			0x00
#define XLOG_XACT_PREPARE			0x10
#define XLOG_XACT_ABORT				0x20
#define XLOG_XACT_COMMIT_PREPARED	0x30
#define XLOG_XACT_ABORT_PREPARED	0x40
#define XLOG_XACT_DISTRIBUTED_COMMIT 0x50
#define XLOG_XACT_DISTRIBUTED_FORGET 0x60

typedef struct xl_xact_commit
{
<<<<<<< HEAD
	time_t		xtime;

	int16		persistentCommitObjectCount;	
								/* number of PersistentEndXactRec style objects */

=======
	TimestampTz xact_time;		/* time of commit */
	int			nrels;			/* number of RelFileNodes */
>>>>>>> d13f41d2
	int			nsubxacts;		/* number of subtransaction XIDs */

	/* PersistentEndXactRec style objects for commit */
	uint8 data[0];		/* VARIABLE LENGTH ARRAY */

	/* ARRAY OF COMMITTED SUBTRANSACTION XIDs FOLLOWS */
} xl_xact_commit;

#define MinSizeOfXactCommit offsetof(xl_xact_commit, data)

typedef struct xl_xact_abort
{
<<<<<<< HEAD
	time_t		xtime;

	int16		persistentAbortObjectCount;	
								/* number of PersistentEndXactRec style objects */

=======
	TimestampTz xact_time;		/* time of abort */
	int			nrels;			/* number of RelFileNodes */
>>>>>>> d13f41d2
	int			nsubxacts;		/* number of subtransaction XIDs */
	
	/* PersistentEndXactRec style objects for abort */
	uint8 data[0];		/* VARIABLE LENGTH ARRAY */
	
	/* ARRAY OF COMMITTED SUBTRANSACTION XIDs FOLLOWS */
} xl_xact_abort;

#define MinSizeOfXactAbort offsetof(xl_xact_abort, data)

/*
 * COMMIT_PREPARED and ABORT_PREPARED are identical to COMMIT/ABORT records
 * except that we have to store the XID of the prepared transaction explicitly
 * --- the XID in the record header will be for the transaction doing the
 * COMMIT PREPARED or ABORT PREPARED command.
 */

typedef struct xl_xact_commit_prepared
{
	TransactionId xid;			/* XID of prepared xact */
	xl_xact_commit crec;		/* COMMIT record */
	/* MORE DATA FOLLOWS AT END OF STRUCT */
} xl_xact_commit_prepared;

#define MinSizeOfXactCommitPrepared offsetof(xl_xact_commit_prepared, crec.data)

typedef struct xl_xact_abort_prepared
{
	TransactionId xid;			/* XID of prepared xact */
	xl_xact_abort arec;			/* ABORT record */
	/* MORE DATA FOLLOWS AT END OF STRUCT */
} xl_xact_abort_prepared;

#define MinSizeOfXactAbortPrepared offsetof(xl_xact_abort_prepared, arec.data)

/* 
 * xl_xact_distributed_forget - moved to cdb/cdbtm.h 
 */
typedef struct xl_xact_distributed_forget
{
	TMGXACT_LOG gxact_log;
} xl_xact_distributed_forget;

/*
 * Maximum number of subtransactions per transaction allowed under MPP until
 * we can move away from a static length SharedSnapshot structure.
 */
#define MaxGpSavePoints 100

typedef enum
{
	XACT_INFOKIND_NONE = 0,
	XACT_INFOKIND_COMMIT,
	XACT_INFOKIND_ABORT,
	XACT_INFOKIND_PREPARE
} XactInfoKind;

typedef struct XidBuffer
{
	uint32          max_bufs;
	uint32          actual_bufs;
	uint32          last_buf_cnt;
	TransactionId   **ids_buf;
} XidBuffer;

extern XidBuffer subxbuf;
extern File subxip_file;

/* ----------------
 *		extern definitions
 * ----------------
 */

/* Greenplum Database specific */ 
extern char *XactInfoKind_Name(
	const XactInfoKind		kind);
extern void SetSharedTransactionId(void);
extern void SetSharedTransactionId_reader(TransactionId xid, CommandId cid);
extern void SetXactSeqXlog(void);
extern bool IsTransactionState(void);
extern bool IsAbortInProgress(void);
extern bool IsAbortedTransactionBlockState(void);
extern void GetAllTransactionXids(
	DistributedTransactionId	*distribXid,
	TransactionId				*localXid,
	TransactionId				*subXid);
extern TransactionId GetTopTransactionId(void);
extern TransactionId GetTopTransactionIdIfAny(void);
extern TransactionId GetCurrentTransactionId(void);
extern TransactionId GetCurrentTransactionIdIfAny(void);
extern SubTransactionId GetCurrentSubTransactionId(void);
extern CommandId GetCurrentCommandId(bool used);
extern TimestampTz GetCurrentTransactionStartTimestamp(void);
extern TimestampTz GetCurrentStatementStartTimestamp(void);
extern TimestampTz GetCurrentTransactionStopTimestamp(void);
extern void SetCurrentStatementStartTimestamp(void);
extern void SetCurrentStatementStartTimestampToMaster(TimestampTz masterTime);
extern int	GetCurrentTransactionNestLevel(void);
extern bool TransactionIdIsCurrentTransactionId(TransactionId xid);
extern void CommandCounterIncrement(void);
extern void ForceSyncCommit(void);
extern void StartTransactionCommand(void);
extern void CommitTransactionCommand(void);
extern void AbortCurrentTransaction(void);
extern void BeginTransactionBlock(void);
extern bool EndTransactionBlock(void);
extern bool PrepareTransactionBlock(char *gid);
extern void UserAbortTransactionBlock(void);
extern void ReleaseSavepoint(List *options);
extern void DefineSavepoint(char *name);
extern void DefineDispatchSavepoint(char *name);
extern void RollbackToSavepoint(List *options);
extern void BeginInternalSubTransaction(char *name);
extern void ReleaseCurrentSubTransaction(void);
extern void RollbackAndReleaseCurrentSubTransaction(void);
extern void TransactionInformationQEWriter(DistributedTransactionId *QEDistributedTransactionId, CommandId *QECommandId, bool *QEDirty);
extern bool IsSubTransaction(void);
extern bool IsTransactionBlock(void);
extern bool IsTransactionOrTransactionBlock(void);
extern bool IsTransactionDirty(void);
extern void ExecutorMarkTransactionUsesSequences(void);
extern void ExecutorMarkTransactionDoesWrites(void);
extern bool ExecutorSaysTransactionDoesWrites(void);
extern char TransactionBlockStatusCode(void);
extern void AbortOutOfAnyTransaction(void);
extern void PreventTransactionChain(bool isTopLevel, const char *stmtType);
extern void RequireTransactionChain(bool isTopLevel, const char *stmtType);
extern bool IsInTransactionChain(bool isTopLevel);
extern void RegisterXactCallback(XactCallback callback, void *arg);
extern void UnregisterXactCallback(XactCallback callback, void *arg);
extern void RegisterXactCallbackOnce(XactCallback callback, void *arg);
extern void UnregisterXactCallbackOnce(XactCallback callback, void *arg);
extern void RegisterSubXactCallback(SubXactCallback callback, void *arg);
extern void UnregisterSubXactCallback(SubXactCallback callback, void *arg);

<<<<<<< HEAD
extern void RecordTransactionCommit(void);
extern void RecordDistributedForgetCommitted(struct TMGXACT_LOG *gxact_log);
extern bool RecordCrashTransactionAbortRecord(
	TransactionId				xid,
	PersistentEndXactRecObjects *persistentAbortObjects);
=======
extern TransactionId RecordTransactionCommit(void);
>>>>>>> d13f41d2

extern int	xactGetCommittedChildren(TransactionId **ptr);

extern void xact_redo(XLogRecPtr beginLoc, XLogRecPtr lsn, XLogRecord *record);
extern bool xact_redo_get_info(
		XLogRecord					*record,
		XactInfoKind				*infoKind,
		TransactionId				*xid,
		PersistentEndXactRecObjects *persistentObjects,
		TransactionId				**subXids,
		int 						*subXidCount);
extern void xact_desc(StringInfo buf, XLogRecPtr beginLoc, XLogRecord *record);
extern const char *IsoLevelAsUpperString(int IsoLevel);

extern bool FindXidInXidBuffer(XidBuffer *xidbuf,
			       TransactionId xid, uint32 *cnt, int32 *index);
extern void AddSortedToXidBuffer(XidBuffer *xidbuf, TransactionId *xids,
                                 uint32 cnt);
extern void ResetXidBuffer(XidBuffer *xidbuf);
extern TransactionId GetLastTransactionIdFromSnapshot(DistributedTransactionId);

void ShowSubtransactionsForSharedSnapshot(void);
void GetSubXidsInXidBuffer(void);
void UpdateSubtransactionsInSharedSnapshot(DistributedTransactionId dxid);

extern void ClearTransactionFromPgProc_UnderLock(void);

#endif   /* XACT_H */<|MERGE_RESOLUTION|>--- conflicted
+++ resolved
@@ -4,11 +4,7 @@
  *	  postgres transaction system definitions
  *
  *
-<<<<<<< HEAD
  * Portions Copyright (c) 1996-2009, PostgreSQL Global Development Group
-=======
- * Portions Copyright (c) 1996-2008, PostgreSQL Global Development Group
->>>>>>> d13f41d2
  * Portions Copyright (c) 1994, Regents of the University of California
  *
  * $PostgreSQL: pgsql/src/include/access/xact.h,v 1.93.2.1 2008/03/04 19:54:13 tgl Exp $
@@ -95,16 +91,12 @@
 
 typedef struct xl_xact_commit
 {
-<<<<<<< HEAD
+	TimestampTz xact_time;		/* time of commit */
 	time_t		xtime;
 
 	int16		persistentCommitObjectCount;	
 								/* number of PersistentEndXactRec style objects */
 
-=======
-	TimestampTz xact_time;		/* time of commit */
-	int			nrels;			/* number of RelFileNodes */
->>>>>>> d13f41d2
 	int			nsubxacts;		/* number of subtransaction XIDs */
 
 	/* PersistentEndXactRec style objects for commit */
@@ -117,16 +109,12 @@
 
 typedef struct xl_xact_abort
 {
-<<<<<<< HEAD
+	TimestampTz xact_time;		/* time of abort */
 	time_t		xtime;
 
 	int16		persistentAbortObjectCount;	
 								/* number of PersistentEndXactRec style objects */
 
-=======
-	TimestampTz xact_time;		/* time of abort */
-	int			nrels;			/* number of RelFileNodes */
->>>>>>> d13f41d2
 	int			nsubxacts;		/* number of subtransaction XIDs */
 	
 	/* PersistentEndXactRec style objects for abort */
@@ -246,7 +234,6 @@
 extern bool IsSubTransaction(void);
 extern bool IsTransactionBlock(void);
 extern bool IsTransactionOrTransactionBlock(void);
-extern bool IsTransactionDirty(void);
 extern void ExecutorMarkTransactionUsesSequences(void);
 extern void ExecutorMarkTransactionDoesWrites(void);
 extern bool ExecutorSaysTransactionDoesWrites(void);
@@ -262,15 +249,11 @@
 extern void RegisterSubXactCallback(SubXactCallback callback, void *arg);
 extern void UnregisterSubXactCallback(SubXactCallback callback, void *arg);
 
-<<<<<<< HEAD
-extern void RecordTransactionCommit(void);
+extern TransactionId RecordTransactionCommit(void);
 extern void RecordDistributedForgetCommitted(struct TMGXACT_LOG *gxact_log);
 extern bool RecordCrashTransactionAbortRecord(
 	TransactionId				xid,
 	PersistentEndXactRecObjects *persistentAbortObjects);
-=======
-extern TransactionId RecordTransactionCommit(void);
->>>>>>> d13f41d2
 
 extern int	xactGetCommittedChildren(TransactionId **ptr);
 
@@ -296,6 +279,4 @@
 void GetSubXidsInXidBuffer(void);
 void UpdateSubtransactionsInSharedSnapshot(DistributedTransactionId dxid);
 
-extern void ClearTransactionFromPgProc_UnderLock(void);
-
 #endif   /* XACT_H */