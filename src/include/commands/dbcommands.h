--- conflicted
+++ resolved
@@ -4,11 +4,7 @@
  *		Database management commands (create/drop database).
  *
  *
-<<<<<<< HEAD
  * Portions Copyright (c) 1996-2009, PostgreSQL Global Development Group
-=======
- * Portions Copyright (c) 1996-2007, PostgreSQL Global Development Group
->>>>>>> 29dccf5f
  * Portions Copyright (c) 1994, Regents of the University of California
  *
  * $PostgreSQL: pgsql/src/include/commands/dbcommands.h,v 1.46 2007/01/05 22:19:53 momjian Exp $
