/*-------------------------------------------------------------------------
 *
 * parse_agg.h
 *	  handle aggregates in parser
 *
<<<<<<< HEAD
 * Portions Copyright (c) 1996-2008, PostgreSQL Global Development Group
=======
 * Portions Copyright (c) 1996-2007, PostgreSQL Global Development Group
>>>>>>> 29dccf5f
 * Portions Copyright (c) 1994, Regents of the University of California
 *
 * $PostgreSQL: pgsql/src/include/parser/parse_agg.h,v 1.35 2007/01/05 22:19:56 momjian Exp $
 *
 *-------------------------------------------------------------------------
 */
#ifndef PARSE_AGG_H
#define PARSE_AGG_H

#include "parser/parse_node.h"

extern void transformAggregateCall(ParseState *pstate, Aggref *agg, 
                                   List *agg_order);
extern void transformWindowFuncCall(ParseState *pstate, WindowRef *wind);

extern void parseCheckAggregates(ParseState *pstate, Query *qry);
extern void parseProcessWindFuncs(ParseState *pstate, Query *qry);
extern void transformWindowSpec(ParseState *pstate, WindowSpec *spec);
extern void transformWindowSpecExprs(ParseState *pstate);

extern void build_aggregate_fnexprs(Oid *agg_input_types,
						int agg_num_inputs,
						Oid agg_state_type,
						Oid agg_result_type,
						Oid transfn_oid,
						Oid finalfn_oid,
						Oid prelimfn_oid,
						Oid invtransfn_oid,
						Oid invprelimfn_oid,
						Expr **transfnexpr,
						Expr **finalfnexpr,
						Expr **prelimfnexpr,
						Expr **invtransfnexpr,
						Expr **invprelimfnexpr);

extern bool checkExprHasWindFuncs(Node *node);
extern bool checkExprHasGroupExtFuncs(Node *node);

#endif   /* PARSE_AGG_H */<|MERGE_RESOLUTION|>--- conflicted
+++ resolved
@@ -3,11 +3,7 @@
  * parse_agg.h
  *	  handle aggregates in parser
  *
-<<<<<<< HEAD
  * Portions Copyright (c) 1996-2008, PostgreSQL Global Development Group
-=======
- * Portions Copyright (c) 1996-2007, PostgreSQL Global Development Group
->>>>>>> 29dccf5f
  * Portions Copyright (c) 1994, Regents of the University of California
  *
  * $PostgreSQL: pgsql/src/include/parser/parse_agg.h,v 1.35 2007/01/05 22:19:56 momjian Exp $
