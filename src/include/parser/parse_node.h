--- conflicted
+++ resolved
@@ -56,16 +56,14 @@
  * at the moment.  This is different from p_relnamespace because you have
  * to make an RTE before you can access a CTE.
  *
-<<<<<<< HEAD
+ * p_future_ctes: list of CommonTableExprs (WITH items) that are not yet
+ * visible due to scope rules.  This is used to help improve error messages.
+
  * p_windowdefs: list of WindowDefs representing WINDOW and OVER clauses.
  * We collect these while transforming expressions and then transform them
  * afterwards (so that any resjunk tlist items needed for the sort/group
  * clauses end up at the end of the query tlist).  A WindowDef's location in
  * this list, counting from 1, is the winref number to use to reference it.
-=======
- * p_future_ctes: list of CommonTableExprs (WITH items) that are not yet
- * visible due to scope rules.  This is used to help improve error messages.
->>>>>>> 38e93482
  *
  * p_paramtypes: an array of p_numparams type OIDs for $n parameter symbols
  * (zeroth entry in array corresponds to $1).  If p_variableparams is true, the
@@ -85,14 +83,9 @@
 								 * node's fromlist) */
 	List	   *p_relnamespace; /* current namespace for relations */
 	List	   *p_varnamespace; /* current namespace for columns */
-<<<<<<< HEAD
-	List       *p_ctenamespace; /* current namespace for common-table-expressions */
+	List	   *p_ctenamespace; /* current namespace for common table exprs */
 	List	   *p_future_ctes;	/* common table exprs not yet in namespace */
 	List	   *p_windowdefs;	/* raw representations of window clauses */
-=======
-	List	   *p_ctenamespace; /* current namespace for common table exprs */
-	List	   *p_future_ctes;	/* common table exprs not yet in namespace */
->>>>>>> 38e93482
 	Oid		   *p_paramtypes;	/* OIDs of types for $n parameter symbols */
 	int			p_numparams;	/* allocated size of p_paramtypes[] */
 	int			p_next_resno;	/* next targetlist resno to assign */
