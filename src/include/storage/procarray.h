/*-------------------------------------------------------------------------
 *
 * procarray.h
 *	  POSTGRES process array definitions.
 *
 *
 * Portions Copyright (c) 1996-2008, PostgreSQL Global Development Group
 * Portions Copyright (c) 1994, Regents of the University of California
 *
 * $PostgreSQL: pgsql/src/include/storage/procarray.h,v 1.23 2008/08/04 18:03:46 tgl Exp $
 *
 *-------------------------------------------------------------------------
 */
#ifndef PROCARRAY_H
#define PROCARRAY_H

#include "storage/lock.h"
#include "utils/snapshot.h"

#include "cdb/cdbpublic.h"

struct DtxContextInfo;         /* cdb/cdbdtxcontextinfo.h */
struct SnapshotData;           /* utils/tqual.h */

extern Size ProcArrayShmemSize(void);
extern void CreateSharedProcArray(void);
extern void ProcArrayAdd(PGPROC *proc);
extern void ProcArrayRemove(PGPROC *proc, TransactionId latestXid);
extern bool ProcArrayEndTransaction(PGPROC *proc, TransactionId latestXid, bool isCommit);
extern void ProcArrayClearTransaction(PGPROC *proc, bool commit);
extern void ClearTransactionFromPgProc_UnderLock(PGPROC *proc, bool commit);

extern Snapshot GetSnapshotData(Snapshot snapshot);

extern bool TransactionIdIsInProgress(TransactionId xid);
extern bool TransactionIdIsActive(TransactionId xid);
extern TransactionId GetOldestXmin(bool allDbs, bool ignoreVacuum);

extern VirtualTransactionId *GetVirtualXIDsDelayingChkpt(int *nvxids);
extern bool HaveVirtualXIDsDelayingChkpt(VirtualTransactionId *vxids, int nvxids);

extern PGPROC *BackendPidGetProc(int pid);
extern int	BackendXidGetPid(TransactionId xid);
extern bool IsBackendPid(int pid);

extern VirtualTransactionId *GetCurrentVirtualXIDs(TransactionId limitXmin,
					  bool allDbs, int excludeVacuum);
extern int	CountActiveBackends(void);
extern int	CountDBBackends(Oid databaseid);
extern int	CountUserBackends(Oid roleid);
<<<<<<< HEAD
extern bool CheckOtherDBBackends(Oid databaseId);
extern bool HasSerializableBackends(bool allDbs);
extern bool HasDropTransaction(bool allDbs);
=======
extern bool CountOtherDBBackends(Oid databaseId,
								 int *nbackends, int *nprepared);
>>>>>>> eca13886

extern void XidCacheRemoveRunningXids(TransactionId xid,
						  int nxids, const TransactionId *xids,
						  TransactionId latestXid);
						  
extern PGPROC *FindProcByGpSessionId(long gp_session_id);
extern void UpdateSerializableCommandId(CommandId curcid);

extern void updateSharedLocalSnapshot(struct DtxContextInfo *dtxContextInfo, struct SnapshotData *snapshot, char* debugCaller);

extern void GetSlotTableDebugInfo(void **snapshotArray, int *maxSlots);

extern bool FindAndSignalProcess(int sessionId, int commandId);

#endif   /* PROCARRAY_H */<|MERGE_RESOLUTION|>--- conflicted
+++ resolved
@@ -48,14 +48,10 @@
 extern int	CountActiveBackends(void);
 extern int	CountDBBackends(Oid databaseid);
 extern int	CountUserBackends(Oid roleid);
-<<<<<<< HEAD
-extern bool CheckOtherDBBackends(Oid databaseId);
+extern bool CountOtherDBBackends(Oid databaseId,
+								 int *nbackends, int *nprepared);
 extern bool HasSerializableBackends(bool allDbs);
 extern bool HasDropTransaction(bool allDbs);
-=======
-extern bool CountOtherDBBackends(Oid databaseId,
-								 int *nbackends, int *nprepared);
->>>>>>> eca13886
 
 extern void XidCacheRemoveRunningXids(TransactionId xid,
 						  int nxids, const TransactionId *xids,
