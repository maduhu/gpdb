/*-------------------------------------------------------------------------
 *
 * ipc.h
 *	  POSTGRES inter-process communication definitions.
 *
 * This file is misnamed, as it no longer has much of anything directly
 * to do with IPC.	The functionality here is concerned with managing
 * exit-time cleanup for either a postmaster or a backend.
 *
 *
 * Portions Copyright (c) 1996-2009, PostgreSQL Global Development Group
 * Portions Copyright (c) 1994, Regents of the University of California
 *
 * $PostgreSQL: pgsql/src/include/storage/ipc.h,v 1.77 2009/01/03 17:08:39 tgl Exp $
 *
 *-------------------------------------------------------------------------
 */
#ifndef IPC_H
#define IPC_H

typedef void (*pg_on_exit_callback) (int code, Datum arg);
typedef void (*shmem_startup_hook_type) (void);

/*----------
 * API for handling cleanup that must occur during either ereport(ERROR)
 * or ereport(FATAL) exits from a block of code.  (Typical examples are
 * undoing transient changes to shared-memory state.)
 *
 *		PG_ENSURE_ERROR_CLEANUP(cleanup_function, arg);
 *		{
 *			... code that might throw ereport(ERROR) or ereport(FATAL) ...
 *		}
 *		PG_END_ENSURE_ERROR_CLEANUP(cleanup_function, arg);
 *
 * where the cleanup code is in a function declared per pg_on_exit_callback.
 * The Datum value "arg" can carry any information the cleanup function
 * needs.
 *
 * This construct ensures that cleanup_function() will be called during
 * either ERROR or FATAL exits.  It will not be called on successful
 * exit from the controlled code.  (If you want it to happen then too,
 * call the function yourself from just after the construct.)
 *
 * Note: the macro arguments are multiply evaluated, so avoid side-effects.
 *----------
 */
#define PG_ENSURE_ERROR_CLEANUP(cleanup_function, arg)  \
	do { \
		on_shmem_exit(cleanup_function, arg); \
		PG_TRY()

#define PG_END_ENSURE_ERROR_CLEANUP(cleanup_function, arg)  \
		cancel_shmem_exit(cleanup_function, arg); \
		PG_CATCH(); \
		{ \
			cancel_shmem_exit(cleanup_function, arg); \
			cleanup_function (0, arg); \
			PG_RE_THROW(); \
		} \
		PG_END_TRY(); \
	} while (0)


/* ipc.c */
extern bool proc_exit_inprogress;

extern void proc_exit(int code);
extern void shmem_exit(int code);
extern void on_proc_exit(pg_on_exit_callback function, Datum arg);
extern void on_shmem_exit(pg_on_exit_callback function, Datum arg);
extern void cancel_shmem_exit(pg_on_exit_callback function, Datum arg);
extern void on_exit_reset(void);
extern void proc_exit_prepare(int code);

/* ipci.c */
extern PGDLLIMPORT shmem_startup_hook_type shmem_startup_hook;
<<<<<<< HEAD
extern bool gp_simex_enable;
=======
>>>>>>> b0a6ad70

extern void CreateSharedMemoryAndSemaphores(bool makePrivate, int port);

#endif   /* IPC_H */<|MERGE_RESOLUTION|>--- conflicted
+++ resolved
@@ -74,10 +74,7 @@
 
 /* ipci.c */
 extern PGDLLIMPORT shmem_startup_hook_type shmem_startup_hook;
-<<<<<<< HEAD
 extern bool gp_simex_enable;
-=======
->>>>>>> b0a6ad70
 
 extern void CreateSharedMemoryAndSemaphores(bool makePrivate, int port);
 
