/*
 *  faultinjector.h
 *  
 *
 *  Copyright 2009-2010, Greenplum Inc. All rights reserved.
 *
 */

#ifndef FAULTINJECTOR_H
#define FAULTINJECTOR_H

#include "pg_config_manual.h"

#define FAULTINJECTOR_MAX_SLOTS	16

#define FAULT_NAME_MAX_LENGTH	256

#define OCCURRENCE_UNDEFINED 0xFFFFFFFF

/*
 *
 */
typedef enum FaultInjectorIdentifier_e {
<<<<<<< HEAD
	FaultInjectorIdNotSpecified=0,
	
	FaultInjectorIdAll,
		/* 
		 * affects all faults injected
		 *		*) remove all faults injected from the segment
		 *		*) display status for all faults injected 
		 */
	Postmaster,
	
	PgControl,
	
	PgXlog,
	
	StartPrepareTx,
	
	Checkpoint,
	
	TransactionStartUnderEntryDbSingleton,

	TransactionAbortAfterDistributedPrepared,

	OnePhaseTransactionCommit,

	TwoPhaseTransactionCommitPrepared,
	
	TwoPhaseTransactionAbortPrepared,
	
	DtmBroadcastPrepare,
	
	DtmBroadcastCommitPrepared,
	
	DtmBroadcastAbortPrepared,
	
	DtmXLogDistributedCommit,

	DtmInit,
	
        EndPreparedTwoPhaseSleep,
	       /* sleep after creating two phase files */

	SegmentTransitionRequest,

	SegmentProbeResponse,

	LocalTmRecordTransactionCommit,
	
	MallocFailure,
	AbortTransactionFail,
	WorkfileCreationFail,
	WorkfileWriteFail,
	WorkfileHashJoinFailure,

	ExecutorRunHighProcessed,

	MultiExecHashLargeVmem,

	ExecSortBeforeSorting,
	ExecSortMKSortMergeRuns,
	ExecShareInputNext,
	BaseBackupPostCreateCheckpoint,

	CompactionBeforeSegmentFileDropPhase,
	CompactionBeforeCleanupPhase,

	AppendOnlyInsert,
	AppendOnlyDelete,
	AppendOnlyUpdate,

	ReindexDB,
	ReindexRelation,

	FaultDuringExecDynamicTableScan,

	FaultInBackgroundWriterMain,

	CdbCopyStartAfterDispatch,

	RepairFragEnd,
	VacuumFullBeforeTruncate,
	VacuumFullAfterTruncate,
	VacuumRelationEndOfFirstRound,
	VacuumRelationOpenRelationDuringDropPhase,

	ProcArray_Add,

	FaultExecHashJoinNewBatch,

	FtsWaitForShutdown,

	RunawayCleanup,

	OptRelcacheTranslatorCatalogAccess,

	SendQEDetailsInitBackend,
	ProcessStartupPacketFault,
	QuickDie,
	AfterOneSliceDispatched,

	InterconnectStopAckIsLost,
	QEGotSnapshotAndInterconnect,

	FsyncCounter,
	BgBufferSyncDefaultLogic,

	FinishPreparedAfterRecordCommitPrepared,

	GangCreated,

	ResGroupAssignedOnMaster,

	BeforeReadCommand,

	/* INSERT has to be done before that line */
	FaultInjectorIdMax,
	
=======
#define FI_IDENT(id, str) id,
#include "utils/faultinjector_lists.h"
#undef FI_IDENT
	FaultInjectorIdMax
>>>>>>> 5d57a445
} FaultInjectorIdentifier_e;

typedef enum FaultInjectorType_e {
#define FI_TYPE(id, str) id,
#include "utils/faultinjector_lists.h"
#undef FI_TYPE
	FaultInjectorTypeMax
} FaultInjectorType_e;

/*
 *
 */
typedef enum DDLStatement_e {
#define FI_DDL_STATEMENT(id, str) id,
#include "utils/faultinjector_lists.h"
#undef FI_DDL_STATEMENT
	DDLMax
} DDLStatement_e;

/*
 *
 */
typedef enum FaultInjectorState_e {
#define FI_STATE(id, str) id,
#include "utils/faultinjector_lists.h"
#undef FI_STATE
	FaultInjectorStateMax
} FaultInjectorState_e;


/*
 *
 */
typedef struct FaultInjectorEntry_s {
	
	char						faultName[FAULT_NAME_MAX_LENGTH];

	FaultInjectorIdentifier_e	faultInjectorIdentifier;
	
	FaultInjectorType_e		faultInjectorType;
	
	int						sleepTime;
		/* in seconds, in use if fault injection type is sleep */
		
	DDLStatement_e			ddlStatement;
	
	char					databaseName[NAMEDATALEN];
	
	char					tableName[NAMEDATALEN];
	
	volatile	int			occurrence;
	volatile	 int	numTimesTriggered;
	volatile	FaultInjectorState_e	faultInjectorState;

		/* the state of the fault injection */
	char					bufOutput[2500];
	
} FaultInjectorEntry_s;


extern FaultInjectorType_e	FaultInjectorTypeStringToEnum(
									char*		faultTypeString);

extern	FaultInjectorIdentifier_e FaultInjectorIdentifierStringToEnum(
									char*			faultName);

extern DDLStatement_e FaultInjectorDDLStringToEnum(
									char*	ddlString);

extern Size FaultInjector_ShmemSize(void);

extern void FaultInjector_ShmemInit(void);

extern FaultInjectorType_e FaultInjector_InjectFaultNameIfSet(
							   const char*				 faultName,
							   DDLStatement_e			 ddlStatement,
							   const char*				 databaseName,
							   const char*				 tableName);

extern FaultInjectorType_e FaultInjector_InjectFaultIfSet(
							   FaultInjectorIdentifier_e identifier,
							   DDLStatement_e			 ddlStatement,
							   const char*				 databaseName,
							   const char*				 tableName);

extern int FaultInjector_SetFaultInjection(
							FaultInjectorEntry_s	*entry);


extern bool FaultInjector_IsFaultInjected(
							char* faultName);


#ifdef FAULT_INJECTOR
#define SIMPLE_FAULT_INJECTOR(FaultIdentifier) \
	FaultInjector_InjectFaultIfSet(FaultIdentifier, DDLNotSpecified, "", "")
#define SIMPLE_FAULT_NAME_INJECTOR(FaultName) \
	FaultInjector_InjectFaultNameIfSet(FaultName, DDLNotSpecified, "", "")
#else
#define SIMPLE_FAULT_INJECTOR(FaultIdentifier)
#define SIMPLE_FAULT_NAME_INJECTOR(FaultName)
#endif

#endif	/* FAULTINJECTOR_H */
<|MERGE_RESOLUTION|>--- conflicted
+++ resolved
@@ -21,129 +21,10 @@
  *
  */
 typedef enum FaultInjectorIdentifier_e {
-<<<<<<< HEAD
-	FaultInjectorIdNotSpecified=0,
-	
-	FaultInjectorIdAll,
-		/* 
-		 * affects all faults injected
-		 *		*) remove all faults injected from the segment
-		 *		*) display status for all faults injected 
-		 */
-	Postmaster,
-	
-	PgControl,
-	
-	PgXlog,
-	
-	StartPrepareTx,
-	
-	Checkpoint,
-	
-	TransactionStartUnderEntryDbSingleton,
-
-	TransactionAbortAfterDistributedPrepared,
-
-	OnePhaseTransactionCommit,
-
-	TwoPhaseTransactionCommitPrepared,
-	
-	TwoPhaseTransactionAbortPrepared,
-	
-	DtmBroadcastPrepare,
-	
-	DtmBroadcastCommitPrepared,
-	
-	DtmBroadcastAbortPrepared,
-	
-	DtmXLogDistributedCommit,
-
-	DtmInit,
-	
-        EndPreparedTwoPhaseSleep,
-	       /* sleep after creating two phase files */
-
-	SegmentTransitionRequest,
-
-	SegmentProbeResponse,
-
-	LocalTmRecordTransactionCommit,
-	
-	MallocFailure,
-	AbortTransactionFail,
-	WorkfileCreationFail,
-	WorkfileWriteFail,
-	WorkfileHashJoinFailure,
-
-	ExecutorRunHighProcessed,
-
-	MultiExecHashLargeVmem,
-
-	ExecSortBeforeSorting,
-	ExecSortMKSortMergeRuns,
-	ExecShareInputNext,
-	BaseBackupPostCreateCheckpoint,
-
-	CompactionBeforeSegmentFileDropPhase,
-	CompactionBeforeCleanupPhase,
-
-	AppendOnlyInsert,
-	AppendOnlyDelete,
-	AppendOnlyUpdate,
-
-	ReindexDB,
-	ReindexRelation,
-
-	FaultDuringExecDynamicTableScan,
-
-	FaultInBackgroundWriterMain,
-
-	CdbCopyStartAfterDispatch,
-
-	RepairFragEnd,
-	VacuumFullBeforeTruncate,
-	VacuumFullAfterTruncate,
-	VacuumRelationEndOfFirstRound,
-	VacuumRelationOpenRelationDuringDropPhase,
-
-	ProcArray_Add,
-
-	FaultExecHashJoinNewBatch,
-
-	FtsWaitForShutdown,
-
-	RunawayCleanup,
-
-	OptRelcacheTranslatorCatalogAccess,
-
-	SendQEDetailsInitBackend,
-	ProcessStartupPacketFault,
-	QuickDie,
-	AfterOneSliceDispatched,
-
-	InterconnectStopAckIsLost,
-	QEGotSnapshotAndInterconnect,
-
-	FsyncCounter,
-	BgBufferSyncDefaultLogic,
-
-	FinishPreparedAfterRecordCommitPrepared,
-
-	GangCreated,
-
-	ResGroupAssignedOnMaster,
-
-	BeforeReadCommand,
-
-	/* INSERT has to be done before that line */
-	FaultInjectorIdMax,
-	
-=======
 #define FI_IDENT(id, str) id,
 #include "utils/faultinjector_lists.h"
 #undef FI_IDENT
 	FaultInjectorIdMax
->>>>>>> 5d57a445
 } FaultInjectorIdentifier_e;
 
 typedef enum FaultInjectorType_e {
