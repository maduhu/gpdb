<<<<<<< HEAD
/* $PostgreSQL: pgsql/src/include/port/win32.h,v 1.88 2009/06/11 14:49:12 momjian Exp $ */
=======
/* $PostgreSQL: pgsql/src/include/port/win32.h,v 1.84 2008/02/17 02:09:31 tgl Exp $ */
>>>>>>> 0f855d62

#if defined(_MSC_VER) || defined(__BORLANDC__)
#define WIN32_ONLY_COMPILER
#endif

#ifndef _WIN32_WINNT
#define _WIN32_WINNT 0x0501
#endif

/*
 * Always build with SSPI support. Keep it as a #define in case
 * we want a switch to disable it sometime in the future.
 */
#ifndef __BORLANDC__
#define ENABLE_SSPI 1
#endif

/* undefine and redefine after #include */
#undef mkdir

#undef ERROR
#define _WINSOCKAPI_
#include <winsock2.h>
#include <windows.h>
#include <ws2tcpip.h>
#undef small
#include <process.h>
#include <signal.h>
#include <errno.h>
#include <direct.h>
#ifndef __BORLANDC__
#include <sys/utime.h>			/* for non-unicode version */
#endif
#undef near

/* Must be here to avoid conflicting with prototype in windows.h */
#define mkdir(a,b)	mkdir(a)

#define ftruncate(a,b)	chsize(a,b)

/* Windows doesn't have fsync() as such, use _commit() */
#define fsync(fd) _commit(fd)

/*
 * For historical reasons, we allow setting wal_sync_method to
 * fsync_writethrough on Windows, even though it's really identical to fsync
 * (both code paths wind up at _commit()).
 */
#define HAVE_FSYNC_WRITETHROUGH
#define FSYNC_WRITETHROUGH_IS_FSYNC

#define USES_WINSOCK

/* defines for dynamic linking on Win32 platform */
#if defined(WIN32) || defined(__CYGWIN__)

#if __GNUC__ && ! defined (__declspec)
#error You need egcs 1.1 or newer for compiling!
#endif

#ifdef BUILDING_DLL
#define PGDLLIMPORT __declspec (dllexport)
#else							/* not BUILDING_DLL */
#define PGDLLIMPORT __declspec (dllimport)
#endif
#else							/* not CYGWIN, not MSVC, not MingW */

#define PGDLLIMPORT
#endif


/*
 *	IPC defines
 */
#undef HAVE_UNION_SEMUN
#define HAVE_UNION_SEMUN 1

#define IPC_RMID 256
#define IPC_CREAT 512
#define IPC_EXCL 1024
#define IPC_PRIVATE 234564
#define IPC_NOWAIT	2048
#define IPC_STAT 4096

#define EACCESS 2048
#ifndef EIDRM
#define EIDRM 4096
#endif

#define SETALL 8192
#define GETNCNT 16384
#define GETVAL 65536
#define SETVAL 131072
#define GETPID 262144


/*
 *	Signal stuff
 *
 *	For WIN32, there is no wait() call so there are no wait() macros
 *	to interpret the return value of system().	Instead, system()
 *	return values < 0x100 are used for exit() termination, and higher
 *	values are used to indicated non-exit() termination, which is
 *	similar to a unix-style signal exit (think SIGSEGV ==
 *	STATUS_ACCESS_VIOLATION).  Return values are broken up into groups:
 *
 *	http://msdn2.microsoft.com/en-gb/library/aa489609.aspx
 *
 *		NT_SUCCESS			0 - 0x3FFFFFFF
 *		NT_INFORMATION		0x40000000 - 0x7FFFFFFF
 *		NT_WARNING			0x80000000 - 0xBFFFFFFF
 *		NT_ERROR			0xC0000000 - 0xFFFFFFFF
 *
 *	Effectively, we don't care on the severity of the return value from
 *	system(), we just need to know if it was because of exit() or generated
 *	by the system, and it seems values >= 0x100 are system-generated.
 *	See this URL for a list of WIN32 STATUS_* values:
 *
 *		Wine (URL used in our error messages) -
 *			http://source.winehq.org/source/include/ntstatus.h
 *		Descriptions - http://www.comp.nus.edu.sg/~wuyongzh/my_doc/ntstatus.txt
 *		MS SDK - http://www.nologs.com/ntstatus.html
 *
 *	It seems the exception lists are in both ntstatus.h and winnt.h, but
 *	ntstatus.h has a more comprehensive list, and it only contains
 *	exception values, rather than winnt, which contains lots of other
 *	things:
 *
 *		http://www.microsoft.com/msj/0197/exception/exception.aspx
 *
 *		The ExceptionCode parameter is the number that the operating system
 *		assigned to the exception. You can see a list of various exception codes
 *		in WINNT.H by searching for #defines that start with "STATUS_". For
 *		example, the code for the all-too-familiar STATUS_ACCESS_VIOLATION is
 *		0xC0000005. A more complete set of exception codes can be found in
 *		NTSTATUS.H from the Windows NT DDK.
 *
 *	Some day we might want to print descriptions for the most common
 *	exceptions, rather than printing an include file name.	We could use
 *	RtlNtStatusToDosError() and pass to FormatMessage(), which can print
 *	the text of error values, but MinGW does not support
 *	RtlNtStatusToDosError().
 */
#define WIFEXITED(w)	(((w) & 0XFFFFFF00) == 0)
#define WIFSIGNALED(w)	(!WIFEXITED(w))
#define WEXITSTATUS(w)	(w)
#define WTERMSIG(w)		(w)

#define sigmask(sig) ( 1 << ((sig)-1) )

/* Signal function return values */
#undef SIG_DFL
#undef SIG_ERR
#undef SIG_IGN
#define SIG_DFL ((pqsigfunc)0)
#define SIG_ERR ((pqsigfunc)-1)
#define SIG_IGN ((pqsigfunc)1)

/* Some extra signals */
#define SIGHUP				1
#define SIGQUIT				3
#define SIGTRAP				5
#define SIGABRT				22	/* Set to match W32 value -- not UNIX value */
#define SIGKILL				9
#define SIGPIPE				13
#define SIGALRM				14
#define SIGSTOP				17
#define SIGTSTP				18
#define SIGCONT				19
#define SIGCHLD				20
#define SIGTTIN				21
#define SIGTTOU				22	/* Same as SIGABRT -- no problem, I hope */
#define SIGWINCH			28
#ifndef __BORLANDC__
#define SIGUSR1				30
#define SIGUSR2				31
#endif

/*
 * New versions of mingw have gettimeofday() and also declare
 * struct timezone to support it.
 */
#ifndef HAVE_GETTIMEOFDAY
struct timezone
{
	int			tz_minuteswest; /* Minutes west of GMT.  */
	int			tz_dsttime;		/* Nonzero if DST is ever in effect.  */
};
#endif

/* for setitimer in backend/port/win32/timer.c */
#define ITIMER_REAL 0
#define ITIMER_VIRTUAL 1
#define ITIMER_PROF 2
struct itimerval
{
	struct timeval it_interval;
	struct timeval it_value;
};

int			setitimer(int which, const struct itimerval * value, struct itimerval * ovalue);

/*
 * WIN32 does not provide 64-bit off_t, but does provide the functions operating
 * with 64-bit offsets.
 */
#define pgoff_t __int64
#ifdef WIN32_ONLY_COMPILER
#define fseeko(stream, offset, origin) _fseeki64(stream, offset, origin)
#define ftello(stream) _ftelli64(stream)
#else
#define fseeko(stream, offset, origin) fseeko64(stream, offset, origin)
#define ftello(stream) ftello64(stream)
#endif

/*
 * Supplement to <sys/types.h>.
 *
 * Perl already has typedefs for uid_t and gid_t.
 */
#ifndef PLPERL_HAVE_UID_GID
typedef int uid_t;
typedef int gid_t;
#endif
typedef long key_t;

#ifdef WIN32_ONLY_COMPILER
typedef int pid_t;
#endif

/*
 * Supplement to <sys/stat.h>.
 */
#define lstat(path, sb) stat((path), (sb))

/*
 * Supplement to <fcntl.h>.
 * This is the same value as _O_NOINHERIT in the MS header file. This is
 * to ensure that we don't collide with a future definition. It means
 * we cannot use _O_NOINHERIT ourselves.
 */
#define O_DSYNC 0x0080

/*
 * Supplement to <errno.h>.
 */
#undef EAGAIN
#undef EINTR
#define EINTR WSAEINTR
#undef EAGAIN
#define EAGAIN WSAEWOULDBLOCK
#undef EMSGSIZE
#define EMSGSIZE WSAEMSGSIZE
#undef EAFNOSUPPORT
#define EAFNOSUPPORT WSAEAFNOSUPPORT
#undef EWOULDBLOCK
#define EWOULDBLOCK WSAEWOULDBLOCK
#undef ECONNRESET
#define ECONNRESET WSAECONNRESET
#undef EINPROGRESS
#define EINPROGRESS WSAEINPROGRESS
#undef ENOBUFS
#define ENOBUFS WSAENOBUFS
#undef EPROTONOSUPPORT
#define EPROTONOSUPPORT WSAEPROTONOSUPPORT
#undef ECONNREFUSED
#define ECONNREFUSED WSAECONNREFUSED
#define EBADFD WSAENOTSOCK
#undef EOPNOTSUPP
#define EOPNOTSUPP WSAEOPNOTSUPP


/* In backend/port/win32/signal.c */
extern PGDLLIMPORT volatile int pg_signal_queue;
extern PGDLLIMPORT int pg_signal_mask;
extern HANDLE pgwin32_signal_event;
extern HANDLE pgwin32_initial_signal_pipe;

#define UNBLOCKED_SIGNAL_QUEUE()	(pg_signal_queue & ~pg_signal_mask)


void		pgwin32_signal_initialize(void);
HANDLE		pgwin32_create_signal_listener(pid_t pid);
void		pgwin32_dispatch_queued_signals(void);
void		pg_queue_signal(int signum);

/* In backend/port/win32/socket.c */
#ifndef FRONTEND
#define socket(af, type, protocol) pgwin32_socket(af, type, protocol)
#define accept(s, addr, addrlen) pgwin32_accept(s, addr, addrlen)
#define connect(s, name, namelen) pgwin32_connect(s, name, namelen)
#define select(n, r, w, e, timeout) pgwin32_select(n, r, w, e, timeout)
#define recv(s, buf, len, flags) pgwin32_recv(s, buf, len, flags)
#define send(s, buf, len, flags) pgwin32_send(s, buf, len, flags)

SOCKET		pgwin32_socket(int af, int type, int protocol);
SOCKET		pgwin32_accept(SOCKET s, struct sockaddr * addr, int *addrlen);
int			pgwin32_connect(SOCKET s, const struct sockaddr * name, int namelen);
int			pgwin32_select(int nfds, fd_set *readfs, fd_set *writefds, fd_set *exceptfds, const struct timeval * timeout);
int			pgwin32_recv(SOCKET s, char *buf, int len, int flags);
int			pgwin32_send(SOCKET s, char *buf, int len, int flags);

const char *pgwin32_socket_strerror(int err);
int			pgwin32_waitforsinglesocket(SOCKET s, int what, int timeout);

/* in backend/port/win32/security.c */
extern int	pgwin32_is_admin(void);
extern int	pgwin32_is_service(void);
#endif

/* in backend/port/win32_shmem.c */
extern int	pgwin32_ReserveSharedMemoryRegion(HANDLE);

/* in port/win32error.c */
extern void _dosmaperr(unsigned long);

#ifndef			BIG_ENDIAN
#define			BIG_ENDIAN		4321
#endif
#ifndef			LITTLE_ENDIAN
#define			LITTLE_ENDIAN	1234
#endif
#ifndef			PDP_ENDIAN
#define			PDP_ENDIAN		3412
#endif

#ifndef BYTE_ORDER
#define BYTE_ORDER LITTLE_ENDIAN
#endif

/* in port/win32env.c */
extern int pgwin32_putenv(const char *);
extern void pgwin32_unsetenv(const char *);

#define putenv(x) pgwin32_putenv(x)
#define unsetenv(x) pgwin32_unsetenv(x)

/* Things that exist in MingW headers, but need to be added to MSVC & BCC */
#ifdef WIN32_ONLY_COMPILER
#ifndef _WIN64
typedef long ssize_t;
#else
typedef __int64 ssize_t;
#endif

#ifndef __BORLANDC__
typedef unsigned short mode_t;
#endif

/*
 *	Certain "standard edition" versions of MSVC throw a warning
 *	that later generates an error for "inline" statements, but
 *	__inline seems to work.  e.g.  Microsoft Visual C++ .NET
 *	Version 7.1.3088
 */
#define inline __inline
#define __inline__ __inline

#ifndef __BORLANDC__
#define _S_IRWXU	(_S_IREAD | _S_IWRITE | _S_IEXEC)
#define _S_IXUSR	_S_IEXEC
#define _S_IWUSR	_S_IWRITE
#define _S_IRUSR	_S_IREAD
#define S_IRUSR		_S_IRUSR
#define S_IWUSR		_S_IWUSR
#define S_IXUSR		_S_IXUSR
#define S_ISDIR(m) (((m) & S_IFMT) == S_IFDIR)
#define S_ISREG(m) (((m) & S_IFMT) == S_IFREG)
#endif

#define F_OK 0
#define W_OK 2
#define R_OK 4

#define isinf(x) ((_fpclass(x) == _FPCLASS_PINF) || (_fpclass(x) == _FPCLASS_NINF))
#define isnan(x) _isnan(x)

/* Pulled from Makefile.port in mingw */
#define DLSUFFIX ".dll"

#ifdef __BORLANDC__

/* for port/dirent.c */
#ifndef INVALID_FILE_ATTRIBUTES
#define INVALID_FILE_ATTRIBUTES ((DWORD) -1)
#endif

/* for port/open.c */
#ifndef O_RANDOM
#define O_RANDOM		0x0010	/* File access is primarily random */
#define O_SEQUENTIAL	0x0020	/* File access is primarily sequential */
#define O_TEMPORARY	0x0040	/* Temporary file bit */
#define O_SHORT_LIVED	0x1000	/* Temporary storage file, try not to flush */
#define _O_SHORT_LIVED	O_SHORT_LIVED
#endif /* ifndef O_RANDOM */

#endif /* __BORLANDC__ */

#endif<|MERGE_RESOLUTION|>--- conflicted
+++ resolved
@@ -1,8 +1,4 @@
-<<<<<<< HEAD
-/* $PostgreSQL: pgsql/src/include/port/win32.h,v 1.88 2009/06/11 14:49:12 momjian Exp $ */
-=======
 /* $PostgreSQL: pgsql/src/include/port/win32.h,v 1.84 2008/02/17 02:09:31 tgl Exp $ */
->>>>>>> 0f855d62
 
 #if defined(_MSC_VER) || defined(__BORLANDC__)
 #define WIN32_ONLY_COMPILER
