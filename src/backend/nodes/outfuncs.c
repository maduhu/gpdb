/*-------------------------------------------------------------------------
 *
 * outfuncs.c
 *	  Output functions for Postgres tree nodes.
 *
 * Portions Copyright (c) 2005-2010, Greenplum inc
 * Portions Copyright (c) 1996-2008, PostgreSQL Global Development Group
 * Portions Copyright (c) 1994, Regents of the University of California
 *
 *
 * IDENTIFICATION
 *	  $PostgreSQL: pgsql/src/backend/nodes/outfuncs.c,v 1.293 2007/01/10 18:06:03 tgl Exp $
 *
 * NOTES
 *	  Every node type that can appear in stored rules' parsetrees *must*
 *	  have an output function defined here (as well as an input function
 *	  in readfuncs.c).	For use in debugging, we also provide output
 *	  functions for nodes that appear in raw parsetrees, path, and plan trees.
 *	  These nodes however need not have input functions.
 *
 *    N.B. Faster variants of these functions (producing illegible output)
 *         are supplied in outfast.c for use in Greenplum Database serialization.  The
 *         function in this file are intended to produce legible output.
 *
 *-------------------------------------------------------------------------
 */
#include "postgres.h"

#include <ctype.h>

#include "lib/stringinfo.h"
#include "nodes/plannodes.h"
#include "nodes/relation.h"
#include "utils/builtins.h"
#include "utils/datum.h"
#include "cdb/cdbgang.h"
#include "utils/workfile_mgr.h"
#include "parser/parsetree.h"


/*
 * outfuncs.c is compiled normally into outfuncs.o, but it's also
 * #included from outfast.c. When #included, outfast.c defines
 * COMPILING_BINARY_FUNCS, and provides replacements WRITE_* macros. See
 * comments at top of readfast.c.
 */
#ifndef COMPILING_BINARY_FUNCS

/*
 * Macros to simplify output of different kinds of fields.	Use these
 * wherever possible to reduce the chance for silly typos.	Note that these
 * hard-wire conventions about the names of the local variables in an Out
 * routine.
 */

/* Write the label for the node type */
#define WRITE_NODE_TYPE(nodelabel) \
	appendStringInfoLiteral(str, nodelabel)

/* Write an integer field (anything written as ":fldname %d") */
#define WRITE_INT_FIELD(fldname) \
	appendStringInfo(str, " :" CppAsString(fldname) " %d", node->fldname)

/* Write an unsigned integer field (anything written as ":fldname %u") */
#define WRITE_UINT_FIELD(fldname) \
	appendStringInfo(str, " :" CppAsString(fldname) " %u", node->fldname)

/* Write an uint64 field (anything written as ":fldname %u") */
#define WRITE_UINT64_FIELD(fldname) \
	appendStringInfo(str, " :" CppAsString(fldname) " " UINT64_FORMAT, node->fldname)

/* Write an OID field (don't hard-wire assumption that OID is same as uint) */
#define WRITE_OID_FIELD(fldname) \
	appendStringInfo(str, " :" CppAsString(fldname) " %u", node->fldname)

/* CDB: Write an OID field, renamed */
#define WRITE_OID_FIELD_AS(fldname, asname) \
	appendStringInfo(str, " :" CppAsString(asname) " %u", node->fldname)

/* Write a long-integer field */
#define WRITE_LONG_FIELD(fldname) \
	appendStringInfo(str, " :" CppAsString(fldname) " %ld", node->fldname)

/* Write a char field (ie, one ascii character) */
#define WRITE_CHAR_FIELD(fldname) \
	if ( node->fldname == '\\' ) \
		appendStringInfo(str, " :" CppAsString(fldname) " \\\\"); \
	else if ( isprint(node->fldname) ) \
		appendStringInfo(str, " :" CppAsString(fldname) " %c", node->fldname); \
	else \
		appendStringInfo(str, " :" CppAsString(fldname) " %03u", (unsigned)node->fldname)


/* Write an enumerated-type field as an integer code */
#define WRITE_ENUM_FIELD(fldname, enumtype) \
	appendStringInfo(str, " :" CppAsString(fldname) " %d", \
					 (int) node->fldname)

/* Write a float field --- caller must give format to define precision */
#define WRITE_FLOAT_FIELD(fldname,format) \
	appendStringInfo(str, " :" CppAsString(fldname) " " format, node->fldname)

/* Write a boolean field */
#define WRITE_BOOL_FIELD(fldname) \
	appendStringInfo(str, " :" CppAsString(fldname) " %s", \
					 booltostr(node->fldname))

/* Write a character-string (possibly NULL) field */
#define WRITE_STRING_FIELD(fldname) \
	(appendStringInfo(str, " :" CppAsString(fldname) " "), \
	 _outToken(str, node->fldname))

/* Write a Node field */
#define WRITE_NODE_FIELD(fldname) \
	(appendStringInfo(str, " :" CppAsString(fldname) " "), \
	 _outNode(str, node->fldname))

/* CDB: Write a Node field, renamed */
#define WRITE_NODE_FIELD_AS(fldname, asname) \
	(appendStringInfo(str, " :" CppAsString(asname) " "), \
	 _outNode(str, node->fldname))

/* Write a bitmapset field */
#define WRITE_BITMAPSET_FIELD(fldname) \
	(appendStringInfo(str, " :" CppAsString(fldname) " "), \
	 _outBitmapset(str, node->fldname))

/* Write a bytea field */
#define WRITE_BYTEA_FIELD(fldname) \
	(_outDatum(str, PointerGetDatum(node->fldname), -1, false))

/* Write a dummy field -- value not displayable or copyable */
#define WRITE_DUMMY_FIELD(fldname) \
	(appendStringInfo(str, " :" CppAsString(fldname) " "), \
	 _outToken(str, NULL))

#define booltostr(x)  ((x) ? "true" : "false")

static void _outNode(StringInfo str, void *obj);


/* When serializing a plan for workfile caching, we want to leave out
 * all variable fields by setting this to false */
static bool print_variable_fields = true;
/* rtable needed when serializing for workfile caching */
static List *range_table = NULL;

/*
 * _outToken
 *	  Convert an ordinary string (eg, an identifier) into a form that
 *	  will be decoded back to a plain token by read.c's functions.
 *
 *	  If a null or empty string is given, it is encoded as "<>".
 */
static void
_outToken(StringInfo str, const char *s)
{
	if (s == NULL || *s == '\0')
	{
		appendStringInfoLiteral(str, "<>");
		return;
	}

	/*
	 * Look for characters or patterns that are treated specially by read.c
	 * (either in pg_strtok() or in nodeRead()), and therefore need a
	 * protective backslash.
	 */
	/* These characters only need to be quoted at the start of the string */
	if (*s == '<' ||
		*s == '\"' ||
		isdigit((unsigned char) *s) ||
		((*s == '+' || *s == '-') &&
		 (isdigit((unsigned char) s[1]) || s[1] == '.')))
		appendStringInfoChar(str, '\\');
	while (*s)
	{
		/* These chars must be backslashed anywhere in the string */
		if (*s == ' ' || *s == '\n' || *s == '\t' ||
			*s == '(' || *s == ')' || *s == '{' || *s == '}' ||
			*s == '\\')
			appendStringInfoChar(str, '\\');
		appendStringInfoChar(str, *s++);
	}
}

static void
_outList(StringInfo str, List *node)
{
	ListCell   *lc;

	appendStringInfoChar(str, '(');

	if (IsA(node, IntList))
		appendStringInfoChar(str, 'i');
	else if (IsA(node, OidList))
		appendStringInfoChar(str, 'o');

	foreach(lc, node)
	{
		/*
		 * For the sake of backward compatibility, we emit a slightly
		 * different whitespace format for lists of nodes vs. other types of
		 * lists. XXX: is this necessary?
		 */
		if (IsA(node, List))
		{
			_outNode(str, lfirst(lc));
			if (lnext(lc))
				appendStringInfoChar(str, ' ');
		}
		else if (IsA(node, IntList))
			appendStringInfo(str, " %d", lfirst_int(lc));
		else if (IsA(node, OidList))
			appendStringInfo(str, " %u", lfirst_oid(lc));
		else
			elog(ERROR, "unrecognized list node type: %d",
				 (int) node->type);
	}

	appendStringInfoChar(str, ')');
}

/*
 * _outBitmapset -
 *	   converts a bitmap set of integers
 *
 * Note: the output format is "(b int int ...)", similar to an integer List.
 * Currently bitmapsets do not appear in any node type that is stored in
 * rules, so there is no support in readfuncs.c for reading this format.
 */
static void
_outBitmapset(StringInfo str, Bitmapset *bms)
{
	Bitmapset  *tmpset;
	int			x;

	appendStringInfoChar(str, '(');
	appendStringInfoChar(str, 'b');
	tmpset = bms_copy(bms);
	while ((x = bms_first_member(tmpset)) >= 0)
		appendStringInfo(str, " %d", x);
	bms_free(tmpset);
	appendStringInfoChar(str, ')');
}

/*
 * Print the value of a Datum given its type.
 */
static void
_outDatum(StringInfo str, Datum value, int typlen, bool typbyval)
{
	Size		length,
				i;
	char	   *s;

	length = datumGetSize(value, typbyval, typlen);

	if (typbyval)
	{
		s = (char *) (&value);
		appendStringInfo(str, "%u [ ", (unsigned int) length);
		for (i = 0; i < (Size) sizeof(Datum); i++)
			appendStringInfo(str, "%d ", (int) (s[i]));
		appendStringInfoChar(str, ']');
	}
	else
	{
		s = (char *) DatumGetPointer(value);
		if (!PointerIsValid(s))
			appendStringInfoLiteral(str, "0 [ ]");
		else
		{
			appendStringInfo(str, "%u [ ", (unsigned int) length);
			for (i = 0; i < length; i++)
				appendStringInfo(str, "%d ", (int) (s[i]));
			appendStringInfoChar(str, ']');
		}
	}
}

#endif /* COMPILING_BINARY_FUNCS */

static void _outPlanInfo(StringInfo str, Plan *node);
static void outLogicalIndexInfo(StringInfo str, LogicalIndexInfo *node);

/*
 *	Stuff from plannodes.h
 */

#ifndef COMPILING_BINARY_FUNCS
static void
_outPlannedStmt(StringInfo str, PlannedStmt *node)
{
	WRITE_NODE_TYPE("PLANNEDSTMT");

	WRITE_ENUM_FIELD(commandType, CmdType);
	WRITE_ENUM_FIELD(planGen, PlanGenerator);
	WRITE_BOOL_FIELD(canSetTag);
	WRITE_BOOL_FIELD(transientPlan);
	WRITE_NODE_FIELD(planTree);
	WRITE_NODE_FIELD(rtable);
	WRITE_NODE_FIELD(resultRelations);
	WRITE_NODE_FIELD(utilityStmt);
	WRITE_NODE_FIELD(intoClause);
	WRITE_NODE_FIELD(subplans);
	WRITE_NODE_FIELD(rewindPlanIDs);
	WRITE_NODE_FIELD(returningLists);

	WRITE_NODE_FIELD(result_partitions);
	WRITE_NODE_FIELD(result_aosegnos);
	WRITE_NODE_FIELD(queryPartOids);
	WRITE_NODE_FIELD(queryPartsMetadata);
	WRITE_NODE_FIELD(numSelectorsPerScanId);
	WRITE_NODE_FIELD(rowMarks);
	WRITE_NODE_FIELD(relationOids);
	WRITE_NODE_FIELD(invalItems);
	WRITE_INT_FIELD(nCrossLevelParams);
	WRITE_INT_FIELD(nMotionNodes);
	WRITE_INT_FIELD(nInitPlans);

	/* Don't serialize policy */
	WRITE_NODE_FIELD(sliceTable);

	WRITE_UINT64_FIELD(query_mem);
	WRITE_NODE_FIELD(transientTypeRecords);
}
#endif /* COMPILING_BINARY_FUNCS */

#ifndef COMPILING_BINARY_FUNCS
/*
 * print the basic stuff of all nodes that inherit from Plan
 */
static void
_outPlanInfo(StringInfo str, Plan *node)
{
	if (print_variable_fields)
	{
		WRITE_INT_FIELD(plan_node_id);
		WRITE_INT_FIELD(plan_parent_node_id);

		WRITE_FLOAT_FIELD(startup_cost, "%.2f");
		WRITE_FLOAT_FIELD(total_cost, "%.2f");
		WRITE_FLOAT_FIELD(plan_rows, "%.0f");
		WRITE_INT_FIELD(plan_width);
	}

	WRITE_NODE_FIELD(targetlist);
	WRITE_NODE_FIELD(qual);

	WRITE_BITMAPSET_FIELD(extParam);
	WRITE_BITMAPSET_FIELD(allParam);

	WRITE_INT_FIELD(nParamExec);

	if (print_variable_fields)
	{
		WRITE_NODE_FIELD(flow);
		WRITE_ENUM_FIELD(dispatch, DispatchMethod);
		WRITE_INT_FIELD(nMotionNodes);
		WRITE_INT_FIELD(nInitPlans);
		WRITE_NODE_FIELD(sliceTable);
	}

	WRITE_NODE_FIELD(lefttree);
	WRITE_NODE_FIELD(righttree);
	WRITE_NODE_FIELD(initPlan);

	if (print_variable_fields)
	{
		WRITE_UINT64_FIELD(operatorMemKB);
	}
}
#endif /* COMPILING_BINARY_FUNCS */

/*
 * print the basic stuff of all nodes that inherit from Scan
 */
static void
_outScanInfo(StringInfo str, Scan *node)
{
	_outPlanInfo(str, (Plan *) node);

	if (print_variable_fields)
	{
		WRITE_UINT_FIELD(scanrelid);
	}
	else
	{
		/*
		 * Serializing for workfile caching.
		 * Instead of outputing rtable indices, serialize the actual rtable entry
		 */
		Assert(range_table != NULL);

		RangeTblEntry *rte = rt_fetch(node->scanrelid, range_table);
		/*
		 * Serialize all rtable entries except for subquery type.
		 * For subquery scan, the rtable entry contains the entire plan of the
		 * subquery, but this is serialized elsewhere in outSubqueryScan, no
		 * need to duplicate it here
		 */
		if (rte->type != RTE_SUBQUERY)
		{
			_outNode(str,rte);
		}
	}

	WRITE_INT_FIELD(partIndex);
	WRITE_INT_FIELD(partIndexPrintable);
}

/*
 * print the basic stuff of all nodes that inherit from Join
 */
static void
_outJoinPlanInfo(StringInfo str, Join *node)
{
	_outPlanInfo(str, (Plan *) node);

	WRITE_BOOL_FIELD(prefetch_inner);

	WRITE_ENUM_FIELD(jointype, JoinType);
	WRITE_NODE_FIELD(joinqual);
}

static void
_outPlan(StringInfo str, Plan *node)
{
	WRITE_NODE_TYPE("PLAN");

	_outPlanInfo(str, (Plan *) node);
}

static void
_outResult(StringInfo str, Result *node)
{
	WRITE_NODE_TYPE("RESULT");

	_outPlanInfo(str, (Plan *) node);

	WRITE_NODE_FIELD(resconstantqual);

	WRITE_BOOL_FIELD(hashFilter);
	WRITE_NODE_FIELD(hashList);
}

static void
_outRepeat(StringInfo str, Repeat *node)
{
	WRITE_NODE_TYPE("REPEAT");

	_outPlanInfo(str, (Plan *) node);

	WRITE_NODE_FIELD(repeatCountExpr);
	WRITE_UINT64_FIELD(grouping);
}

static void
_outAppend(StringInfo str, Append *node)
{
	WRITE_NODE_TYPE("APPEND");

	_outPlanInfo(str, (Plan *) node);

	WRITE_NODE_FIELD(appendplans);
	WRITE_BOOL_FIELD(isTarget);
	WRITE_BOOL_FIELD(isZapped);
	WRITE_BOOL_FIELD(hasXslice);
}

static void
_outSequence(StringInfo str, Sequence *node)
{
	WRITE_NODE_TYPE("SEQUENCE");
	_outPlanInfo(str, (Plan *)node);
	WRITE_NODE_FIELD(subplans);
}

static void
_outBitmapAnd(StringInfo str, BitmapAnd *node)
{
	WRITE_NODE_TYPE("BITMAPAND");

	_outPlanInfo(str, (Plan *) node);

	WRITE_NODE_FIELD(bitmapplans);
}

static void
_outBitmapOr(StringInfo str, BitmapOr *node)
{
	WRITE_NODE_TYPE("BITMAPOR");

	_outPlanInfo(str, (Plan *) node);

	WRITE_NODE_FIELD(bitmapplans);
}

static void
_outScan(StringInfo str, Scan *node)
{
	WRITE_NODE_TYPE("SCAN");

	_outScanInfo(str, (Scan *) node);
}

static void
_outSeqScan(StringInfo str, SeqScan *node)
{
	WRITE_NODE_TYPE("SEQSCAN");

	_outScanInfo(str, (Scan *) node);
}

static void
_outAppendOnlyScan(StringInfo str, AppendOnlyScan *node)
{
	WRITE_NODE_TYPE("APPENDONLYSCAN");

	_outScanInfo(str, (Scan *) node);
}

static void
_outAOCSScan(StringInfo str, AOCSScan *node)
{
	WRITE_NODE_TYPE("AOCSSCAN");

	_outScanInfo(str, (Scan *) node);
}

static void
_outTableScan(StringInfo str, TableScan *node)
{
	WRITE_NODE_TYPE("TABLESCAN");
	_outScanInfo(str, (Scan *)node);
}

static void
_outDynamicTableScan(StringInfo str, DynamicTableScan *node)
{
	WRITE_NODE_TYPE("DYNAMICTABLESCAN");
	_outScanInfo(str, (Scan *)node);
	WRITE_INT_FIELD(partIndex);
	WRITE_INT_FIELD(partIndexPrintable);
}

static void
_outExternalScan(StringInfo str, ExternalScan *node)
{
	WRITE_NODE_TYPE("EXTERNALSCAN");

	_outScanInfo(str, (Scan *) node);

	WRITE_NODE_FIELD(uriList);
	WRITE_NODE_FIELD(fmtOpts);
	WRITE_CHAR_FIELD(fmtType);
	WRITE_BOOL_FIELD(isMasterOnly);
	WRITE_INT_FIELD(rejLimit);
	WRITE_BOOL_FIELD(rejLimitInRows);
	WRITE_OID_FIELD(fmterrtbl);
	WRITE_INT_FIELD(encoding);
	WRITE_INT_FIELD(scancounter);
}

#ifndef COMPILING_BINARY_FUNCS
static void
outLogicalIndexInfo(StringInfo str, LogicalIndexInfo *node)
{
	WRITE_OID_FIELD(logicalIndexOid);
	WRITE_INT_FIELD(nColumns);
	appendStringInfoLiteral(str, " :indexKeys");
	for (int i = 0; i < node->nColumns; i++)
	{
		appendStringInfo(str, " %d", node->indexKeys[i]);
	}
	WRITE_NODE_FIELD(indPred);
	WRITE_NODE_FIELD(indExprs);
	WRITE_BOOL_FIELD(indIsUnique);
	WRITE_ENUM_FIELD(indType, LogicalIndexType);
	WRITE_NODE_FIELD(partCons);
	WRITE_NODE_FIELD(defaultLevels);
}
#endif /* COMPILING_BINARY_FUNCS */

static void
outIndexScanFields(StringInfo str, IndexScan *node)
{
	_outScanInfo(str, (Scan *) node);

	WRITE_OID_FIELD(indexid);
	WRITE_NODE_FIELD(indexqual);
	WRITE_NODE_FIELD(indexqualorig);
	WRITE_NODE_FIELD(indexstrategy);
	WRITE_NODE_FIELD(indexsubtype);
	WRITE_ENUM_FIELD(indexorderdir, ScanDirection);

	if (isDynamicScan(&node->scan))
	{
		Assert(node->logicalIndexInfo);
		outLogicalIndexInfo(str, node->logicalIndexInfo);
	}
	else
	{
		Assert(node->logicalIndexInfo == NULL);
	}
}

static void
_outIndexScan(StringInfo str, IndexScan *node)
{
	WRITE_NODE_TYPE("INDEXSCAN");

	outIndexScanFields(str, node);
}

static void
_outDynamicIndexScan(StringInfo str, DynamicIndexScan *node)
{
	WRITE_NODE_TYPE("DYNAMICINDEXSCAN");

	outIndexScanFields(str, (IndexScan *)node);
}

static void
_outBitmapIndexScan(StringInfo str, BitmapIndexScan *node)
{
	WRITE_NODE_TYPE("BITMAPINDEXSCAN");

	outIndexScanFields(str, (IndexScan *)node);
}

static void
_outBitmapHeapScan(StringInfo str, BitmapHeapScan *node)
{
	WRITE_NODE_TYPE("BITMAPHEAPSCAN");

	_outScanInfo(str, (Scan *) node);

	WRITE_NODE_FIELD(bitmapqualorig);
}

static void
_outBitmapAppendOnlyScan(StringInfo str, BitmapAppendOnlyScan *node)
{
	WRITE_NODE_TYPE("BITMAPAPPENDONLYSCAN");

	_outScanInfo(str, (Scan *) node);

	WRITE_NODE_FIELD(bitmapqualorig);
	WRITE_BOOL_FIELD(isAORow);
}

static void
_outBitmapTableScan(StringInfo str, BitmapTableScan *node)
{
	WRITE_NODE_TYPE("BITMAPTABLESCAN");

	_outScanInfo(str, (Scan *) node);

	WRITE_NODE_FIELD(bitmapqualorig);
}

static void
_outTidScan(StringInfo str, TidScan *node)
{
	WRITE_NODE_TYPE("TIDSCAN");

	_outScanInfo(str, (Scan *) node);

	WRITE_NODE_FIELD(tidquals);
}

#ifndef COMPILING_BINARY_FUNCS
static void
_outSubqueryScan(StringInfo str, SubqueryScan *node)
{
	WRITE_NODE_TYPE("SUBQUERYSCAN");

	_outScanInfo(str, (Scan *) node);

	WRITE_NODE_FIELD(subplan);
	WRITE_NODE_FIELD(subrtable); /* debugging convenience */
}
#endif /* COMPILING_BINARY_FUNCS */

static void
_outFunctionScan(StringInfo str, FunctionScan *node)
{
	WRITE_NODE_TYPE("FUNCTIONSCAN");

	_outScanInfo(str, (Scan *) node);
}

static void
_outValuesScan(StringInfo str, ValuesScan *node)
{
	WRITE_NODE_TYPE("VALUESSCAN");

	_outScanInfo(str, (Scan *) node);
}

static void
_outJoin(StringInfo str, Join *node)
{
	WRITE_NODE_TYPE("JOIN");

	_outJoinPlanInfo(str, (Join *) node);
}

static void
_outNestLoop(StringInfo str, NestLoop *node)
{
	WRITE_NODE_TYPE("NESTLOOP");

	_outJoinPlanInfo(str, (Join *) node);

    WRITE_BOOL_FIELD(outernotreferencedbyinner);    /*CDB*/
	WRITE_BOOL_FIELD(shared_outer);
	WRITE_BOOL_FIELD(singleton_outer); /*CDB-OLAP*/
}

static void
_outMergeJoin(StringInfo str, MergeJoin *node)
{
	int			numCols;
	int			i;

	WRITE_NODE_TYPE("MERGEJOIN");

	_outJoinPlanInfo(str, (Join *) node);

	WRITE_NODE_FIELD(mergeclauses);
<<<<<<< HEAD
	WRITE_NODE_FIELD(mergefamilies);
	WRITE_NODE_FIELD(mergestrategies);
	WRITE_BOOL_FIELD(unique_outer);
=======

	numCols = list_length(node->mergeclauses);

	appendStringInfo(str, " :mergeFamilies");
	for (i = 0; i < numCols; i++)
		appendStringInfo(str, " %u", node->mergeFamilies[i]);

	appendStringInfo(str, " :mergeStrategies");
	for (i = 0; i < numCols; i++)
		appendStringInfo(str, " %d", node->mergeStrategies[i]);

	appendStringInfo(str, " :mergeNullsFirst");
	for (i = 0; i < numCols; i++)
		appendStringInfo(str, " %d", (int) node->mergeNullsFirst[i]);
>>>>>>> a191a169
}

static void
_outHashJoin(StringInfo str, HashJoin *node)
{
	WRITE_NODE_TYPE("HASHJOIN");

	_outJoinPlanInfo(str, (Join *) node);

	WRITE_NODE_FIELD(hashclauses);
	WRITE_NODE_FIELD(hashqualclauses);
}

#ifndef COMPILING_BINARY_FUNCS
static void
_outAgg(StringInfo str, Agg *node)
{
	int			i;

	WRITE_NODE_TYPE("AGG");

	_outPlanInfo(str, (Plan *) node);

	WRITE_ENUM_FIELD(aggstrategy, AggStrategy);
	WRITE_INT_FIELD(numCols);

	appendStringInfoLiteral(str, " :grpColIdx");
	for (i = 0; i < node->numCols; i++)
		appendStringInfo(str, " %d", node->grpColIdx[i]);

	if (print_variable_fields)
	{
		WRITE_LONG_FIELD(numGroups);
		WRITE_INT_FIELD(transSpace);
	}
	WRITE_INT_FIELD(numNullCols);
	WRITE_UINT64_FIELD(inputGrouping);
	WRITE_UINT64_FIELD(grouping);
	WRITE_BOOL_FIELD(inputHasGrouping);
	WRITE_INT_FIELD(rollupGSTimes);
	WRITE_BOOL_FIELD(lastAgg);
	WRITE_BOOL_FIELD(streaming);
}
#endif /* COMPILING_BINARY_FUNCS */

#ifndef COMPILING_BINARY_FUNCS
static void
_outWindowKey(StringInfo str, WindowKey *node)
{
	int			i;

	WRITE_NODE_TYPE("WINDOWKEY");
	WRITE_INT_FIELD(numSortCols);

	appendStringInfoLiteral(str, " :sortColIdx");
	for (i = 0; i < node->numSortCols; i++)
		appendStringInfo(str, " %d", node->sortColIdx[i]);

	appendStringInfoLiteral(str, " :sortOperators");
	for (i = 0; i < node->numSortCols; i++)
		appendStringInfo(str, " %u", node->sortOperators[i]);

	WRITE_NODE_FIELD(frame);
}
#endif /* COMPILING_BINARY_FUNCS */

#ifndef COMPILING_BINARY_FUNCS
static void
_outWindow(StringInfo str, Window *node)
{
	int			i;

	WRITE_NODE_TYPE("WINDOW");

	_outPlanInfo(str, (Plan *) node);

	WRITE_INT_FIELD(numPartCols);

<<<<<<< HEAD
	appendStringInfoLiteral(str, " :partColIdx");
	for (i = 0; i < node->numPartCols; i++)
		appendStringInfo(str, " %d", node->partColIdx[i]);

	WRITE_NODE_FIELD(windowKeys);
}
#endif /* COMPILING_BINARY_FUNCS */

static void
_outTableFunctionScan(StringInfo str, TableFunctionScan *node)
{
	WRITE_NODE_TYPE("TABLEFUNCTIONSCAN");

	_outScanInfo(str, (Scan *) node);
=======
	appendStringInfo(str, " :grpColIdx");
	for (i = 0; i < node->numCols; i++)
		appendStringInfo(str, " %d", node->grpColIdx[i]);

	appendStringInfo(str, " :grpOperators");
	for (i = 0; i < node->numCols; i++)
		appendStringInfo(str, " %u", node->grpOperators[i]);
>>>>>>> a191a169
}

static void
_outMaterial(StringInfo str, Material *node)
{
	WRITE_NODE_TYPE("MATERIAL");

    WRITE_BOOL_FIELD(cdb_strict);

	WRITE_ENUM_FIELD(share_type, ShareType);
	WRITE_INT_FIELD(share_id);
	WRITE_INT_FIELD(driver_slice);
	WRITE_INT_FIELD(nsharer);
	WRITE_INT_FIELD(nsharer_xslice);

	_outPlanInfo(str, (Plan *) node);
}

static void
_outShareInputScan(StringInfo str, ShareInputScan *node)
{
	WRITE_NODE_TYPE("SHAREINPUTSCAN");

	WRITE_ENUM_FIELD(share_type, ShareType);
	WRITE_INT_FIELD(share_id);
	WRITE_INT_FIELD(driver_slice);

	_outPlanInfo(str, (Plan *) node);
}

#ifndef COMPILING_BINARY_FUNCS
static void
_outSort(StringInfo str, Sort *node)
{
	int			i;

	WRITE_NODE_TYPE("SORT");

	_outPlanInfo(str, (Plan *) node);

	WRITE_INT_FIELD(numCols);

	appendStringInfoLiteral(str, " :sortColIdx");
	for (i = 0; i < node->numCols; i++)
		appendStringInfo(str, " %d", node->sortColIdx[i]);

	appendStringInfoLiteral(str, " :sortOperators");
	for (i = 0; i < node->numCols; i++)
		appendStringInfo(str, " %u", node->sortOperators[i]);

	appendStringInfo(str, " :nullsFirst");
	for (i = 0; i < node->numCols; i++)
		appendStringInfo(str, " %s", booltostr(node->nullsFirst[i]));

	/* CDB */
	WRITE_NODE_FIELD(limitOffset);
	WRITE_NODE_FIELD(limitCount);
    WRITE_BOOL_FIELD(noduplicates);

	WRITE_ENUM_FIELD(share_type, ShareType);
	WRITE_INT_FIELD(share_id);
	WRITE_INT_FIELD(driver_slice);
	WRITE_INT_FIELD(nsharer);
	WRITE_INT_FIELD(nsharer_xslice);
}
#endif /* COMPILING_BINARY_FUNCS */

#ifndef COMPILING_BINARY_FUNCS
static void
_outUnique(StringInfo str, Unique *node)
{
	int			i;

	WRITE_NODE_TYPE("UNIQUE");

	_outPlanInfo(str, (Plan *) node);

	WRITE_INT_FIELD(numCols);

	appendStringInfoLiteral(str, " :uniqColIdx");
	for (i = 0; i < node->numCols; i++)
		appendStringInfo(str, " %d", node->uniqColIdx[i]);

	appendStringInfo(str, " :uniqOperators");
	for (i = 0; i < node->numCols; i++)
		appendStringInfo(str, " %u", node->uniqOperators[i]);
}
#endif /* COMPILING_BINARY_FUNCS */

#ifndef COMPILING_BINARY_FUNCS
static void
_outSetOp(StringInfo str, SetOp *node)
{
	int			i;

	WRITE_NODE_TYPE("SETOP");

	_outPlanInfo(str, (Plan *) node);

	WRITE_ENUM_FIELD(cmd, SetOpCmd);
	WRITE_INT_FIELD(numCols);

	appendStringInfoLiteral(str, " :dupColIdx");
	for (i = 0; i < node->numCols; i++)
		appendStringInfo(str, " %d", node->dupColIdx[i]);

	appendStringInfo(str, " :dupOperators");
	for (i = 0; i < node->numCols; i++)
		appendStringInfo(str, " %d", node->dupOperators[i]);

	WRITE_INT_FIELD(flagColIdx);
}
#endif /* COMPILING_BINARY_FUNCS */

static void
_outLimit(StringInfo str, Limit *node)
{
	WRITE_NODE_TYPE("LIMIT");

	_outPlanInfo(str, (Plan *) node);

	WRITE_NODE_FIELD(limitOffset);
	WRITE_NODE_FIELD(limitCount);
}

static void
_outHash(StringInfo str, Hash *node)
{
	WRITE_NODE_TYPE("HASH");

	_outPlanInfo(str, (Plan *) node);
    WRITE_BOOL_FIELD(rescannable);          /*CDB*/
}

#ifndef COMPILING_BINARY_FUNCS
static void
_outMotion(StringInfo str, Motion *node)
{
	int i;

	WRITE_NODE_TYPE("MOTION");

	WRITE_INT_FIELD(motionID);
	WRITE_ENUM_FIELD(motionType, MotionType);

	WRITE_BOOL_FIELD(sendSorted);

	WRITE_NODE_FIELD(hashExpr);
	WRITE_NODE_FIELD(hashDataTypes);

	WRITE_INT_FIELD(numOutputSegs);
	appendStringInfoLiteral(str, " :outputSegIdx");
	for (i = 0; i < node->numOutputSegs; i++)
		appendStringInfo(str, " %d", node->outputSegIdx[i]);

	WRITE_INT_FIELD(numSortCols);
	appendStringInfoLiteral(str, " :sortColIdx");
	for (i = 0; i < node->numSortCols; i++)
		appendStringInfo(str, " %d", node->sortColIdx[i]);

	appendStringInfoLiteral(str, " :sortOperators");
	for (i = 0; i < node->numSortCols; i++)
		appendStringInfo(str, " %u", node->sortOperators[i]);

	WRITE_INT_FIELD(segidColIdx);

	_outPlanInfo(str, (Plan *) node);
}
#endif /* COMPILING_BINARY_FUNCS */

/*
 * _outDML
 */
static void
_outDML(StringInfo str, DML *node)
{
	WRITE_NODE_TYPE("DML");

	WRITE_UINT_FIELD(scanrelid);
	WRITE_INT_FIELD(oidColIdx);
	WRITE_INT_FIELD(actionColIdx);
	WRITE_INT_FIELD(ctidColIdx);
	WRITE_INT_FIELD(tupleoidColIdx);

	_outPlanInfo(str, (Plan *) node);
}

/*
 * _outSplitUpdate
 */
static void
_outSplitUpdate(StringInfo str, SplitUpdate *node)
{
	WRITE_NODE_TYPE("SplitUpdate");

	WRITE_INT_FIELD(actionColIdx);
	WRITE_INT_FIELD(ctidColIdx);
	WRITE_INT_FIELD(tupleoidColIdx);
	WRITE_NODE_FIELD(insertColIdx);
	WRITE_NODE_FIELD(deleteColIdx);
	
	_outPlanInfo(str, (Plan *) node);
}

/*
 * _outRowTrigger
 */
static void
_outRowTrigger(StringInfo str, RowTrigger *node)
{
	WRITE_NODE_TYPE("RowTrigger");

	WRITE_INT_FIELD(relid);
	WRITE_INT_FIELD(eventFlags);
	WRITE_NODE_FIELD(oldValuesColIdx);
	WRITE_NODE_FIELD(newValuesColIdx);

	_outPlanInfo(str, (Plan *) node);
}

/*
 * _outAssertOp
 */
static void
_outAssertOp(StringInfo str, AssertOp *node)
{
	WRITE_NODE_TYPE("AssertOp");

	WRITE_NODE_FIELD(errmessage);
	WRITE_INT_FIELD(errcode);
	
	_outPlanInfo(str, (Plan *) node);
}

/*
 * _outPartitionSelector
 */
static void
_outPartitionSelector(StringInfo str, PartitionSelector *node)
{
	WRITE_NODE_TYPE("PartitionSelector");

	WRITE_INT_FIELD(relid);
	WRITE_INT_FIELD(nLevels);
	WRITE_INT_FIELD(scanId);
	WRITE_INT_FIELD(selectorId);
	WRITE_NODE_FIELD(levelEqExpressions);
	WRITE_NODE_FIELD(levelExpressions);
	WRITE_NODE_FIELD(residualPredicate);
	WRITE_NODE_FIELD(propagationExpression);
	WRITE_NODE_FIELD(printablePredicate);
	WRITE_BOOL_FIELD(staticSelection);
	WRITE_NODE_FIELD(staticPartOids);
	WRITE_NODE_FIELD(staticScanIds);

	_outPlanInfo(str, (Plan *) node);
}

/*****************************************************************************
 *
 *	Stuff from primnodes.h.
 *
 *****************************************************************************/

static void
_outAlias(StringInfo str, Alias *node)
{
	WRITE_NODE_TYPE("ALIAS");

	WRITE_STRING_FIELD(aliasname);
	WRITE_NODE_FIELD(colnames);
}

static void
_outRangeVar(StringInfo str, RangeVar *node)
{
	WRITE_NODE_TYPE("RANGEVAR");

	/*
	 * we deliberately ignore catalogname here, since it is presently not
	 * semantically meaningful
	 */
	WRITE_STRING_FIELD(schemaname);
	WRITE_STRING_FIELD(relname);
	WRITE_ENUM_FIELD(inhOpt, InhOption);
	WRITE_BOOL_FIELD(istemp);
	WRITE_NODE_FIELD(alias);
    WRITE_INT_FIELD(location);  /*CDB*/
}

static void
_outIntoClause(StringInfo str, IntoClause *node)
{
	WRITE_NODE_TYPE("INTOCLAUSE");
	
	WRITE_NODE_FIELD(rel);
	WRITE_NODE_FIELD(colNames);
	WRITE_NODE_FIELD(options);
	WRITE_ENUM_FIELD(onCommit, OnCommitAction);
	WRITE_STRING_FIELD(tableSpaceName);
	WRITE_OID_FIELD(oidInfo.relOid);
	WRITE_OID_FIELD(oidInfo.comptypeOid);
	WRITE_OID_FIELD(oidInfo.toastOid);
	WRITE_OID_FIELD(oidInfo.toastIndexOid);
	WRITE_OID_FIELD(oidInfo.toastComptypeOid);
	WRITE_OID_FIELD(oidInfo.aosegOid);
	WRITE_OID_FIELD(oidInfo.aosegIndexOid);
	WRITE_OID_FIELD(oidInfo.aosegComptypeOid);
	WRITE_OID_FIELD(oidInfo.aovisimapOid);
	WRITE_OID_FIELD(oidInfo.aovisimapIndexOid);
	WRITE_OID_FIELD(oidInfo.aovisimapComptypeOid);
	WRITE_OID_FIELD(oidInfo.aoblkdirOid);
	WRITE_OID_FIELD(oidInfo.aoblkdirIndexOid);
	WRITE_OID_FIELD(oidInfo.aoblkdirComptypeOid);
}

static void
_outVar(StringInfo str, Var *node)
{
	WRITE_NODE_TYPE("VAR");

	if (print_variable_fields)
	{
		WRITE_UINT_FIELD(varno);
	}
	WRITE_INT_FIELD(varattno);
	WRITE_OID_FIELD(vartype);
	WRITE_INT_FIELD(vartypmod);
	WRITE_UINT_FIELD(varlevelsup);
	if (print_variable_fields)
	{
		WRITE_UINT_FIELD(varnoold);
	}
	WRITE_INT_FIELD(varoattno);
}

#ifndef COMPILING_BINARY_FUNCS
static void
_outConst(StringInfo str, Const *node)
{
	WRITE_NODE_TYPE("CONST");

	WRITE_OID_FIELD(consttype);
	WRITE_INT_FIELD(constlen);
	WRITE_BOOL_FIELD(constbyval);
	WRITE_BOOL_FIELD(constisnull);

	appendStringInfoLiteral(str, " :constvalue ");
	if (node->constisnull)
		appendStringInfoLiteral(str, "<>");
	else
		_outDatum(str, node->constvalue, node->constlen, node->constbyval);
}
#endif /* COMPILING_BINARY_FUNCS */

static void
_outParam(StringInfo str, Param *node)
{
	WRITE_NODE_TYPE("PARAM");

	WRITE_ENUM_FIELD(paramkind, ParamKind);
	WRITE_INT_FIELD(paramid);
	WRITE_OID_FIELD(paramtype);
	WRITE_INT_FIELD(paramtypmod);
}

#ifndef COMPILING_BINARY_FUNCS
static void
_outAggref(StringInfo str, Aggref *node)
{
	WRITE_NODE_TYPE("AGGREF");

	WRITE_OID_FIELD(aggfnoid);
	WRITE_OID_FIELD(aggtype);
	WRITE_NODE_FIELD(args);
	WRITE_UINT_FIELD(agglevelsup);
	WRITE_BOOL_FIELD(aggstar);
	WRITE_BOOL_FIELD(aggdistinct);

    /*
     * CDB: This field was added after the MPP 2.1p2 release.  Upstream of
     * the planner, it's unused and zero, in which case we skip writing it
     * because we don't want it written into the catalog.  Allows downward
     * compatibility in case the database is opened using an older release.
     */
    if (node->aggstage != 0)
	    WRITE_ENUM_FIELD(aggstage, AggStage);

    /* 
     * CDB: to minimize upgrade impact we only write out the aggorder
     * field when it is present
     */
    if (node->aggorder != NULL)
        WRITE_NODE_FIELD(aggorder);
}
#endif /* COMPILING_BINARY_FUNCS */

static void
_outAggOrder(StringInfo str, AggOrder *node)
{
	WRITE_NODE_TYPE("AGGORDER");

    WRITE_BOOL_FIELD(sortImplicit);
    WRITE_NODE_FIELD(sortTargets);
    WRITE_NODE_FIELD(sortClause);
}

static void
_outWindowRef(StringInfo str, WindowRef *node)
{
	WRITE_NODE_TYPE("WINDOWREF");

	WRITE_OID_FIELD(winfnoid);
	WRITE_OID_FIELD(restype);
	WRITE_NODE_FIELD(args);
	WRITE_UINT_FIELD(winlevelsup);
	WRITE_BOOL_FIELD(windistinct);
	WRITE_UINT_FIELD(winspec);
	WRITE_UINT_FIELD(winindex);
	WRITE_ENUM_FIELD(winstage, WinStage);
	WRITE_UINT_FIELD(winlevel);
}

static void
_outArrayRef(StringInfo str, ArrayRef *node)
{
	WRITE_NODE_TYPE("ARRAYREF");

	WRITE_OID_FIELD(refrestype);
	WRITE_OID_FIELD(refarraytype);
	WRITE_OID_FIELD(refelemtype);
	WRITE_NODE_FIELD(refupperindexpr);
	WRITE_NODE_FIELD(reflowerindexpr);
	WRITE_NODE_FIELD(refexpr);
	WRITE_NODE_FIELD(refassgnexpr);
}

#ifndef COMPILING_BINARY_FUNCS
static void
_outFuncExpr(StringInfo str, FuncExpr *node)
{
	WRITE_NODE_TYPE("FUNCEXPR");

	WRITE_OID_FIELD(funcid);
	WRITE_OID_FIELD(funcresulttype);
	WRITE_BOOL_FIELD(funcretset);
	WRITE_ENUM_FIELD(funcformat, CoercionForm);
	WRITE_NODE_FIELD(args);
	
	if (node->is_tablefunc)
	{
		WRITE_BOOL_FIELD(is_tablefunc);  /* GPDB */
	}
}
#endif /* COMPILING_BINARY_FUNCS */

static void
_outOpExpr(StringInfo str, OpExpr *node)
{
	WRITE_NODE_TYPE("OPEXPR");

	WRITE_OID_FIELD(opno);
	WRITE_OID_FIELD(opfuncid);
	WRITE_OID_FIELD(opresulttype);
	WRITE_BOOL_FIELD(opretset);
	WRITE_NODE_FIELD(args);
}

static void
_outDistinctExpr(StringInfo str, DistinctExpr *node)
{
	WRITE_NODE_TYPE("DISTINCTEXPR");

	WRITE_OID_FIELD(opno);
	WRITE_OID_FIELD(opfuncid);
	WRITE_OID_FIELD(opresulttype);
	WRITE_BOOL_FIELD(opretset);
	WRITE_NODE_FIELD(args);
}

static void
_outScalarArrayOpExpr(StringInfo str, ScalarArrayOpExpr *node)
{
	WRITE_NODE_TYPE("SCALARARRAYOPEXPR");

	WRITE_OID_FIELD(opno);
	WRITE_OID_FIELD(opfuncid);
	WRITE_BOOL_FIELD(useOr);
	WRITE_NODE_FIELD(args);
}

#ifndef COMPILING_BINARY_FUNCS
static void
_outBoolExpr(StringInfo str, BoolExpr *node)
{
	char	   *opstr = NULL;

	WRITE_NODE_TYPE("BOOLEXPR");

	/* do-it-yourself enum representation */
	switch (node->boolop)
	{
		case AND_EXPR:
			opstr = "and";
			break;
		case OR_EXPR:
			opstr = "or";
			break;
		case NOT_EXPR:
			opstr = "not";
			break;
	}
	appendStringInfoLiteral(str, " :boolop ");
	_outToken(str, opstr);

	WRITE_NODE_FIELD(args);
}
#endif /* COMPILING_BINARY_FUNCS */

#ifndef COMPILING_BINARY_FUNCS
static void
_outSubLink(StringInfo str, SubLink *node)
{
	WRITE_NODE_TYPE("SUBLINK");

	WRITE_ENUM_FIELD(subLinkType, SubLinkType);
	WRITE_NODE_FIELD(testexpr);
	WRITE_NODE_FIELD(operName);
    /*
     * CDB: For now we don't serialize the 'location' field, for compatibility
     * so stored sublinks can be read by pre-3.2 releases.  Anyway it's only
     * meaningful with the original source string, which isn't kept when a
     * view or rule definition is stored in the catalog.
     */
	WRITE_NODE_FIELD(subselect);
}
#endif /* COMPILING_BINARY_FUNCS */

static void
_outSubPlan(StringInfo str, SubPlan *node)
{
	WRITE_NODE_TYPE("SUBPLAN");

    WRITE_INT_FIELD(qDispSliceId);  /*CDB*/
	WRITE_ENUM_FIELD(subLinkType, SubLinkType);
	WRITE_NODE_FIELD(testexpr);
	WRITE_NODE_FIELD(paramIds);
	WRITE_INT_FIELD(plan_id);
	WRITE_OID_FIELD(firstColType);
	WRITE_INT_FIELD(firstColTypmod);
	WRITE_BOOL_FIELD(useHashTable);
	WRITE_BOOL_FIELD(unknownEqFalse);
	WRITE_BOOL_FIELD(is_initplan); /*CDB*/
	WRITE_BOOL_FIELD(is_multirow); /*CDB*/
	WRITE_NODE_FIELD(setParam);
	WRITE_NODE_FIELD(parParam);
	WRITE_NODE_FIELD(args);
	WRITE_NODE_FIELD(extParam);
}

static void
_outFieldSelect(StringInfo str, FieldSelect *node)
{
	WRITE_NODE_TYPE("FIELDSELECT");

	WRITE_NODE_FIELD(arg);
	WRITE_INT_FIELD(fieldnum);
	WRITE_OID_FIELD(resulttype);
	WRITE_INT_FIELD(resulttypmod);
}

static void
_outFieldStore(StringInfo str, FieldStore *node)
{
	WRITE_NODE_TYPE("FIELDSTORE");

	WRITE_NODE_FIELD(arg);
	WRITE_NODE_FIELD(newvals);
	WRITE_NODE_FIELD(fieldnums);
	WRITE_OID_FIELD(resulttype);
}

static void
_outRelabelType(StringInfo str, RelabelType *node)
{
	WRITE_NODE_TYPE("RELABELTYPE");

	WRITE_NODE_FIELD(arg);
	WRITE_OID_FIELD(resulttype);
	WRITE_INT_FIELD(resulttypmod);
	WRITE_ENUM_FIELD(relabelformat, CoercionForm);
}

static void
_outConvertRowtypeExpr(StringInfo str, ConvertRowtypeExpr *node)
{
	WRITE_NODE_TYPE("CONVERTROWTYPEEXPR");

	WRITE_NODE_FIELD(arg);
	WRITE_OID_FIELD(resulttype);
	WRITE_ENUM_FIELD(convertformat, CoercionForm);
}

static void
_outCaseExpr(StringInfo str, CaseExpr *node)
{
	WRITE_NODE_TYPE("CASE");

	WRITE_OID_FIELD(casetype);
	WRITE_NODE_FIELD(arg);
	WRITE_NODE_FIELD(args);
	WRITE_NODE_FIELD(defresult);
}

static void
_outCaseWhen(StringInfo str, CaseWhen *node)
{
	WRITE_NODE_TYPE("WHEN");

	WRITE_NODE_FIELD(expr);
	WRITE_NODE_FIELD(result);
}

static void
_outCaseTestExpr(StringInfo str, CaseTestExpr *node)
{
	WRITE_NODE_TYPE("CASETESTEXPR");

	WRITE_OID_FIELD(typeId);
	WRITE_INT_FIELD(typeMod);
}

static void
_outArrayExpr(StringInfo str, ArrayExpr *node)
{
	WRITE_NODE_TYPE("ARRAY");

	WRITE_OID_FIELD(array_typeid);
	WRITE_OID_FIELD(element_typeid);
	WRITE_NODE_FIELD(elements);
	WRITE_BOOL_FIELD(multidims);
}

static void
_outRowExpr(StringInfo str, RowExpr *node)
{
	WRITE_NODE_TYPE("ROW");

	WRITE_NODE_FIELD(args);
	WRITE_OID_FIELD(row_typeid);
	WRITE_ENUM_FIELD(row_format, CoercionForm);
}

static void
_outRowCompareExpr(StringInfo str, RowCompareExpr *node)
{
	WRITE_NODE_TYPE("ROWCOMPARE");

	WRITE_ENUM_FIELD(rctype, RowCompareType);
	WRITE_NODE_FIELD(opnos);
	WRITE_NODE_FIELD(opfamilies);
	WRITE_NODE_FIELD(largs);
	WRITE_NODE_FIELD(rargs);
}

static void
_outCoalesceExpr(StringInfo str, CoalesceExpr *node)
{
	WRITE_NODE_TYPE("COALESCE");

	WRITE_OID_FIELD(coalescetype);
	WRITE_NODE_FIELD(args);
}

static void
_outMinMaxExpr(StringInfo str, MinMaxExpr *node)
{
	WRITE_NODE_TYPE("MINMAX");

	WRITE_OID_FIELD(minmaxtype);
	WRITE_ENUM_FIELD(op, MinMaxOp);
	WRITE_NODE_FIELD(args);
}

static void
_outXmlExpr(StringInfo str, XmlExpr *node)
{
	WRITE_NODE_TYPE("XMLEXPR");

	WRITE_ENUM_FIELD(op, XmlExprOp);
	WRITE_STRING_FIELD(name);
	WRITE_NODE_FIELD(named_args);
	WRITE_NODE_FIELD(arg_names);
	WRITE_NODE_FIELD(args);
	WRITE_ENUM_FIELD(xmloption, XmlOptionType);
	WRITE_OID_FIELD(type);
	WRITE_INT_FIELD(typmod);
	/*WRITE_LOCATION_FIELD(location);*/
}

static void
_outNullIfExpr(StringInfo str, NullIfExpr *node)
{
	WRITE_NODE_TYPE("NULLIFEXPR");

	WRITE_OID_FIELD(opno);
	WRITE_OID_FIELD(opfuncid);
	WRITE_OID_FIELD(opresulttype);
	WRITE_BOOL_FIELD(opretset);
	WRITE_NODE_FIELD(args);
}

static void
_outNullTest(StringInfo str, NullTest *node)
{
	WRITE_NODE_TYPE("NULLTEST");

	WRITE_NODE_FIELD(arg);
	WRITE_ENUM_FIELD(nulltesttype, NullTestType);
}

static void
_outBooleanTest(StringInfo str, BooleanTest *node)
{
	WRITE_NODE_TYPE("BOOLEANTEST");

	WRITE_NODE_FIELD(arg);
	WRITE_ENUM_FIELD(booltesttype, BoolTestType);
}

static void
_outCoerceToDomain(StringInfo str, CoerceToDomain *node)
{
	WRITE_NODE_TYPE("COERCETODOMAIN");

	WRITE_NODE_FIELD(arg);
	WRITE_OID_FIELD(resulttype);
	WRITE_INT_FIELD(resulttypmod);
	WRITE_ENUM_FIELD(coercionformat, CoercionForm);
}

static void
_outCoerceToDomainValue(StringInfo str, CoerceToDomainValue *node)
{
	WRITE_NODE_TYPE("COERCETODOMAINVALUE");

	WRITE_OID_FIELD(typeId);
	WRITE_INT_FIELD(typeMod);
}

static void
_outSetToDefault(StringInfo str, SetToDefault *node)
{
	WRITE_NODE_TYPE("SETTODEFAULT");

	WRITE_OID_FIELD(typeId);
	WRITE_INT_FIELD(typeMod);
}

#ifndef COMPILING_BINARY_FUNCS
static void
_outCurrentOfExpr(StringInfo str, CurrentOfExpr *node)
{
	WRITE_NODE_TYPE("CURRENTOFEXPR");

	WRITE_STRING_FIELD(cursor_name);
	WRITE_INT_FIELD(cvarno);
	WRITE_OID_FIELD(target_relid);

	/* some attributes omitted as they're bound only just before executor dispatch */
}
#endif /* COMPILING_BINARY_FUNCS */

static void
_outTargetEntry(StringInfo str, TargetEntry *node)
{
	WRITE_NODE_TYPE("TARGETENTRY");

	WRITE_NODE_FIELD(expr);
	WRITE_INT_FIELD(resno);
	WRITE_STRING_FIELD(resname);
	WRITE_UINT_FIELD(ressortgroupref);
	WRITE_OID_FIELD(resorigtbl);
	WRITE_INT_FIELD(resorigcol);
	WRITE_BOOL_FIELD(resjunk);
}

static void
_outRangeTblRef(StringInfo str, RangeTblRef *node)
{
	WRITE_NODE_TYPE("RANGETBLREF");

	WRITE_INT_FIELD(rtindex);
}

#ifndef COMPILING_BINARY_FUNCS
static void
_outJoinExpr(StringInfo str, JoinExpr *node)
{
	WRITE_NODE_TYPE("JOINEXPR");

	WRITE_ENUM_FIELD(jointype, JoinType);
	WRITE_BOOL_FIELD(isNatural);
	WRITE_NODE_FIELD(larg);
	WRITE_NODE_FIELD(rarg);
    if (node->subqfromlist)                     /*CDB*/
        WRITE_NODE_FIELD(subqfromlist);         /*CDB*/
	WRITE_NODE_FIELD_AS(usingClause, using);    /*CDB*/
	WRITE_NODE_FIELD(quals);
	WRITE_NODE_FIELD(alias);
	WRITE_INT_FIELD(rtindex);
}
#endif /* COMPILING_BINARY_FUNCS */

static void
_outFromExpr(StringInfo str, FromExpr *node)
{
	WRITE_NODE_TYPE("FROMEXPR");

	WRITE_NODE_FIELD(fromlist);
	WRITE_NODE_FIELD(quals);
}

#ifndef COMPILING_BINARY_FUNCS
static void
_outFlow(StringInfo str, Flow *node)
{
	int i;

	WRITE_NODE_TYPE("FLOW");

	WRITE_ENUM_FIELD(flotype, FlowType);
	WRITE_ENUM_FIELD(req_move, Movement);
	WRITE_ENUM_FIELD(locustype, CdbLocusType);
	WRITE_INT_FIELD(segindex);

	/* This array format as in Group and Sort nodes. */
	WRITE_INT_FIELD(numSortCols);
	if(node->numSortCols > 0)
	{
		appendStringInfoLiteral(str, " :sortColIdx");
		if(node->sortColIdx == NULL)
			appendStringInfoString(str, " <>");
		else {
			for ( i = 0; i < node->numSortCols; i++ )
				appendStringInfo(str, " %d", node->sortColIdx[i]);
		}

		appendStringInfoLiteral(str, " :sortOperators");
		if(node->sortOperators == NULL)
			appendStringInfoString(str, " <>");
		else {
			for ( i = 0; i < node->numSortCols; i++ )
				appendStringInfo(str, " %u", node->sortOperators[i]);
		}
	}

	WRITE_NODE_FIELD(hashExpr);

	WRITE_NODE_FIELD(flow_before_req_move);
}
#endif /* COMPILING_BINARY_FUNCS */

/*****************************************************************************
 *
 *	Stuff from cdbpathlocus.h.
 *
 *****************************************************************************/

/*
 * _outCdbPathLocus
 */
static void
_outCdbPathLocus(StringInfo str, CdbPathLocus *node)
{
    WRITE_ENUM_FIELD(locustype, CdbLocusType);
    WRITE_NODE_FIELD(partkey);
}                               /* _outCdbPathLocus */


/*****************************************************************************
 *
 *	Stuff from relation.h.
 *
 *****************************************************************************/

/*
 * print the basic stuff of all nodes that inherit from Path
 *
 * Note we do NOT print the parent, else we'd be in infinite recursion
 */
static void
_outPathInfo(StringInfo str, Path *node)
{
	WRITE_ENUM_FIELD(pathtype, NodeTag);
	WRITE_FLOAT_FIELD(startup_cost, "%.2f");
	WRITE_FLOAT_FIELD(total_cost, "%.2f");
    WRITE_NODE_FIELD(parent);
    _outCdbPathLocus(str, &node->locus);
	WRITE_NODE_FIELD(pathkeys);
}

/*
 * print the basic stuff of all nodes that inherit from JoinPath
 */
static void
_outJoinPathInfo(StringInfo str, JoinPath *node)
{
	_outPathInfo(str, (Path *) node);

	WRITE_ENUM_FIELD(jointype, JoinType);
	WRITE_NODE_FIELD(outerjoinpath);
	WRITE_NODE_FIELD(innerjoinpath);
	WRITE_NODE_FIELD(joinrestrictinfo);
}

static void
_outPath(StringInfo str, Path *node)
{
	WRITE_NODE_TYPE("PATH");

	_outPathInfo(str, (Path *) node);
}

static void
_outIndexPath(StringInfo str, IndexPath *node)
{
	WRITE_NODE_TYPE("INDEXPATH");

	_outPathInfo(str, (Path *) node);

	WRITE_NODE_FIELD(indexinfo);
	WRITE_NODE_FIELD(indexclauses);
	WRITE_NODE_FIELD(indexquals);
	WRITE_BOOL_FIELD(isjoininner);
	WRITE_ENUM_FIELD(indexscandir, ScanDirection);
	WRITE_FLOAT_FIELD(indextotalcost, "%.2f");
	WRITE_FLOAT_FIELD(indexselectivity, "%.4f");
	WRITE_FLOAT_FIELD(rows, "%.0f");
    WRITE_INT_FIELD(num_leading_eq);
}

static void
_outBitmapHeapPath(StringInfo str, BitmapHeapPath *node)
{
	WRITE_NODE_TYPE("BITMAPHEAPPATH");

	_outPathInfo(str, (Path *) node);

	WRITE_NODE_FIELD(bitmapqual);
	WRITE_BOOL_FIELD(isjoininner);
	WRITE_FLOAT_FIELD(rows, "%.0f");
}

static void
_outBitmapAppendOnlyPath(StringInfo str, BitmapAppendOnlyPath *node)
{
	WRITE_NODE_TYPE("BITMAPAPPENDONLYPATH");

	_outPathInfo(str, (Path *) node);

	WRITE_NODE_FIELD(bitmapqual);
	WRITE_BOOL_FIELD(isjoininner);
	WRITE_FLOAT_FIELD(rows, "%.0f");
	WRITE_BOOL_FIELD(isAORow);
}

static void
_outBitmapAndPath(StringInfo str, BitmapAndPath *node)
{
	WRITE_NODE_TYPE("BITMAPANDPATH");

	_outPathInfo(str, (Path *) node);

	WRITE_NODE_FIELD(bitmapquals);
	WRITE_FLOAT_FIELD(bitmapselectivity, "%.4f");
}

static void
_outBitmapOrPath(StringInfo str, BitmapOrPath *node)
{
	WRITE_NODE_TYPE("BITMAPORPATH");

	_outPathInfo(str, (Path *) node);

	WRITE_NODE_FIELD(bitmapquals);
	WRITE_FLOAT_FIELD(bitmapselectivity, "%.4f");
}

static void
_outTidPath(StringInfo str, TidPath *node)
{
	WRITE_NODE_TYPE("TIDPATH");

	_outPathInfo(str, (Path *) node);

	WRITE_NODE_FIELD(tidquals);
}

static void
_outAppendPath(StringInfo str, AppendPath *node)
{
	WRITE_NODE_TYPE("APPENDPATH");

	_outPathInfo(str, (Path *) node);

	WRITE_NODE_FIELD(subpaths);
}

static void
_outAppendOnlyPath(StringInfo str, AppendOnlyPath *node)
{
	WRITE_NODE_TYPE("APPENDONLYPATH");

	_outPathInfo(str, (Path *) node);
}

static void
_outAOCSPath(StringInfo str, AOCSPath *node)
{
	WRITE_NODE_TYPE("APPENDONLYPATH");

	_outPathInfo(str, (Path *) node);
}

static void
_outResultPath(StringInfo str, ResultPath *node)
{
	WRITE_NODE_TYPE("RESULTPATH");

	_outPathInfo(str, (Path *) node);

	WRITE_NODE_FIELD(quals);
}

static void
_outMaterialPath(StringInfo str, MaterialPath *node)
{
	WRITE_NODE_TYPE("MATERIALPATH");

	_outPathInfo(str, (Path *) node);
    WRITE_BOOL_FIELD(cdb_strict);

	WRITE_NODE_FIELD(subpath);
}

static void
_outUniquePath(StringInfo str, UniquePath *node)
{
	WRITE_NODE_TYPE("UNIQUEPATH");

	_outPathInfo(str, (Path *) node);
	WRITE_ENUM_FIELD(umethod, UniquePathMethod);
	WRITE_FLOAT_FIELD(rows, "%.0f");
    WRITE_BOOL_FIELD(must_repartition);                 /*CDB*/
    WRITE_BITMAPSET_FIELD(distinct_on_rowid_relids);    /*CDB*/
	WRITE_NODE_FIELD(distinct_on_exprs);                /*CDB*/

	WRITE_NODE_FIELD(subpath);
}

static void
_outNestPath(StringInfo str, NestPath *node)
{
	WRITE_NODE_TYPE("NESTPATH");

	_outJoinPathInfo(str, (JoinPath *) node);
}

static void
_outMergePath(StringInfo str, MergePath *node)
{
	int			numCols;
	int			i;

	WRITE_NODE_TYPE("MERGEPATH");

	_outJoinPathInfo(str, (JoinPath *) node);

	WRITE_NODE_FIELD(path_mergeclauses);

	numCols = list_length(node->path_mergeclauses);

	appendStringInfo(str, " :path_mergeFamilies");
	for (i = 0; i < numCols; i++)
		appendStringInfo(str, " %u", node->path_mergeFamilies[i]);

	appendStringInfo(str, " :path_mergeStrategies");
	for (i = 0; i < numCols; i++)
		appendStringInfo(str, " %d", node->path_mergeStrategies[i]);

	appendStringInfo(str, " :path_mergeNullsFirst");
	for (i = 0; i < numCols; i++)
		appendStringInfo(str, " %d", (int) node->path_mergeNullsFirst[i]);

	WRITE_NODE_FIELD(outersortkeys);
	WRITE_NODE_FIELD(innersortkeys);
}

static void
_outHashPath(StringInfo str, HashPath *node)
{
	WRITE_NODE_TYPE("HASHPATH");

	_outJoinPathInfo(str, (JoinPath *) node);

	WRITE_NODE_FIELD(path_hashclauses);
}

static void
_outCdbMotionPath(StringInfo str, CdbMotionPath *node)
{
    WRITE_NODE_TYPE("MOTIONPATH");

    _outPathInfo(str, &node->path);

    WRITE_NODE_FIELD(subpath);
}

#ifndef COMPILING_BINARY_FUNCS
static void
_outPlannerGlobal(StringInfo str, PlannerGlobal *node)
{
	WRITE_NODE_TYPE("PLANNERGLOBAL");
	
	/* NB: this isn't a complete set of fields */
	WRITE_NODE_FIELD(paramlist);
	WRITE_NODE_FIELD(subplans);
	WRITE_NODE_FIELD(subrtables);
	WRITE_BITMAPSET_FIELD(rewindPlanIDs);
	WRITE_NODE_FIELD(finalrtable);
	WRITE_NODE_FIELD(relationOids);
	WRITE_NODE_FIELD(invalItems);
	WRITE_BOOL_FIELD(transientPlan);
	WRITE_NODE_FIELD(share.sharedNodes);
	WRITE_NODE_FIELD(share.sliceMarks);
	WRITE_NODE_FIELD(share.motStack);
	WRITE_NODE_FIELD(share.qdShares);
	WRITE_NODE_FIELD(share.qdSlices);
	WRITE_NODE_FIELD(share.planNodes);
	WRITE_INT_FIELD(share.nextPlanId);
}
#endif /* COMPILING_BINARY_FUNCS */

static void
_outPlannerInfo(StringInfo str, PlannerInfo *node)
{
	WRITE_NODE_TYPE("PLANNERINFO");

	/* NB: this isn't a complete set of fields */
	WRITE_NODE_FIELD(parse);
	WRITE_NODE_FIELD(join_rel_list);
	WRITE_NODE_FIELD(equi_key_list);
	WRITE_NODE_FIELD(left_join_clauses);
	WRITE_NODE_FIELD(right_join_clauses);
	WRITE_NODE_FIELD(full_join_clauses);
	WRITE_NODE_FIELD(oj_info_list);
	WRITE_NODE_FIELD(in_info_list);
	WRITE_NODE_FIELD(append_rel_list);
	WRITE_NODE_FIELD(query_pathkeys);
	WRITE_NODE_FIELD(group_pathkeys);
	WRITE_NODE_FIELD(sort_pathkeys);
	WRITE_FLOAT_FIELD(total_table_pages, "%.0f");
	WRITE_FLOAT_FIELD(tuple_fraction, "%.4f");
	WRITE_BOOL_FIELD(hasJoinRTEs);
	WRITE_BOOL_FIELD(hasOuterJoins);
	WRITE_BOOL_FIELD(hasHavingQual);
	WRITE_BOOL_FIELD(hasPseudoConstantQuals);
}

static void
_outRelOptInfo(StringInfo str, RelOptInfo *node)
{
	WRITE_NODE_TYPE("RELOPTINFO");

	/* NB: this isn't a complete set of fields */
	WRITE_ENUM_FIELD(reloptkind, RelOptKind);
	WRITE_BITMAPSET_FIELD(relids);
	WRITE_FLOAT_FIELD(rows, "%.0f");
	WRITE_INT_FIELD(width);
	WRITE_NODE_FIELD(reltargetlist);
	/* Skip writing Path ptrs to avoid endless recursion */
	/* WRITE_NODE_FIELD(pathlist);              */
	/* WRITE_NODE_FIELD(cheapest_startup_path); */
	/* WRITE_NODE_FIELD(cheapest_total_path);   */
	WRITE_NODE_FIELD(dedup_info);
	WRITE_UINT_FIELD(relid);
	WRITE_ENUM_FIELD(rtekind, RTEKind);
	WRITE_INT_FIELD(min_attr);
	WRITE_INT_FIELD(max_attr);
	WRITE_NODE_FIELD(indexlist);
	WRITE_UINT_FIELD(pages);
	WRITE_FLOAT_FIELD(tuples, "%.0f");
	WRITE_NODE_FIELD(subplan);
	WRITE_NODE_FIELD(locationlist);
	WRITE_STRING_FIELD(execcommand);
	WRITE_CHAR_FIELD(fmttype);
	WRITE_STRING_FIELD(fmtopts);
	WRITE_INT_FIELD(rejectlimit);
	WRITE_CHAR_FIELD(rejectlimittype);
	WRITE_OID_FIELD(fmterrtbl);
	WRITE_INT_FIELD(ext_encoding);
	WRITE_BOOL_FIELD(isrescannable);
	WRITE_BOOL_FIELD(writable);
	WRITE_NODE_FIELD(baserestrictinfo);
	WRITE_NODE_FIELD(joininfo);
	WRITE_BITMAPSET_FIELD(index_outer_relids);
	/* Skip writing Path ptrs to avoid endless recursion */
	/* WRITE_NODE_FIELD(index_inner_paths);     */
}

#ifndef COMPILING_BINARY_FUNCS
static void
_outIndexOptInfo(StringInfo str, IndexOptInfo *node)
{
    int i;

	WRITE_NODE_TYPE("INDEXOPTINFO");

	/* NB: this isn't a complete set of fields */
	WRITE_OID_FIELD(indexoid);
	/* Do NOT print rel field, else infinite recursion */
	WRITE_UINT_FIELD(pages);
	WRITE_FLOAT_FIELD(tuples, "%.0f");
	WRITE_INT_FIELD(ncolumns);

	appendStringInfoLiteral(str, " :opfamily");
	for (i = 0; i < node->ncolumns; i++)
		appendStringInfo(str, " %u", node->opfamily[i]);

	appendStringInfoLiteral(str, " :indexkeys");
	for (i = 0; i < node->ncolumns; i++)
		appendStringInfo(str, " %d", node->indexkeys[i]);

	appendStringInfoLiteral(str, " :fwdsortop");
	for (i = 0; i < node->ncolumns; i++)
		appendStringInfo(str, " %u", node->fwdsortop[i]);

	appendStringInfoLiteral(str, " :revsortop");
	for (i = 0; i < node->ncolumns; i++)
		appendStringInfo(str, " %u", node->revsortop[i]);

	WRITE_BOOL_FIELD(nulls_first);

    WRITE_OID_FIELD(relam);
	WRITE_OID_FIELD(amcostestimate);
	WRITE_NODE_FIELD(indexprs);
	WRITE_NODE_FIELD(indpred);
	WRITE_BOOL_FIELD(predOK);
	WRITE_BOOL_FIELD(unique);
	WRITE_BOOL_FIELD(amoptionalkey);
	WRITE_BOOL_FIELD(cdb_default_stats_used);
}
#endif /* COMPILING_BINARY_FUNCS */

#ifndef COMPILING_BINARY_FUNCS
static void
_outCdbRelColumnInfo(StringInfo str, CdbRelColumnInfo *node)
{
	WRITE_NODE_TYPE("CdbRelColumnInfo");

    WRITE_INT_FIELD(pseudoattno);
    WRITE_INT_FIELD(targetresno);
	WRITE_INT_FIELD(attr_width);
	WRITE_BITMAPSET_FIELD(where_needed);
    WRITE_STRING_FIELD(colname);
	WRITE_NODE_FIELD(defexpr);
}
#endif /* COMPILING_BINARY_FUNCS */

static void
_outCdbRelDedupInfo(StringInfo str, CdbRelDedupInfo *node)
{
	WRITE_NODE_TYPE("CdbRelDedupInfo");

	WRITE_BITMAPSET_FIELD(prejoin_dedup_subqrelids);
	WRITE_BITMAPSET_FIELD(spent_subqrelids);
	WRITE_BOOL_FIELD(try_postjoin_dedup);
	WRITE_BOOL_FIELD(no_more_subqueries);
	WRITE_NODE_FIELD(join_unique_ininfo);
	/* Skip writing Path ptrs to avoid endless recursion */
	/* WRITE_NODE_FIELD(later_dedup_pathlist);  */
	/* WRITE_NODE_FIELD(cheapest_startup_path); */
	/* WRITE_NODE_FIELD(cheapest_total_path);   */
}

static void
_outPathKeyItem(StringInfo str, PathKeyItem *node)
{
	WRITE_NODE_TYPE("PATHKEYITEM");

	WRITE_NODE_FIELD(key);
	WRITE_OID_FIELD(sortop);
	WRITE_BOOL_FIELD(nulls_first);
}

static void
_outRestrictInfo(StringInfo str, RestrictInfo *node)
{
	WRITE_NODE_TYPE("RESTRICTINFO");

	/* NB: this isn't a complete set of fields */
	WRITE_NODE_FIELD(clause);
	WRITE_BOOL_FIELD(is_pushed_down);
	WRITE_BOOL_FIELD(outerjoin_delayed);
	WRITE_BOOL_FIELD(can_join);
	WRITE_BOOL_FIELD(pseudoconstant);
	WRITE_BITMAPSET_FIELD(clause_relids);
	WRITE_BITMAPSET_FIELD(required_relids);
	WRITE_BITMAPSET_FIELD(left_relids);
	WRITE_BITMAPSET_FIELD(right_relids);
	WRITE_NODE_FIELD(orclause);
	WRITE_OID_FIELD(mergejoinoperator);
	WRITE_OID_FIELD(left_sortop);
	WRITE_OID_FIELD(right_sortop);
	WRITE_OID_FIELD(mergeopfamily);
	WRITE_NODE_FIELD(left_pathkey);
	WRITE_NODE_FIELD(right_pathkey);
	WRITE_OID_FIELD(hashjoinoperator);
}

static void
_outInnerIndexscanInfo(StringInfo str, InnerIndexscanInfo *node)
{
	WRITE_NODE_TYPE("INNERINDEXSCANINFO");
	WRITE_BITMAPSET_FIELD(other_relids);
	WRITE_BOOL_FIELD(isouterjoin);
	WRITE_NODE_FIELD(cheapest_startup_innerpath);
	WRITE_NODE_FIELD(cheapest_total_innerpath);
}

#ifndef COMPILING_BINARY_FUNCS
static void
_outOuterJoinInfo(StringInfo str, OuterJoinInfo *node)
{
	WRITE_NODE_TYPE("OUTERJOININFO");

	WRITE_BITMAPSET_FIELD(min_lefthand);
	WRITE_BITMAPSET_FIELD(min_righthand);
	WRITE_BITMAPSET_FIELD(syn_lefthand);
	WRITE_BITMAPSET_FIELD(syn_righthand);
	WRITE_ENUM_FIELD(join_type, JoinType);
	WRITE_BOOL_FIELD(lhs_strict);
	WRITE_BOOL_FIELD(delay_upper_joins);
    WRITE_NODE_FIELD(left_equi_key_list);
    WRITE_NODE_FIELD(right_equi_key_list);
}
#endif /* COMPILING_BINARY_FUNCS */

static void
_outInClauseInfo(StringInfo str, InClauseInfo *node)
{
	WRITE_NODE_TYPE("INCLAUSEINFO");

	WRITE_BITMAPSET_FIELD(righthand);
    WRITE_BOOL_FIELD(try_join_unique);                  /*CDB*/
	WRITE_NODE_FIELD(sub_targetlist);
	WRITE_NODE_FIELD(in_operators);
}

static void
_outAppendRelInfo(StringInfo str, AppendRelInfo *node)
{
	WRITE_NODE_TYPE("APPENDRELINFO");

	WRITE_UINT_FIELD(parent_relid);
	WRITE_UINT_FIELD(child_relid);
	WRITE_OID_FIELD(parent_reltype);
	WRITE_OID_FIELD(child_reltype);
	WRITE_NODE_FIELD(col_mappings);
	WRITE_NODE_FIELD(translated_vars);
	WRITE_OID_FIELD(parent_reloid);
}

/*****************************************************************************
 *
 *	Stuff from parsenodes.h.
 *
 *****************************************************************************/

#ifndef COMPILING_BINARY_FUNCS
static void
_outCreateStmt(StringInfo str, CreateStmt *node)
{
	WRITE_NODE_TYPE("CREATESTMT");

	WRITE_NODE_FIELD(relation);
	WRITE_NODE_FIELD(tableElts);
	WRITE_NODE_FIELD(inhRelations);
	WRITE_NODE_FIELD(inhOids);
	WRITE_INT_FIELD(parentOidCount);
	WRITE_NODE_FIELD(constraints);
	WRITE_NODE_FIELD(options);
	WRITE_ENUM_FIELD(oncommit, OnCommitAction);
	WRITE_STRING_FIELD(tablespacename);
	WRITE_NODE_FIELD(distributedBy);
	WRITE_NODE_FIELD(partitionBy);
	WRITE_OID_FIELD(oidInfo.relOid);
	WRITE_OID_FIELD(oidInfo.comptypeOid);
	WRITE_OID_FIELD(oidInfo.toastOid);
	WRITE_OID_FIELD(oidInfo.toastIndexOid);
	WRITE_OID_FIELD(oidInfo.toastComptypeOid);
	WRITE_OID_FIELD(oidInfo.aosegOid);
	WRITE_OID_FIELD(oidInfo.aosegIndexOid);
	WRITE_OID_FIELD(oidInfo.aosegComptypeOid);
	WRITE_OID_FIELD(oidInfo.aovisimapOid);
	WRITE_OID_FIELD(oidInfo.aovisimapIndexOid);
	WRITE_OID_FIELD(oidInfo.aovisimapComptypeOid);
	WRITE_OID_FIELD(oidInfo.aoblkdirOid);
	WRITE_OID_FIELD(oidInfo.aoblkdirIndexOid);
	WRITE_OID_FIELD(oidInfo.aoblkdirComptypeOid);
	WRITE_CHAR_FIELD(relKind);
	WRITE_CHAR_FIELD(relStorage);
	/* policy omitted */
	/* postCreate omitted */
	WRITE_NODE_FIELD(deferredStmts);
	WRITE_BOOL_FIELD(is_part_child);
	WRITE_BOOL_FIELD(is_add_part);
	WRITE_BOOL_FIELD(is_split_part);
	WRITE_OID_FIELD(ownerid);
	WRITE_BOOL_FIELD(buildAoBlkdir);
	WRITE_NODE_FIELD(attr_encodings);
}
#endif /* COMPILING_BINARY_FUNCS */

static void
_outColumnReferenceStorageDirective(StringInfo str, ColumnReferenceStorageDirective *node)
{
	WRITE_NODE_TYPE("COLUMNREFERENCESTORAGEDIRECTIVE");
	
	WRITE_NODE_FIELD(column);
	WRITE_BOOL_FIELD(deflt);
	WRITE_NODE_FIELD(encoding);
}

static void
_outExtTableTypeDesc(StringInfo str, ExtTableTypeDesc *node)
{
	WRITE_NODE_TYPE("EXTTABLETYPEDESC");

	WRITE_ENUM_FIELD(exttabletype, ExtTableType);
	WRITE_NODE_FIELD(location_list);
	WRITE_NODE_FIELD(on_clause);
	WRITE_STRING_FIELD(command_string);
}

static void
_outCreateExternalStmt(StringInfo str, CreateExternalStmt *node)
{
	WRITE_NODE_TYPE("CREATEEXTERNALSTMT");

	WRITE_NODE_FIELD(relation);
	WRITE_NODE_FIELD(tableElts);
	WRITE_NODE_FIELD(exttypedesc);
	WRITE_STRING_FIELD(format);
	WRITE_NODE_FIELD(formatOpts);
	WRITE_BOOL_FIELD(isweb);
	WRITE_BOOL_FIELD(iswritable);
	WRITE_NODE_FIELD(sreh);
	WRITE_NODE_FIELD(encoding);
	WRITE_NODE_FIELD(distributedBy);
}

static void
_outIndexStmt(StringInfo str, IndexStmt *node)
{
	WRITE_NODE_TYPE("INDEXSTMT");

	WRITE_STRING_FIELD(idxname);
	WRITE_NODE_FIELD(relation);
	WRITE_STRING_FIELD(accessMethod);
	WRITE_STRING_FIELD(tableSpace);
	WRITE_NODE_FIELD(indexParams);
	WRITE_NODE_FIELD(options);

	WRITE_NODE_FIELD(whereClause);
	WRITE_NODE_FIELD(rangetable);
	WRITE_BOOL_FIELD(is_part_child);
	WRITE_BOOL_FIELD(unique);
	WRITE_BOOL_FIELD(primary);
	WRITE_BOOL_FIELD(isconstraint);
	WRITE_STRING_FIELD(altconname);
	WRITE_OID_FIELD(constrOid);
	WRITE_BOOL_FIELD(concurrent);
	WRITE_NODE_FIELD(idxOids);
}

static void
_outReindexStmt(StringInfo str, ReindexStmt *node)
{
	WRITE_NODE_TYPE("REINDEXSTMT");

	WRITE_ENUM_FIELD(kind,ObjectType);
	WRITE_NODE_FIELD(relation);
	WRITE_STRING_FIELD(name);
	WRITE_BOOL_FIELD(do_system);
	WRITE_BOOL_FIELD(do_user);
	WRITE_NODE_FIELD(new_ind_oids);
	WRITE_OID_FIELD(relid);
}


static void
_outViewStmt(StringInfo str, ViewStmt *node)
{
	WRITE_NODE_TYPE("VIEWSTMT");

	WRITE_NODE_FIELD(view);
	WRITE_NODE_FIELD(aliases);
	WRITE_NODE_FIELD(query);
	WRITE_BOOL_FIELD(replace);
	WRITE_OID_FIELD(relOid);
	WRITE_OID_FIELD(comptypeOid);
	WRITE_OID_FIELD(rewriteOid);
}

static void
_outRuleStmt(StringInfo str, RuleStmt *node)
{
	WRITE_NODE_TYPE("RULESTMT");

	WRITE_NODE_FIELD(relation);
	WRITE_STRING_FIELD(rulename);
	WRITE_NODE_FIELD(whereClause);
	WRITE_ENUM_FIELD(event,CmdType);
	WRITE_BOOL_FIELD(instead);
	WRITE_NODE_FIELD(actions);
	WRITE_BOOL_FIELD(replace);
	WRITE_OID_FIELD(ruleOid);
}

static void
_outDropStmt(StringInfo str, DropStmt *node)
{
	WRITE_NODE_TYPE("DROPSTMT");

	WRITE_NODE_FIELD(objects);
	WRITE_ENUM_FIELD(removeType, ObjectType);
	WRITE_ENUM_FIELD(behavior, DropBehavior);
	WRITE_BOOL_FIELD(missing_ok);
	WRITE_BOOL_FIELD(bAllowPartn);
}

static void
_outDropPropertyStmt(StringInfo str, DropPropertyStmt *node)
{
	WRITE_NODE_TYPE("DROPPROPSTMT");

	WRITE_NODE_FIELD(relation);
	WRITE_STRING_FIELD(property);
	WRITE_ENUM_FIELD(removeType, ObjectType);
	WRITE_ENUM_FIELD(behavior, DropBehavior);
	WRITE_BOOL_FIELD(missing_ok);
}

static void
_outDropOwnedStmt(StringInfo str, DropOwnedStmt *node)
{
	WRITE_NODE_TYPE("DROPOWNEDSTMT");

	WRITE_NODE_FIELD(roles);
	WRITE_ENUM_FIELD(behavior, DropBehavior);
}

static void
_outReassignOwnedStmt(StringInfo str, ReassignOwnedStmt *node)
{
	WRITE_NODE_TYPE("REASSIGNOWNEDSTMT");

	WRITE_NODE_FIELD(roles);
	WRITE_STRING_FIELD(newrole);
}

static void
_outTruncateStmt(StringInfo str, TruncateStmt *node)
{
	WRITE_NODE_TYPE("TRUNCATESTMT");

	WRITE_NODE_FIELD(relations);
	WRITE_ENUM_FIELD(behavior, DropBehavior);
	WRITE_NODE_FIELD(relids);
	WRITE_NODE_FIELD(new_heap_oids);
	WRITE_NODE_FIELD(new_toast_oids);
	WRITE_NODE_FIELD(new_aoseg_oids);
	WRITE_NODE_FIELD(new_aoblkdir_oids);
	WRITE_NODE_FIELD(new_aovisimap_oids);
	WRITE_NODE_FIELD(new_ind_oids);
}

static void
_outAlterTableStmt(StringInfo str, AlterTableStmt *node)
{
	int m;
	WRITE_NODE_TYPE("ALTERTABLESTMT");

	WRITE_NODE_FIELD(relation);
	WRITE_NODE_FIELD(cmds);
	WRITE_ENUM_FIELD(relkind, ObjectType);
	WRITE_NODE_FIELD(oidmap);
	WRITE_INT_FIELD(oidInfoCount);
	for (m = 0; m < node->oidInfoCount; m++)
	{
		WRITE_OID_FIELD(oidInfo[m].relOid);
		WRITE_OID_FIELD(oidInfo[m].comptypeOid);
		WRITE_OID_FIELD(oidInfo[m].toastOid);
		WRITE_OID_FIELD(oidInfo[m].toastIndexOid);
		WRITE_OID_FIELD(oidInfo[m].toastComptypeOid);
		WRITE_OID_FIELD(oidInfo[m].aosegOid);
		WRITE_OID_FIELD(oidInfo[m].aosegIndexOid);
		WRITE_OID_FIELD(oidInfo[m].aosegComptypeOid);
		WRITE_OID_FIELD(oidInfo[m].aovisimapOid);
		WRITE_OID_FIELD(oidInfo[m].aovisimapIndexOid);
		WRITE_OID_FIELD(oidInfo[m].aovisimapComptypeOid);
		WRITE_OID_FIELD(oidInfo[m].aoblkdirOid);
		WRITE_OID_FIELD(oidInfo[m].aoblkdirIndexOid);
		WRITE_OID_FIELD(oidInfo[m].aoblkdirComptypeOid);
	}
}

static void
_outAlterTableCmd(StringInfo str, AlterTableCmd *node)
{
	WRITE_NODE_TYPE("ALTERTABLECMD");

	WRITE_ENUM_FIELD(subtype, AlterTableType);
	WRITE_STRING_FIELD(name);
	WRITE_NODE_FIELD(def);
	WRITE_NODE_FIELD(transform);
	WRITE_ENUM_FIELD(behavior, DropBehavior);
	WRITE_BOOL_FIELD(part_expanded);
	WRITE_NODE_FIELD(partoids);
}

static void
_outSetDistributionCmd(StringInfo str, SetDistributionCmd*node)
{
	WRITE_NODE_TYPE("SETDISTRIBUTIONCMD");

	WRITE_INT_FIELD(backendId);
	WRITE_NODE_FIELD(relids);
	WRITE_NODE_FIELD(indexOidMap);
	WRITE_NODE_FIELD(hiddenTypes);
}

static void
_outInheritPartitionCmd(StringInfo str, InheritPartitionCmd *node)
{
	WRITE_NODE_TYPE("INHERITPARTITION");

	WRITE_NODE_FIELD(parent);
}

#ifndef COMPILING_BINARY_FUNCS
static void
_outAlterPartitionCmd(StringInfo str, AlterPartitionCmd *node)
{
	WRITE_NODE_TYPE("ALTERPARTITIONCMD");

	WRITE_NODE_FIELD(partid);
	WRITE_NODE_FIELD(arg1);
	WRITE_NODE_FIELD(arg2);
}
#endif /* COMPILING_BINARY_FUNCS */

static void
_outAlterPartitionId(StringInfo str, AlterPartitionId *node)
{
	WRITE_NODE_TYPE("ALTERPARTITIONID");

	WRITE_ENUM_FIELD(idtype, AlterPartitionIdType);
	WRITE_NODE_FIELD(partiddef);
}

static void
_outCreateRoleStmt(StringInfo str, CreateRoleStmt *node)
{
	WRITE_NODE_TYPE("CREATEROLESTMT");

	WRITE_ENUM_FIELD(stmt_type, RoleStmtType);
	WRITE_STRING_FIELD(role);
	WRITE_NODE_FIELD(options);
	WRITE_OID_FIELD(roleOid);
}

static void
_outDenyLoginInterval(StringInfo str, DenyLoginInterval *node) 
{
	WRITE_NODE_TYPE("DENYLOGININTERVAL");
	
	WRITE_NODE_FIELD(start);
	WRITE_NODE_FIELD(end);
}

static void
_outDenyLoginPoint(StringInfo str, DenyLoginPoint *node)
{
	WRITE_NODE_TYPE("DENYLOGINPOINT");

	WRITE_NODE_FIELD(day);
	WRITE_NODE_FIELD(time);
}

static  void
_outDropRoleStmt(StringInfo str, DropRoleStmt *node)
{
	WRITE_NODE_TYPE("DROPROLESTMT");

	WRITE_NODE_FIELD(roles);
	WRITE_BOOL_FIELD(missing_ok);
}

static  void
_outAlterRoleStmt(StringInfo str, AlterRoleStmt *node)
{
	WRITE_NODE_TYPE("ALTERROLESTMT");

	WRITE_STRING_FIELD(role);
	WRITE_NODE_FIELD(options);
	WRITE_INT_FIELD(action);
}

static  void
_outAlterRoleSetStmt(StringInfo str, AlterRoleSetStmt *node)
{
	WRITE_NODE_TYPE("ALTERROLESETSTMT");

	WRITE_STRING_FIELD(role);
	WRITE_STRING_FIELD(variable);
	WRITE_NODE_FIELD(value);
}


static  void
_outAlterOwnerStmt(StringInfo str, AlterOwnerStmt *node)
{
	WRITE_NODE_TYPE("ALTEROWNERSTMT");

	WRITE_ENUM_FIELD(objectType,ObjectType);
	WRITE_NODE_FIELD(relation);
	WRITE_NODE_FIELD(object);
	WRITE_NODE_FIELD(objarg);
	WRITE_STRING_FIELD(addname);
	WRITE_STRING_FIELD(newowner);
}


static void
_outRenameStmt(StringInfo str, RenameStmt *node)
{
	WRITE_NODE_TYPE("RENAMESTMT");

	WRITE_NODE_FIELD(relation);
	WRITE_OID_FIELD(objid);
	WRITE_NODE_FIELD(object);
	WRITE_NODE_FIELD(objarg);
	WRITE_STRING_FIELD(subname);
	WRITE_STRING_FIELD(newname);
	WRITE_ENUM_FIELD(renameType,ObjectType);
	WRITE_BOOL_FIELD(bAllowPartn);
}

static void
_outAlterObjectSchemaStmt(StringInfo str, AlterObjectSchemaStmt *node)
{
	WRITE_NODE_TYPE("ALTEROBJECTSCHEMASTMT");

	WRITE_NODE_FIELD(relation);
	WRITE_NODE_FIELD(object);
	WRITE_NODE_FIELD(objarg);
	WRITE_STRING_FIELD(addname);
	WRITE_STRING_FIELD(newschema);
	WRITE_ENUM_FIELD(objectType,ObjectType);
}

static void
_outCreateSeqStmt(StringInfo str, CreateSeqStmt *node)
{
	WRITE_NODE_TYPE("CREATESEQSTMT");
	WRITE_NODE_FIELD(sequence);
	WRITE_NODE_FIELD(options);
	WRITE_OID_FIELD(relOid);
	WRITE_OID_FIELD(comptypeOid);
}

static void
_outAlterSeqStmt(StringInfo str, AlterSeqStmt *node)
{
	WRITE_NODE_TYPE("ALTERSEQSTMT");
	WRITE_NODE_FIELD(sequence);
	WRITE_NODE_FIELD(options);
}

static void
_outClusterStmt(StringInfo str, ClusterStmt *node)
{
	WRITE_NODE_TYPE("CLUSTERSTMT");

	WRITE_NODE_FIELD(relation);
	WRITE_STRING_FIELD(indexname);
	WRITE_OID_FIELD(oidInfo.relOid);
	WRITE_OID_FIELD(oidInfo.comptypeOid);
	WRITE_OID_FIELD(oidInfo.toastOid);
	WRITE_OID_FIELD(oidInfo.toastIndexOid);
	WRITE_OID_FIELD(oidInfo.toastComptypeOid);
	WRITE_OID_FIELD(oidInfo.aosegOid);
	WRITE_OID_FIELD(oidInfo.aosegIndexOid);
	WRITE_OID_FIELD(oidInfo.aosegComptypeOid);
	WRITE_OID_FIELD(oidInfo.aovisimapOid);
	WRITE_OID_FIELD(oidInfo.aovisimapIndexOid);
	WRITE_OID_FIELD(oidInfo.aovisimapComptypeOid);
	WRITE_OID_FIELD(oidInfo.aoblkdirOid);
	WRITE_OID_FIELD(oidInfo.aoblkdirIndexOid);
	WRITE_OID_FIELD(oidInfo.aoblkdirComptypeOid);
	WRITE_NODE_FIELD(new_ind_oids);
}

static void
_outCreatedbStmt(StringInfo str, CreatedbStmt *node)
{
	WRITE_NODE_TYPE("CREATEDBSTMT");
	WRITE_STRING_FIELD(dbname);
	WRITE_NODE_FIELD(options);
	WRITE_OID_FIELD(dbOid);
}

static void
_outDropdbStmt(StringInfo str, DropdbStmt *node)
{
	WRITE_NODE_TYPE("DROPDBSTMT");
	WRITE_STRING_FIELD(dbname);
	WRITE_BOOL_FIELD(missing_ok);
}

#ifndef COMPILING_BINARY_FUNCS
static void
_outCreateDomainStmt(StringInfo str, CreateDomainStmt *node)
{
	WRITE_NODE_TYPE("CREATEDOMAINSTMT");
	WRITE_NODE_FIELD(domainname);
	WRITE_NODE_FIELD_AS(typname, typename);
	WRITE_NODE_FIELD(constraints);
	WRITE_OID_FIELD(domainOid);
}
#endif /* COMPILING_BINARY_FUNCS */

#ifndef COMPILING_BINARY_FUNCS
static void
_outAlterDomainStmt(StringInfo str, AlterDomainStmt *node)
{
	WRITE_NODE_TYPE("ALTERDOMAINSTMT");
	WRITE_CHAR_FIELD(subtype);
	WRITE_NODE_FIELD_AS(typname, typename);
	WRITE_STRING_FIELD(name);
	WRITE_NODE_FIELD(def);
	WRITE_ENUM_FIELD(behavior, DropBehavior);
}
#endif /* COMPILING_BINARY_FUNCS */

static void
_outCreateFunctionStmt(StringInfo str, CreateFunctionStmt *node)
{
	WRITE_NODE_TYPE("CREATEFUNCSTMT");
	WRITE_BOOL_FIELD(replace);
	WRITE_NODE_FIELD(funcname);
	WRITE_NODE_FIELD(parameters);
	WRITE_NODE_FIELD(returnType);
	WRITE_NODE_FIELD(options);
	WRITE_NODE_FIELD(withClause);
	WRITE_OID_FIELD(funcOid);
	WRITE_OID_FIELD(shelltypeOid);
}

static void
_outFunctionParameter(StringInfo str, FunctionParameter *node)
{
	WRITE_NODE_TYPE("FUNCTIONPARAMETER");
	WRITE_STRING_FIELD(name);
	WRITE_NODE_FIELD(argType);
	WRITE_ENUM_FIELD(mode, FunctionParameterMode);
}

static void
_outRemoveFuncStmt(StringInfo str, RemoveFuncStmt *node)
{
	WRITE_NODE_TYPE("REMOVEFUNCSTMT");
	WRITE_ENUM_FIELD(kind,ObjectType);
	WRITE_NODE_FIELD(name);
	WRITE_NODE_FIELD(args);
	WRITE_ENUM_FIELD(behavior, DropBehavior);
	WRITE_BOOL_FIELD(missing_ok);
}

static void
_outAlterFunctionStmt(StringInfo str, AlterFunctionStmt *node)
{
	WRITE_NODE_TYPE("ALTERFUNCTIONSTMT");
	WRITE_NODE_FIELD(func);
	WRITE_NODE_FIELD(actions);
}

static void
_outPartitionBy(StringInfo str, PartitionBy *node)
{
	WRITE_NODE_TYPE("PARTITIONBY");
	WRITE_ENUM_FIELD(partType, PartitionByType);
	WRITE_NODE_FIELD(keys);
	WRITE_NODE_FIELD(keyopclass);
	WRITE_NODE_FIELD(partNum);
	WRITE_NODE_FIELD(subPart);
	WRITE_NODE_FIELD(partSpec);
	WRITE_INT_FIELD(partDepth);
	WRITE_INT_FIELD(partQuiet);
	WRITE_INT_FIELD(location);
}

#ifndef COMPILING_BINARY_FUNCS
static void
_outPartitionSpec(StringInfo str, PartitionSpec *node)
{
	WRITE_NODE_TYPE("PARTITIONSPEC");
	WRITE_NODE_FIELD(partElem);
	WRITE_NODE_FIELD(subSpec);
	WRITE_BOOL_FIELD(istemplate);
	WRITE_INT_FIELD(location);
}
#endif /* COMPILING_BINARY_FUNCS */

static void
_outPartitionElem(StringInfo str, PartitionElem *node)
{
	WRITE_NODE_TYPE("PARTITIONELEM");
	WRITE_NODE_FIELD(partName);
	WRITE_NODE_FIELD(boundSpec);
	WRITE_NODE_FIELD(subSpec);
	WRITE_BOOL_FIELD(isDefault);
	WRITE_NODE_FIELD(storeAttr);
	WRITE_INT_FIELD(partno);
	WRITE_LONG_FIELD(rrand);
	WRITE_NODE_FIELD(colencs);
	WRITE_INT_FIELD(location);
}

static void
_outPartitionRangeItem(StringInfo str, PartitionRangeItem *node)
{
	WRITE_NODE_TYPE("PARTITIONRANGEITEM");
	WRITE_NODE_FIELD(partRangeVal);
	WRITE_ENUM_FIELD(partedge, PartitionEdgeBounding);
	WRITE_INT_FIELD(location);
}

#ifndef COMPILING_BINARY_FUNCS
static void
_outPartitionBoundSpec(StringInfo str, PartitionBoundSpec *node)
{
	WRITE_NODE_TYPE("PARTITIONBOUNDSPEC");
	WRITE_NODE_FIELD(partStart);
	WRITE_NODE_FIELD(partEnd);
	WRITE_NODE_FIELD(partEvery);
	WRITE_NODE_FIELD(everyGenList);
	WRITE_STRING_FIELD(pWithTnameStr);
	WRITE_INT_FIELD(location);
}
#endif /* COMPILING_BINARY_FUNCS */

static void
_outPartitionValuesSpec(StringInfo str, PartitionValuesSpec *node)
{
	WRITE_NODE_TYPE("PARTITIONVALUESSPEC");
	WRITE_NODE_FIELD(partValues);
	WRITE_INT_FIELD(location);
}

#ifndef COMPILING_BINARY_FUNCS
static void
_outInhRelation(StringInfo str, InhRelation *node)
{
	WRITE_NODE_TYPE("INHRELATION");
	WRITE_NODE_FIELD(relation);
	WRITE_NODE_FIELD(options);
}
#endif /* COMPILING_BINARY_FUNCS */

#ifndef COMPILING_BINARY_FUNCS
static void
_outPartition(StringInfo str, Partition *node)
{
	int i;

	WRITE_NODE_TYPE("PARTITION");

	WRITE_OID_FIELD(partid);
	WRITE_OID_FIELD(parrelid);
	WRITE_CHAR_FIELD(parkind);
	WRITE_INT_FIELD(parlevel);
	WRITE_BOOL_FIELD(paristemplate);
	WRITE_INT_FIELD(parnatts);
	appendStringInfoLiteral(str, " :paratts");
	for (i = 0; i < node->parnatts; i++)
		appendStringInfo(str, " %i", node->paratts[i]);

	appendStringInfoLiteral(str, " :parclass");
	for (i = 0; i < node->parnatts; i++)
		appendStringInfo(str, " %d", node->parclass[i]);
}
#endif /* COMPILING_BINARY_FUNCS */

#ifndef COMPILING_BINARY_FUNCS
static void
_outPartitionRule(StringInfo str, PartitionRule *node)
{
	WRITE_NODE_TYPE("PARTITIONRULE");

	WRITE_OID_FIELD(parruleid);
	WRITE_OID_FIELD(paroid);
	WRITE_OID_FIELD(parchildrelid);
	WRITE_OID_FIELD(parparentoid);
	WRITE_STRING_FIELD(parname);
	WRITE_NODE_FIELD(parrangestart);
	WRITE_BOOL_FIELD(parrangestartincl);
	WRITE_NODE_FIELD(parrangeend);
	WRITE_BOOL_FIELD(parrangeendincl);
	WRITE_NODE_FIELD(parrangeevery);
	WRITE_NODE_FIELD(parlistvalues);
	WRITE_INT_FIELD(parruleord);
	WRITE_NODE_FIELD(parreloptions);
	WRITE_OID_FIELD(partemplatespaceId);
	WRITE_NODE_FIELD(children);
}
#endif /* COMPILING_BINARY_FUNCS */

static void
_outPartitionNode(StringInfo str, PartitionNode *node)
{
	WRITE_NODE_TYPE("PARTITIONNODE");

	WRITE_NODE_FIELD(part);
	WRITE_NODE_FIELD(default_part);
	WRITE_NODE_FIELD(rules);
}

static void
_outPgPartRule(StringInfo str, PgPartRule *node)
{
	WRITE_NODE_TYPE("PGPARTRULE");

	WRITE_NODE_FIELD(pNode);
	WRITE_NODE_FIELD(topRule);
	WRITE_STRING_FIELD(partIdStr);
	WRITE_BOOL_FIELD(isName);
	WRITE_INT_FIELD(topRuleRank);
	WRITE_STRING_FIELD(relname);
}

static void
_outSegfileMapNode(StringInfo str, SegfileMapNode *node)
{
	WRITE_NODE_TYPE("SEGFILEMAPNODE");

	WRITE_OID_FIELD(relid);
	WRITE_INT_FIELD(segno);
}


static void
_outDefineStmt(StringInfo str, DefineStmt *node)
{
	WRITE_NODE_TYPE("DEFINESTMT");
	WRITE_ENUM_FIELD(kind, ObjectType);
	WRITE_BOOL_FIELD(oldstyle);
	WRITE_NODE_FIELD(defnames);
	WRITE_NODE_FIELD(args);
	WRITE_NODE_FIELD(definition);
	WRITE_OID_FIELD(newOid);
	WRITE_OID_FIELD(shadowOid);
	WRITE_BOOL_FIELD(ordered);  /* CDB */
	WRITE_BOOL_FIELD(trusted);  /* CDB */
}

static void
_outCompositeTypeStmt(StringInfo str, CompositeTypeStmt *node)
{
	WRITE_NODE_TYPE("COMPTYPESTMT");

	WRITE_NODE_FIELD(typevar);
	WRITE_NODE_FIELD(coldeflist);
	WRITE_OID_FIELD(relOid);
	WRITE_OID_FIELD(comptypeOid);
}

static void
_outCreateCastStmt(StringInfo str, CreateCastStmt *node)
{
	WRITE_NODE_TYPE("CREATECAST");
	WRITE_NODE_FIELD(sourcetype);
	WRITE_NODE_FIELD(targettype);
	WRITE_NODE_FIELD(func);
	WRITE_ENUM_FIELD(context, CoercionContext);
	WRITE_OID_FIELD(castOid);
}

static void
_outDropCastStmt(StringInfo str, DropCastStmt *node)
{
	WRITE_NODE_TYPE("DROPCAST");
	WRITE_NODE_FIELD(sourcetype);
	WRITE_NODE_FIELD(targettype);
	WRITE_ENUM_FIELD(behavior, DropBehavior);
	WRITE_BOOL_FIELD(missing_ok);
}

static void
_outCreateOpClassStmt(StringInfo str, CreateOpClassStmt *node)
{
	WRITE_NODE_TYPE("CREATEOPCLASS");
	WRITE_NODE_FIELD(opclassname);
	WRITE_STRING_FIELD(amname);
	WRITE_NODE_FIELD(datatype);
	WRITE_NODE_FIELD(items);
	WRITE_BOOL_FIELD(isDefault);
	WRITE_OID_FIELD(opclassOid);
}

static void
_outCreateOpClassItem(StringInfo str, CreateOpClassItem *node)
{
	WRITE_NODE_TYPE("CREATEOPCLASSITEM");
	WRITE_INT_FIELD(itemtype);
	WRITE_NODE_FIELD(name);
	WRITE_NODE_FIELD(args);
	WRITE_INT_FIELD(number);
	WRITE_BOOL_FIELD(recheck);
	WRITE_NODE_FIELD(storedtype);
}

static void
_outRemoveOpClassStmt(StringInfo str, RemoveOpClassStmt *node)
{
	WRITE_NODE_TYPE("REMOVEOPCLASS");
	WRITE_NODE_FIELD(opclassname);
	WRITE_STRING_FIELD(amname);
	WRITE_ENUM_FIELD(behavior, DropBehavior);
	WRITE_BOOL_FIELD(missing_ok);
}

static void
_outCreateConversionStmt(StringInfo str, CreateConversionStmt *node)
{
	WRITE_NODE_TYPE("CREATECONVERSION");
	WRITE_NODE_FIELD(conversion_name);
	WRITE_STRING_FIELD(for_encoding_name);
	WRITE_STRING_FIELD(to_encoding_name);
	WRITE_NODE_FIELD(func_name);
	WRITE_BOOL_FIELD(def);
	WRITE_OID_FIELD(convOid);
}

static void
_outTransactionStmt(StringInfo str, TransactionStmt *node)
{
	WRITE_NODE_TYPE("TRANSACTIONSTMT");

	WRITE_ENUM_FIELD(kind, TransactionStmtKind);
	WRITE_NODE_FIELD(options);
}

static void
_outNotifyStmt(StringInfo str, NotifyStmt *node)
{
	WRITE_NODE_TYPE("NOTIFY");

	WRITE_NODE_FIELD(relation);
}

static void
_outDeclareCursorStmt(StringInfo str, DeclareCursorStmt *node)
{
	WRITE_NODE_TYPE("DECLARECURSOR");

	WRITE_STRING_FIELD(portalname);
	WRITE_INT_FIELD(options);
	WRITE_NODE_FIELD(query);
	WRITE_BOOL_FIELD(is_simply_updatable);
}

static void
_outSingleRowErrorDesc(StringInfo str, SingleRowErrorDesc *node)
{
	WRITE_NODE_TYPE("SINGLEROWERRORDESC");
	WRITE_NODE_FIELD(errtable);
	WRITE_INT_FIELD(rejectlimit);
	WRITE_BOOL_FIELD(is_keep);
	WRITE_BOOL_FIELD(is_limit_in_rows);
	WRITE_BOOL_FIELD(reusing_existing_errtable);
	WRITE_BOOL_FIELD(into_file);
}

static void
_outCopyStmt(StringInfo str, CopyStmt *node)
{
	WRITE_NODE_TYPE("COPYSTMT");
	WRITE_NODE_FIELD(relation);
	WRITE_NODE_FIELD(attlist);
	WRITE_BOOL_FIELD(is_from);
	WRITE_BOOL_FIELD(skip_ext_partition);
	WRITE_STRING_FIELD(filename);
	WRITE_NODE_FIELD(options);
	WRITE_NODE_FIELD(sreh);
	WRITE_NODE_FIELD(partitions);
	WRITE_NODE_FIELD(ao_segnos);
}


static void
_outGrantStmt(StringInfo str, GrantStmt *node)
{
	WRITE_NODE_TYPE("GRANTSTMT");
	WRITE_BOOL_FIELD(is_grant);
	WRITE_ENUM_FIELD(objtype,GrantObjectType);
	WRITE_NODE_FIELD(objects);
	WRITE_NODE_FIELD(privileges);
	WRITE_NODE_FIELD(grantees);
	WRITE_BOOL_FIELD(grant_option);
	WRITE_ENUM_FIELD(behavior, DropBehavior);
	WRITE_NODE_FIELD(cooked_privs);
}

static void
_outPrivGrantee(StringInfo str, PrivGrantee *node)
{
	WRITE_NODE_TYPE("PRIVGRANTEE");
	WRITE_STRING_FIELD(rolname);
}

static void
_outFuncWithArgs(StringInfo str, FuncWithArgs *node)
{
	WRITE_NODE_TYPE("FUNCWITHARGS");
	WRITE_NODE_FIELD(funcname);
	WRITE_NODE_FIELD(funcargs);
}

static void
_outGrantRoleStmt(StringInfo str, GrantRoleStmt *node)
{
	WRITE_NODE_TYPE("GRANTROLESTMT");
	WRITE_NODE_FIELD(granted_roles);
	WRITE_NODE_FIELD(grantee_roles);
	WRITE_BOOL_FIELD(is_grant);
	WRITE_BOOL_FIELD(admin_opt);
	WRITE_STRING_FIELD(grantor);
	WRITE_ENUM_FIELD(behavior, DropBehavior);
}

static void
_outLockStmt(StringInfo str, LockStmt *node)
{
	WRITE_NODE_TYPE("LOCKSTMT");
	WRITE_NODE_FIELD(relations);
	WRITE_INT_FIELD(mode);
	WRITE_BOOL_FIELD(nowait);
}

static void
_outConstraintsSetStmt(StringInfo str, ConstraintsSetStmt *node)
{
	WRITE_NODE_TYPE("CONSTRAINTSSETSTMT");
	WRITE_NODE_FIELD(constraints);
	WRITE_BOOL_FIELD(deferred);
}

#ifndef COMPILING_BINARY_FUNCS
static void
_outInsertStmt(StringInfo str, InsertStmt *node)
{
	WRITE_NODE_TYPE("INSERT");

	WRITE_NODE_FIELD(relation);
	WRITE_NODE_FIELD(cols);
	WRITE_NODE_FIELD(selectStmt);
	WRITE_NODE_FIELD(returningList);
}
#endif /* COMPILING_BINARY_FUNCS */

#ifndef COMPILING_BINARY_FUNCS
/*
 * SelectStmt's are never written to the catalog, they only exist
 * between parse and parseTransform.  The only use of this function
 * is for debugging purposes.
 */
static void
_outSelectStmt(StringInfo str, SelectStmt *node)
{
	WRITE_NODE_TYPE("SELECT");

	WRITE_NODE_FIELD(distinctClause);
	WRITE_NODE_FIELD(intoClause);
	WRITE_NODE_FIELD(targetList);
	WRITE_NODE_FIELD(fromClause);
	WRITE_NODE_FIELD(whereClause);
	WRITE_NODE_FIELD(groupClause);
	WRITE_NODE_FIELD(havingClause);
	WRITE_NODE_FIELD(windowClause);
	WRITE_NODE_FIELD(valuesLists);
	WRITE_NODE_FIELD(sortClause);
	if (node->scatterClause != NIL)
	{
		WRITE_NODE_FIELD(scatterClause);
	}
	WRITE_NODE_FIELD(withClause);
	WRITE_NODE_FIELD(limitOffset);
	WRITE_NODE_FIELD(limitCount);
	WRITE_NODE_FIELD(lockingClause);
	WRITE_ENUM_FIELD(op, SetOperation);
	WRITE_BOOL_FIELD(all);
	WRITE_NODE_FIELD(larg);
	WRITE_NODE_FIELD(rarg);
	WRITE_NODE_FIELD(distributedBy);
}
#endif /* COMPILING_BINARY_FUNCS */

static void
_outFuncCall(StringInfo str, FuncCall *node)
{
	WRITE_NODE_TYPE("FUNCCALL");

	WRITE_NODE_FIELD(funcname);
	WRITE_NODE_FIELD(args);
    WRITE_NODE_FIELD(agg_order);
	WRITE_BOOL_FIELD(agg_star);
	WRITE_BOOL_FIELD(agg_distinct);
	WRITE_NODE_FIELD(over);
	WRITE_INT_FIELD(location);
	WRITE_NODE_FIELD(agg_filter);
}

static void
_outDefElem(StringInfo str, DefElem *node)
{
	WRITE_NODE_TYPE("DEFELEM");

	WRITE_STRING_FIELD(defname);
	WRITE_NODE_FIELD(arg);
	WRITE_ENUM_FIELD(defaction, DefElemAction);
}

static void
_outLockingClause(StringInfo str, LockingClause *node)
{
	WRITE_NODE_TYPE("LOCKINGCLAUSE");

	WRITE_NODE_FIELD(lockedRels);
	WRITE_BOOL_FIELD(forUpdate);
	WRITE_BOOL_FIELD(noWait);
}

static void
_outXmlSerialize(StringInfo str, XmlSerialize *node)
{
	WRITE_NODE_TYPE("XMLSERIALIZE");

	WRITE_ENUM_FIELD(xmloption, XmlOptionType);
	WRITE_NODE_FIELD(expr);
	WRITE_NODE_FIELD(typeName);
}

static void
_outDMLActionExpr(StringInfo str, DMLActionExpr *node)
{
	WRITE_NODE_TYPE("DMLACTIONEXPR");
}

static void
_outPartOidExpr(StringInfo str, PartOidExpr *node)
{
	WRITE_NODE_TYPE("PARTOIDEXPR");

	WRITE_INT_FIELD(level);
}

static void
_outPartDefaultExpr(StringInfo str, PartDefaultExpr *node)
{
	WRITE_NODE_TYPE("PARTDEFAULTEXPR");

	WRITE_INT_FIELD(level);
}

static void
_outPartBoundExpr(StringInfo str, PartBoundExpr *node)
{
	WRITE_NODE_TYPE("PARTBOUNDEXPR");

	WRITE_INT_FIELD(level);
	WRITE_OID_FIELD(boundType);
	WRITE_BOOL_FIELD(isLowerBound);
}

static void
_outPartBoundInclusionExpr(StringInfo str, PartBoundInclusionExpr *node)
{
	WRITE_NODE_TYPE("PARTBOUNDINCLUSIONEXPR");

	WRITE_INT_FIELD(level);
	WRITE_BOOL_FIELD(isLowerBound);
}

static void
_outPartBoundOpenExpr(StringInfo str, PartBoundOpenExpr *node)
{
	WRITE_NODE_TYPE("PARTBOUNDOPENEXPR");

	WRITE_INT_FIELD(level);
	WRITE_BOOL_FIELD(isLowerBound);
}

#ifndef COMPILING_BINARY_FUNCS
static void
_outColumnDef(StringInfo str, ColumnDef *node)
{
	WRITE_NODE_TYPE("COLUMNDEF");

	WRITE_STRING_FIELD(colname);
	WRITE_NODE_FIELD_AS(typname, typename);
	WRITE_INT_FIELD(inhcount);
	WRITE_BOOL_FIELD(is_local);
	WRITE_BOOL_FIELD(is_not_null);
	WRITE_INT_FIELD(attnum);
	WRITE_OID_FIELD(default_oid);
	WRITE_NODE_FIELD(raw_default);
	WRITE_BOOL_FIELD(default_is_null);
	WRITE_STRING_FIELD(cooked_default);
	WRITE_NODE_FIELD(constraints);
	WRITE_NODE_FIELD(encoding);
}
#endif /* COMPILING_BINARY_FUNCS */

#ifndef COMPILING_BINARY_FUNCS
static void
_outTypeName(StringInfo str, TypeName *node)
{
	WRITE_NODE_TYPE("TYPENAME");

	WRITE_NODE_FIELD(names);
	WRITE_OID_FIELD_AS(typid, typeid);
	WRITE_BOOL_FIELD(timezone);
	WRITE_BOOL_FIELD(setof);
	WRITE_BOOL_FIELD(pct_type);
	WRITE_NODE_FIELD(typmods);
	WRITE_INT_FIELD(typemod);
	WRITE_NODE_FIELD(arrayBounds);
	WRITE_INT_FIELD(location);
}
#endif /* COMPILING_BINARY_FUNCS */

#ifndef COMPILING_BINARY_FUNCS
static void
_outTypeCast(StringInfo str, TypeCast *node)
{
	WRITE_NODE_TYPE("TYPECAST");

	WRITE_NODE_FIELD(arg);
	WRITE_NODE_FIELD_AS(typname, typename);
}
#endif /* COMPILING_BINARY_FUNCS */

static void
_outIndexElem(StringInfo str, IndexElem *node)
{
	WRITE_NODE_TYPE("INDEXELEM");

	WRITE_STRING_FIELD(name);
	WRITE_NODE_FIELD(expr);
	WRITE_NODE_FIELD(opclass);
	WRITE_ENUM_FIELD(ordering, SortByDir);
	WRITE_ENUM_FIELD(nulls_ordering, SortByNulls);
}

static void
_outVariableResetStmt(StringInfo str, VariableResetStmt *node)
{
	WRITE_NODE_TYPE("VARIABLERESETSTMT");

	WRITE_STRING_FIELD(name);
}

#ifndef COMPILING_BINARY_FUNCS
static void
_outQuery(StringInfo str, Query *node)
{
	WRITE_NODE_TYPE("QUERY");

	WRITE_ENUM_FIELD(commandType, CmdType);
	WRITE_ENUM_FIELD(querySource, QuerySource);
	WRITE_BOOL_FIELD(canSetTag);

	/*
	 * Hack to work around missing outfuncs routines for a lot of the
	 * utility-statement node types.  (The only one we actually *need* for
	 * rules support is NotifyStmt.)  Someday we ought to support 'em all, but
	 * for the meantime do this to avoid getting lots of warnings when running
	 * with debug_print_parse on.
	 */
	if (node->utilityStmt)
	{
		switch (nodeTag(node->utilityStmt))
		{
			case T_CreateStmt:
			case T_CreateExternalStmt:
			case T_DropStmt:
			case T_DropPropertyStmt:
			case T_TruncateStmt:
			case T_AlterTableStmt:
			case T_AlterTableCmd:
			case T_SetDistributionCmd:
			case T_ViewStmt:
			case T_RuleStmt:

			case T_CreateRoleStmt:
			case T_AlterRoleStmt:
			case T_AlterRoleSetStmt:
			case T_DropRoleStmt:

			case T_CreateSchemaStmt:
			case T_CreatePLangStmt:
			case T_DropPLangStmt:
			case T_AlterOwnerStmt:
			case T_AlterObjectSchemaStmt:

			case T_CreateFileSpaceStmt:
			case T_CreateTableSpaceStmt:

			case T_RenameStmt:
			case T_IndexStmt:
			case T_NotifyStmt:
			case T_DeclareCursorStmt:
			case T_VacuumStmt:
			case T_CreateSeqStmt:
			case T_AlterSeqStmt:
			case T_CreatedbStmt:
			case T_AlterDatabaseSetStmt:
			case T_DropdbStmt:
			case T_CreateDomainStmt:
			case T_AlterDomainStmt:
			case T_ClusterStmt:

			case T_CreateFunctionStmt:
			case T_RemoveFuncStmt:
			case T_AlterFunctionStmt:

			case T_TransactionStmt:
			case T_GrantStmt:
			case T_GrantRoleStmt:
			case T_LockStmt:
			case T_CopyStmt:
			case T_ReindexStmt:
			case T_ConstraintsSetStmt:
			case T_VariableResetStmt:
			case T_CreateTrigStmt:
			case T_DefineStmt:
			case T_CompositeTypeStmt:
			case T_CreateCastStmt:
			case T_DropCastStmt:
			case T_CreateOpClassStmt:
			case T_CreateOpClassItem:
			case T_RemoveOpClassStmt:
			case T_CreateConversionStmt:
				WRITE_NODE_FIELD(utilityStmt);
				break;
			default:
				appendStringInfoLiteral(str, " :utilityStmt ?");
				appendStringInfo(str, "%u", nodeTag(node->utilityStmt));
				break;
		}
	}
	else
		appendStringInfoLiteral(str, " :utilityStmt <>");

	WRITE_INT_FIELD(resultRelation);
	WRITE_NODE_FIELD(intoClause);
	WRITE_BOOL_FIELD(hasAggs);
	WRITE_BOOL_FIELD(hasWindFuncs);
	WRITE_BOOL_FIELD(hasSubLinks);
	WRITE_NODE_FIELD(rtable);
	WRITE_NODE_FIELD(jointree);
	WRITE_NODE_FIELD(targetList);
	WRITE_NODE_FIELD(returningList);
	WRITE_NODE_FIELD(groupClause);
	WRITE_NODE_FIELD(havingQual);
	WRITE_NODE_FIELD(windowClause);
	WRITE_NODE_FIELD(distinctClause);
	WRITE_NODE_FIELD(sortClause);
	if (node->scatterClause != NIL)
	{
		WRITE_NODE_FIELD(scatterClause);
	}

	/*
	 * To minimize the upgrade impact, we only write out cteList, hasRecursive,
	 * hasModifyingCTE when cteList is present..
	 */
	if (node->cteList != NIL)
	{
		WRITE_NODE_FIELD(cteList);
		WRITE_BOOL_FIELD(hasRecursive);
		WRITE_BOOL_FIELD(hasModifyingCTE);
	}
	WRITE_NODE_FIELD(limitOffset);
	WRITE_NODE_FIELD(limitCount);
	WRITE_NODE_FIELD(rowMarks);
	WRITE_NODE_FIELD(setOperations);
	WRITE_NODE_FIELD(resultRelations);
	WRITE_NODE_FIELD(result_partitions);
	WRITE_NODE_FIELD(result_aosegnos);
	WRITE_NODE_FIELD(returningLists); /* TODO Merge issue */
	/* Don't serialize policy */
}
#endif /* COMPILING_BINARY_FUNCS */

static void
_outSortClause(StringInfo str, SortClause *node)
{
	WRITE_NODE_TYPE("SORTCLAUSE");

	WRITE_UINT_FIELD(tleSortGroupRef);
	WRITE_OID_FIELD(sortop);
	WRITE_BOOL_FIELD(nulls_first);
}

static void
_outGroupClause(StringInfo str, GroupClause *node)
{
	WRITE_NODE_TYPE("GROUPCLAUSE");

	WRITE_UINT_FIELD(tleSortGroupRef);
	WRITE_OID_FIELD(sortop);
	WRITE_BOOL_FIELD(nulls_first);
}

static void
_outGroupingClause(StringInfo str, GroupingClause *node)
{
	WRITE_NODE_TYPE("GROUPINGCLAUSE");

	WRITE_ENUM_FIELD(groupType, GroupingType);
	WRITE_NODE_FIELD(groupsets);
}

static void
_outGroupingFunc(StringInfo str, GroupingFunc *node)
{
	WRITE_NODE_TYPE("GROUPINGFUNC");

	WRITE_NODE_FIELD(args);
	WRITE_INT_FIELD(ngrpcols);
}

static void
_outGrouping(StringInfo str, Grouping *node __attribute__((unused)))
{
	WRITE_NODE_TYPE("GROUPING");
}

static void
_outGroupId(StringInfo str, GroupId *node __attribute__((unused)))
{
	WRITE_NODE_TYPE("GROUPID");
}

static void
_outWindowSpecParse(StringInfo str, WindowSpecParse *node)
{
	WRITE_NODE_TYPE("WINDOWSPECPARSE");

	WRITE_STRING_FIELD(name);
	WRITE_NODE_FIELD(elems);
}

static void
_outWindowSpec(StringInfo str, WindowSpec *node)
{
	WRITE_NODE_TYPE("WINDOWSPEC");

	WRITE_STRING_FIELD(name);
	WRITE_STRING_FIELD(parent);
	WRITE_NODE_FIELD(partition);
	WRITE_NODE_FIELD(order);
	WRITE_NODE_FIELD(frame);
    WRITE_INT_FIELD(location);
}

static void
_outWindowFrame(StringInfo str, WindowFrame *node)
{
	WRITE_NODE_TYPE("WINDOWFRAME");

	WRITE_BOOL_FIELD(is_rows);
	WRITE_BOOL_FIELD(is_between);
	WRITE_NODE_FIELD(trail);
	WRITE_NODE_FIELD(lead);
	WRITE_ENUM_FIELD(exclude, WindowExclusion);
}

static void
_outWindowFrameEdge(StringInfo str, WindowFrameEdge *node)
{
	WRITE_NODE_TYPE("WINDOWFRAMEEDGE");

	WRITE_ENUM_FIELD(kind, WindowBoundingKind);
	WRITE_NODE_FIELD(val);
}

static void
_outPercentileExpr(StringInfo str, PercentileExpr *node)
{
	WRITE_NODE_TYPE("PERCENTILEEXPR");

	WRITE_OID_FIELD(perctype);
	WRITE_NODE_FIELD(args);
	WRITE_ENUM_FIELD(perckind, PercKind);
	WRITE_NODE_FIELD(sortClause);
	WRITE_NODE_FIELD(sortTargets);
	WRITE_NODE_FIELD(pcExpr);
	WRITE_NODE_FIELD(tcExpr);
	WRITE_INT_FIELD(location);
}

static void
_outRowMarkClause(StringInfo str, RowMarkClause *node)
{
	WRITE_NODE_TYPE("ROWMARKCLAUSE");

	WRITE_UINT_FIELD(rti);
	WRITE_BOOL_FIELD(forUpdate);
	WRITE_BOOL_FIELD(noWait);
}

static void
_outWithClause(StringInfo str, WithClause *node)
{
	WRITE_NODE_TYPE("WITHCLAUSE");
	
	WRITE_NODE_FIELD(ctes);
	WRITE_BOOL_FIELD(recursive);
	WRITE_INT_FIELD(location);
}

static void
_outCommonTableExpr(StringInfo str, CommonTableExpr *node)
{
	WRITE_NODE_TYPE("COMMONTABLEEXPR");
	
    WRITE_STRING_FIELD(ctename);
	WRITE_NODE_FIELD(aliascolnames);
	WRITE_NODE_FIELD(ctequery);
	WRITE_INT_FIELD(location);
	WRITE_BOOL_FIELD(cterecursive);
	WRITE_INT_FIELD(cterefcount);
	WRITE_NODE_FIELD(ctecolnames);
	WRITE_NODE_FIELD(ctecoltypes);
	WRITE_NODE_FIELD(ctecoltypmods);
}

static void
_outSetOperationStmt(StringInfo str, SetOperationStmt *node)
{
	WRITE_NODE_TYPE("SETOPERATIONSTMT");

	WRITE_ENUM_FIELD(op, SetOperation);
	WRITE_BOOL_FIELD(all);
	WRITE_NODE_FIELD(larg);
	WRITE_NODE_FIELD(rarg);
	WRITE_NODE_FIELD(colTypes);
	WRITE_NODE_FIELD(colTypmods);
}

#ifndef COMPILING_BINARY_FUNCS
static void
_outRangeTblEntry(StringInfo str, RangeTblEntry *node)
{
	WRITE_NODE_TYPE("RTE");

	/* put alias + eref first to make dump more legible */
	WRITE_NODE_FIELD(alias);
	WRITE_NODE_FIELD(eref);
	WRITE_ENUM_FIELD(rtekind, RTEKind);

	switch (node->rtekind)
	{
		case RTE_RELATION:
		case RTE_SPECIAL:
			WRITE_OID_FIELD(relid);
			break;
		case RTE_SUBQUERY:
			WRITE_NODE_FIELD(subquery);
			break;
		case RTE_CTE:
			WRITE_STRING_FIELD(ctename);
			WRITE_INT_FIELD(ctelevelsup);
			WRITE_BOOL_FIELD(self_reference);
			WRITE_NODE_FIELD(ctecoltypes);
			WRITE_NODE_FIELD(ctecoltypmods);
			break;
		case RTE_FUNCTION:
			WRITE_NODE_FIELD(funcexpr);
			WRITE_NODE_FIELD(funccoltypes);
			WRITE_NODE_FIELD(funccoltypmods);
			break;
		case RTE_TABLEFUNCTION:
			WRITE_NODE_FIELD(subquery);
			WRITE_NODE_FIELD(funcexpr);
			WRITE_NODE_FIELD(funccoltypes);
			WRITE_NODE_FIELD(funccoltypmods);
			if (node->funcuserdata)
			{
				appendStringInfoLiteral(str, " :funcuserdata ");
				WRITE_BYTEA_FIELD(funcuserdata);
			}
			break;
		case RTE_VALUES:
			WRITE_NODE_FIELD(values_lists);
			break;
		case RTE_JOIN:
			WRITE_ENUM_FIELD(jointype, JoinType);
			WRITE_NODE_FIELD(joinaliasvars);
			break;
        case RTE_VOID:                                                  /*CDB*/
            break;
		default:
			elog(ERROR, "unrecognized RTE kind: %d", (int) node->rtekind);
			break;
	}

	WRITE_BOOL_FIELD(inh);
	WRITE_BOOL_FIELD(inFromCl);
	WRITE_UINT_FIELD(requiredPerms);
	WRITE_OID_FIELD(checkAsUser);

	WRITE_BOOL_FIELD(forceDistRandom);
    WRITE_NODE_FIELD(pseudocols);                                       /*CDB*/
}
#endif /* COMPILING_BINARY_FUNCS */

#ifndef COMPILING_BINARY_FUNCS
static void
_outAExpr(StringInfo str, A_Expr *node)
{
	WRITE_NODE_TYPE("AEXPR");

	switch (node->kind)
	{
		case AEXPR_OP:
			appendStringInfoLiteral(str, " OPER ");
			WRITE_NODE_FIELD(name);
			break;
		case AEXPR_AND:
			appendStringInfoLiteral(str, " AND ");
			break;
		case AEXPR_OR:
			appendStringInfoLiteral(str, " OR ");
			break;
		case AEXPR_NOT:
			appendStringInfoLiteral(str, " NOT ");
			break;
		case AEXPR_OP_ANY:
			appendStringInfoLiteral(str, " ANY ");
			WRITE_NODE_FIELD(name);

			break;
		case AEXPR_OP_ALL:
			appendStringInfoLiteral(str, " ALL ");
			WRITE_NODE_FIELD(name);

			break;
		case AEXPR_DISTINCT:
			appendStringInfoLiteral(str, " DISTINCT ");
			WRITE_NODE_FIELD(name);
			break;
		case AEXPR_NULLIF:
			appendStringInfoLiteral(str, " NULLIF ");
			WRITE_NODE_FIELD(name);
			break;
		case AEXPR_OF:
			appendStringInfoLiteral(str, " OF ");
			WRITE_NODE_FIELD(name);
			break;
		case AEXPR_IN:
			appendStringInfo(str, " IN ");
			WRITE_NODE_FIELD(name);
			break;
		default:
			appendStringInfoLiteral(str, " ??");
			break;
	}

	WRITE_NODE_FIELD(lexpr);
	WRITE_NODE_FIELD(rexpr);
	WRITE_INT_FIELD(location);
}
#endif /* COMPILING_BINARY_FUNCS */

#ifndef COMPILING_BINARY_FUNCS
static void
_outValue(StringInfo str, Value *value)
{
	switch (value->type)
	{
		case T_Integer:
			appendStringInfo(str, "%ld", value->val.ival);
			break;
		case T_Float:

			/*
			 * We assume the value is a valid numeric literal and so does not
			 * need quoting.
			 */
			appendStringInfoString(str, value->val.str);
			break;
		case T_String:
			appendStringInfoChar(str, '"');
			_outToken(str, value->val.str);
			appendStringInfoChar(str, '"');
			break;
		case T_BitString:
			/* internal representation already has leading 'b' */
			appendStringInfoString(str, value->val.str);
			break;
		case T_Null:
			/* this is seen only within A_Const, not in transformed trees */
			appendStringInfoString(str, "NULL");
			break;
		default:
			elog(ERROR, "unrecognized node type: %d", (int) value->type);
			break;
	}
}
#endif /* COMPILING_BINARY_FUNCS */

#ifndef COMPILING_BINARY_FUNCS
static void
_outNull(StringInfo str, Node *n __attribute__((unused)))
{
	WRITE_NODE_TYPE("NULL");
}
#endif /* COMPILING_BINARY_FUNCS */

static void
_outColumnRef(StringInfo str, ColumnRef *node)
{
	WRITE_NODE_TYPE("COLUMNREF");

	WRITE_NODE_FIELD(fields);
	WRITE_INT_FIELD(location);
}

static void
_outParamRef(StringInfo str, ParamRef *node)
{
	WRITE_NODE_TYPE("PARAMREF");

	WRITE_INT_FIELD(number);
	WRITE_INT_FIELD(location);  /*CDB*/
}

#ifndef COMPILING_BINARY_FUNCS
static void
_outAConst(StringInfo str, A_Const *node)
{
	WRITE_NODE_TYPE("A_CONST");

	appendStringInfoChar(str, ' ');

	_outValue(str, &(node->val));
	WRITE_NODE_FIELD_AS(typname, typename);
    /*
     * CDB: For now we don't serialize the 'location' field, for compatibility
     * so stored constants can be read by pre-3.2 releases.  Anyway it's only
     * meaningful with the original source string, which isn't kept when a
     * view or rule definition is stored in the catalog.
     */
}
#endif /* COMPILING_BINARY_FUNCS */

static void
_outA_Indices(StringInfo str, A_Indices *node)
{
	WRITE_NODE_TYPE("A_INDICES");

	WRITE_NODE_FIELD(lidx);
	WRITE_NODE_FIELD(uidx);
}

static void
_outA_Indirection(StringInfo str, A_Indirection *node)
{
	WRITE_NODE_TYPE("A_INDIRECTION");

	WRITE_NODE_FIELD(arg);
	WRITE_NODE_FIELD(indirection);
}

static void
_outResTarget(StringInfo str, ResTarget *node)
{
	WRITE_NODE_TYPE("RESTARGET");

	WRITE_STRING_FIELD(name);
	WRITE_NODE_FIELD(indirection);
	WRITE_NODE_FIELD(val);
	WRITE_INT_FIELD(location);
}

#ifndef COMPILING_BINARY_FUNCS
static void
_outConstraint(StringInfo str, Constraint *node)
{
	WRITE_NODE_TYPE("CONSTRAINT");

	WRITE_STRING_FIELD(name);
	WRITE_OID_FIELD(conoid);

	appendStringInfoLiteral(str, " :contype ");
	switch (node->contype)
	{
		case CONSTR_PRIMARY:
			appendStringInfoLiteral(str, "PRIMARY_KEY");
			WRITE_NODE_FIELD(keys);
			WRITE_NODE_FIELD(options);
			WRITE_STRING_FIELD(indexspace);
			break;

		case CONSTR_UNIQUE:
			appendStringInfoLiteral(str, "UNIQUE");
			WRITE_NODE_FIELD(keys);
			WRITE_NODE_FIELD(options);
			WRITE_STRING_FIELD(indexspace);
			break;

		case CONSTR_CHECK:
			appendStringInfoLiteral(str, "CHECK");
			WRITE_NODE_FIELD(raw_expr);
			WRITE_STRING_FIELD(cooked_expr);
			break;

		case CONSTR_DEFAULT:
			appendStringInfoLiteral(str, "DEFAULT");
			WRITE_NODE_FIELD(raw_expr);
			WRITE_STRING_FIELD(cooked_expr);
			break;

		case CONSTR_NOTNULL:
			appendStringInfoLiteral(str, "NOT_NULL");
			break;

		default:
			appendStringInfoLiteral(str, "<unrecognized_constraint>");
			break;
	}
}
#endif /* COMPILING_BINARY_FUNCS */

static void
_outFkConstraint(StringInfo str, FkConstraint *node)
{
	WRITE_NODE_TYPE("FKCONSTRAINT");

	WRITE_STRING_FIELD(constr_name);
	WRITE_OID_FIELD(constrOid);
	WRITE_NODE_FIELD(pktable);
	WRITE_NODE_FIELD(fk_attrs);
	WRITE_NODE_FIELD(pk_attrs);
	WRITE_CHAR_FIELD(fk_matchtype);
	WRITE_CHAR_FIELD(fk_upd_action);
	WRITE_CHAR_FIELD(fk_del_action);
	WRITE_BOOL_FIELD(deferrable);
	WRITE_BOOL_FIELD(initdeferred);
	WRITE_BOOL_FIELD(skip_validation);
	WRITE_OID_FIELD(trig1Oid);
	WRITE_OID_FIELD(trig2Oid);
	WRITE_OID_FIELD(trig3Oid);
	WRITE_OID_FIELD(trig4Oid);
}

static void
_outCreateSchemaStmt(StringInfo str, CreateSchemaStmt *node)
{
	WRITE_NODE_TYPE("CREATESCHEMASTMT");

	WRITE_STRING_FIELD(schemaname);
	WRITE_STRING_FIELD(authid);
	WRITE_BOOL_FIELD(istemp);
	WRITE_OID_FIELD(schemaOid);
}

static void
_outCreatePLangStmt(StringInfo str, CreatePLangStmt *node)
{
	WRITE_NODE_TYPE("CREATEPLANGSTMT");

	WRITE_STRING_FIELD(plname);
	WRITE_NODE_FIELD(plhandler);
	WRITE_NODE_FIELD(plvalidator);
	WRITE_BOOL_FIELD(pltrusted);
	WRITE_OID_FIELD(plangOid);
	WRITE_OID_FIELD(plhandlerOid);
	WRITE_OID_FIELD(plvalidatorOid);
}

static void
_outDropPLangStmt(StringInfo str, DropPLangStmt *node)
{
	WRITE_NODE_TYPE("DROPPLANGSTMT");

	WRITE_STRING_FIELD(plname);
	WRITE_ENUM_FIELD(behavior,DropBehavior);
	WRITE_BOOL_FIELD(missing_ok);

}

static void
_outVacuumStmt(StringInfo str, VacuumStmt *node)
{
	WRITE_NODE_TYPE("VACUUMSTMT");

	WRITE_BOOL_FIELD(vacuum);
	WRITE_BOOL_FIELD(full);
	WRITE_BOOL_FIELD(analyze);
	WRITE_BOOL_FIELD(verbose);
	WRITE_BOOL_FIELD(rootonly);
	WRITE_INT_FIELD(freeze_min_age);
	WRITE_NODE_FIELD(relation);
	WRITE_NODE_FIELD(va_cols);
	WRITE_NODE_FIELD(expanded_relids);
	WRITE_NODE_FIELD(extra_oids);
	WRITE_NODE_FIELD(appendonly_compaction_segno);
	WRITE_NODE_FIELD(appendonly_compaction_insert_segno);
	WRITE_BOOL_FIELD(appendonly_compaction_vacuum_cleanup);
	WRITE_BOOL_FIELD(appendonly_compaction_vacuum_prepare);
	WRITE_BOOL_FIELD(heap_truncate);
}

static void
_outCdbProcess(StringInfo str, CdbProcess *node)
{
	WRITE_NODE_TYPE("CDBPROCESS");
	WRITE_STRING_FIELD(listenerAddr);
	WRITE_INT_FIELD(listenerPort);
	WRITE_INT_FIELD(pid);
	WRITE_INT_FIELD(contentid);
}

static void
_outSlice(StringInfo str, Slice *node)
{
	WRITE_NODE_TYPE("SLICE");
	WRITE_INT_FIELD(sliceIndex);
	WRITE_INT_FIELD(rootIndex);
	WRITE_ENUM_FIELD(gangType,GangType);
	WRITE_INT_FIELD(gangSize);
	WRITE_INT_FIELD(numGangMembersToBeActive);
	WRITE_BOOL_FIELD(directDispatch.isDirectDispatch);
	WRITE_NODE_FIELD(directDispatch.contentIds); /* List of int */
	WRITE_DUMMY_FIELD(primaryGang);
	WRITE_INT_FIELD(primary_gang_id);
	WRITE_INT_FIELD(parentIndex); /* List of int index */
	WRITE_NODE_FIELD(children); /* List of int index */
	WRITE_NODE_FIELD(primaryProcesses); /* List of (CDBProcess *) */
}

static void
_outSliceTable(StringInfo str, SliceTable *node)
{
	WRITE_NODE_TYPE("SLICETABLE");
	WRITE_INT_FIELD(nMotions);
	WRITE_INT_FIELD(nInitPlans);
	WRITE_INT_FIELD(localSlice);
	WRITE_NODE_FIELD(slices); /* List of int */
    WRITE_BOOL_FIELD(doInstrument);
	WRITE_INT_FIELD(ic_instance_id);
}

static void
_outCreateTrigStmt(StringInfo str, CreateTrigStmt *node)
{
	WRITE_NODE_TYPE("CREATETRIGSTMT");

	WRITE_STRING_FIELD(trigname);
	WRITE_NODE_FIELD(relation);
	WRITE_NODE_FIELD(funcname);
	WRITE_NODE_FIELD(args);
	WRITE_BOOL_FIELD(before);
	WRITE_BOOL_FIELD(row);
	WRITE_STRING_FIELD(actions);
	WRITE_BOOL_FIELD(isconstraint);
	WRITE_BOOL_FIELD(deferrable);
	WRITE_BOOL_FIELD(initdeferred);
	WRITE_NODE_FIELD(constrrel);
	WRITE_OID_FIELD(trigOid);
}

static void
_outCreateFileSpaceStmt(StringInfo str, CreateFileSpaceStmt *node)
{
	WRITE_NODE_TYPE("CREATEFILESPACESTMT");

	WRITE_STRING_FIELD(filespacename);
	WRITE_STRING_FIELD(owner);
	WRITE_NODE_FIELD(locations);
	WRITE_OID_FIELD(fsoid);
}

static void
_outFileSpaceEntry(StringInfo str, FileSpaceEntry *node)
{
	WRITE_NODE_TYPE("FILESPACEENTRY");

	WRITE_INT_FIELD(dbid);
	WRITE_INT_FIELD(contentid);
	WRITE_STRING_FIELD(location);
	WRITE_STRING_FIELD(hostname);
}

static void
_outCreateTableSpaceStmt(StringInfo str, CreateTableSpaceStmt *node)
{
	WRITE_NODE_TYPE("CREATETABLESPACESTMT");

	WRITE_STRING_FIELD(tablespacename);
	WRITE_STRING_FIELD(owner);
	WRITE_STRING_FIELD(filespacename);
	WRITE_OID_FIELD(tsoid);
}

#ifndef COMPILING_BINARY_FUNCS
static void
_outCreateQueueStmt(StringInfo str, CreateQueueStmt *node)
{
	WRITE_NODE_TYPE("CREATEQUEUESTMT");

	WRITE_STRING_FIELD(queue);
	WRITE_NODE_FIELD(options); /* List of DefElem nodes */
	WRITE_OID_FIELD(queueOid); 
}
#endif /* COMPILING_BINARY_FUNCS */

#ifndef COMPILING_BINARY_FUNCS
static void
_outAlterQueueStmt(StringInfo str, AlterQueueStmt *node)
{
	WRITE_NODE_TYPE("ALTERQUEUESTMT");

	WRITE_STRING_FIELD(queue);
	WRITE_NODE_FIELD(options); /* List of DefElem nodes */
}
#endif /* COMPILING_BINARY_FUNCS */

static void
_outDropQueueStmt(StringInfo str, DropQueueStmt *node)
{
	WRITE_NODE_TYPE("DROPQUEUESTMT");

	WRITE_STRING_FIELD(queue);
}


static void
_outCommentStmt(StringInfo str, CommentStmt *node)
{
	WRITE_NODE_TYPE("COMMENTSTMT");

	WRITE_ENUM_FIELD(objtype, ObjectType);
	WRITE_NODE_FIELD(objname);
	WRITE_NODE_FIELD(objargs);
	WRITE_STRING_FIELD(comment);
}

static void
_outTableValueExpr(StringInfo str, TableValueExpr *node)
{
	WRITE_NODE_TYPE("TABLEVALUEEXPR");
	
	WRITE_NODE_FIELD(subquery);
}

static void
_outAlterTypeStmt(StringInfo str, AlterTypeStmt *node)
{
	WRITE_NODE_TYPE("ALTERTYPESTMT");

	WRITE_NODE_FIELD(typname);
	WRITE_NODE_FIELD(encoding);
}

#ifndef COMPILING_BINARY_FUNCS
static void
_outTupleDescNode(StringInfo str, TupleDescNode *node)
{
	int			i;

	Assert(node->tuple->tdtypeid == RECORDOID);

	WRITE_NODE_TYPE("TUPLEDESCNODE");
	WRITE_INT_FIELD(natts);
	WRITE_INT_FIELD(tuple->natts);

	for (i = 0; i < node->tuple->natts; i++)
		appendBinaryStringInfo(str, node->tuple->attrs[i], ATTRIBUTE_FIXED_PART_SIZE);

	Assert(node->tuple->constr == NULL);

	WRITE_OID_FIELD(tuple->tdtypeid);
	WRITE_INT_FIELD(tuple->tdtypmod);
	WRITE_INT_FIELD(tuple->tdqdtypmod);
	WRITE_BOOL_FIELD(tuple->tdhasoid);
	WRITE_INT_FIELD(tuple->tdrefcount);
}
#endif /* COMPILING_BINARY_FUNCS */

#ifndef COMPILING_BINARY_FUNCS
/*
 * _outNode -
 *	  converts a Node into ascii string and append it to 'str'
 */
static void
_outNode(StringInfo str, void *obj)
{
	if (obj == NULL)
		appendStringInfoLiteral(str, "<>");
	else if (IsA(obj, List) ||IsA(obj, IntList) || IsA(obj, OidList))
		_outList(str, obj);
	else if (IsA(obj, Integer) ||
			 IsA(obj, Float) ||
			 IsA(obj, String) ||
			 IsA(obj, BitString))
	{
		/* nodeRead does not want to see { } around these! */
		_outValue(str, obj);
	}
	else
	{
		appendStringInfoChar(str, '{');
		switch (nodeTag(obj))
		{
			case T_PlannedStmt:
				_outPlannedStmt(str, obj);
				break;
			case T_Plan:
				_outPlan(str, obj);
				break;
			case T_Result:
				_outResult(str, obj);
				break;
			case T_Repeat:
				_outRepeat(str, obj);
				break;
			case T_Append:
				_outAppend(str, obj);
				break;
			case T_Sequence:
				_outSequence(str, obj);
				break;
			case T_BitmapAnd:
				_outBitmapAnd(str, obj);
				break;
			case T_BitmapOr:
				_outBitmapOr(str, obj);
				break;
			case T_Scan:
				_outScan(str, obj);
				break;
			case T_SeqScan:
				_outSeqScan(str, obj);
				break;
			case T_AppendOnlyScan:
				_outAppendOnlyScan(str, obj);
				break;
			case T_AOCSScan:
				_outAOCSScan(str, obj);
				break;
			case T_TableScan:
				_outTableScan(str, obj);
				break;
			case T_DynamicTableScan:
				_outDynamicTableScan(str, obj);
				break;
			case T_ExternalScan:
				_outExternalScan(str, obj);
				break;
			case T_IndexScan:
				_outIndexScan(str, obj);
				break;
			case T_DynamicIndexScan:
				_outDynamicIndexScan(str,obj);
				break;
			case T_BitmapIndexScan:
				_outBitmapIndexScan(str, obj);
				break;
			case T_BitmapHeapScan:
				_outBitmapHeapScan(str, obj);
				break;
			case T_BitmapAppendOnlyScan:
				_outBitmapAppendOnlyScan(str, obj);
				break;
			case T_BitmapTableScan:
				_outBitmapTableScan(str, obj);
				break;
			case T_TidScan:
				_outTidScan(str, obj);
				break;
			case T_SubqueryScan:
				_outSubqueryScan(str, obj);
				break;
			case T_FunctionScan:
				_outFunctionScan(str, obj);
				break;
			case T_ValuesScan:
				_outValuesScan(str, obj);
				break;
			case T_Join:
				_outJoin(str, obj);
				break;
			case T_NestLoop:
				_outNestLoop(str, obj);
				break;
			case T_MergeJoin:
				_outMergeJoin(str, obj);
				break;
			case T_HashJoin:
				_outHashJoin(str, obj);
				break;
			case T_Agg:
				_outAgg(str, obj);
				break;
			case T_WindowKey:
				_outWindowKey(str, obj);
				break;
			case T_Window:
				_outWindow(str, obj);
				break;
			case T_TableFunctionScan:
				_outTableFunctionScan(str, obj);
				break;
			case T_Material:
				_outMaterial(str, obj);
				break;
			case T_ShareInputScan:
				_outShareInputScan(str, obj);
				break;
			case T_Sort:
				_outSort(str, obj);
				break;
			case T_Unique:
				_outUnique(str, obj);
				break;
			case T_SetOp:
				_outSetOp(str, obj);
				break;
			case T_Limit:
				_outLimit(str, obj);
				break;
			case T_Hash:
				_outHash(str, obj);
				break;
			case T_Motion:
				_outMotion(str, obj);
				break;
			case T_DML:
				_outDML(str, obj);
				break;
			case T_SplitUpdate:
				_outSplitUpdate(str, obj);
				break;
			case T_RowTrigger:
				_outRowTrigger(str, obj);
				break;
			case T_AssertOp:
				_outAssertOp(str, obj);
				break;
			case T_PartitionSelector:
				_outPartitionSelector(str, obj);
				break;
			case T_Alias:
				_outAlias(str, obj);
				break;
			case T_RangeVar:
				_outRangeVar(str, obj);
				break;
			case T_IntoClause:
				_outIntoClause(str, obj);
				break;
			case T_Var:
				_outVar(str, obj);
				break;
			case T_Const:
				_outConst(str, obj);
				break;
			case T_Param:
				_outParam(str, obj);
				break;
			case T_Aggref:
				_outAggref(str, obj);
				break;
			case T_AggOrder:
				_outAggOrder(str, obj);
				break;
			case T_WindowRef:
				_outWindowRef(str, obj);
				break;
			case T_ArrayRef:
				_outArrayRef(str, obj);
				break;
			case T_FuncExpr:
				_outFuncExpr(str, obj);
				break;
			case T_OpExpr:
				_outOpExpr(str, obj);
				break;
			case T_DistinctExpr:
				_outDistinctExpr(str, obj);
				break;
			case T_ScalarArrayOpExpr:
				_outScalarArrayOpExpr(str, obj);
				break;
			case T_BoolExpr:
				_outBoolExpr(str, obj);
				break;
			case T_SubLink:
				_outSubLink(str, obj);
				break;
			case T_SubPlan:
				_outSubPlan(str, obj);
				break;
			case T_FieldSelect:
				_outFieldSelect(str, obj);
				break;
			case T_FieldStore:
				_outFieldStore(str, obj);
				break;
			case T_RelabelType:
				_outRelabelType(str, obj);
				break;
			case T_ConvertRowtypeExpr:
				_outConvertRowtypeExpr(str, obj);
				break;
			case T_CaseExpr:
				_outCaseExpr(str, obj);
				break;
			case T_CaseWhen:
				_outCaseWhen(str, obj);
				break;
			case T_CaseTestExpr:
				_outCaseTestExpr(str, obj);
				break;
			case T_ArrayExpr:
				_outArrayExpr(str, obj);
				break;
			case T_RowExpr:
				_outRowExpr(str, obj);
				break;
			case T_RowCompareExpr:
				_outRowCompareExpr(str, obj);
				break;
			case T_CoalesceExpr:
				_outCoalesceExpr(str, obj);
				break;
			case T_MinMaxExpr:
				_outMinMaxExpr(str, obj);
				break;
			case T_XmlExpr:
				_outXmlExpr(str, obj);
				break;
			case T_NullIfExpr:
				_outNullIfExpr(str, obj);
				break;
			case T_NullTest:
				_outNullTest(str, obj);
				break;
			case T_BooleanTest:
				_outBooleanTest(str, obj);
				break;
			case T_CoerceToDomain:
				_outCoerceToDomain(str, obj);
				break;
			case T_CoerceToDomainValue:
				_outCoerceToDomainValue(str, obj);
				break;
			case T_SetToDefault:
				_outSetToDefault(str, obj);
				break;
			case T_CurrentOfExpr:
				_outCurrentOfExpr(str, obj);
				break;
			case T_TargetEntry:
				_outTargetEntry(str, obj);
				break;
			case T_RangeTblRef:
				_outRangeTblRef(str, obj);
				break;
			case T_JoinExpr:
				_outJoinExpr(str, obj);
				break;
			case T_FromExpr:
				_outFromExpr(str, obj);
				break;
			case T_Flow:
				_outFlow(str, obj);
				break;

			case T_Path:
				_outPath(str, obj);
				break;
			case T_IndexPath:
				_outIndexPath(str, obj);
				break;
			case T_BitmapHeapPath:
				_outBitmapHeapPath(str, obj);
				break;
			case T_BitmapAppendOnlyPath:
				_outBitmapAppendOnlyPath(str, obj);
				break;
			case T_BitmapAndPath:
				_outBitmapAndPath(str, obj);
				break;
			case T_BitmapOrPath:
				_outBitmapOrPath(str, obj);
				break;
			case T_TidPath:
				_outTidPath(str, obj);
				break;
			case T_AppendPath:
				_outAppendPath(str, obj);
				break;
			case T_AppendOnlyPath:
				_outAppendOnlyPath(str, obj);
				break;
			case T_AOCSPath:
				_outAOCSPath(str, obj);
				break;
			case T_ResultPath:
				_outResultPath(str, obj);
				break;
			case T_MaterialPath:
				_outMaterialPath(str, obj);
				break;
			case T_UniquePath:
				_outUniquePath(str, obj);
				break;
			case T_NestPath:
				_outNestPath(str, obj);
				break;
			case T_MergePath:
				_outMergePath(str, obj);
				break;
			case T_HashPath:
				_outHashPath(str, obj);
				break;
            case T_CdbMotionPath:
                _outCdbMotionPath(str, obj);
                break;
			case T_PlannerGlobal:
				_outPlannerGlobal(str, obj);
				break;
			case T_PlannerInfo:
				_outPlannerInfo(str, obj);
				break;
			case T_RelOptInfo:
				_outRelOptInfo(str, obj);
				break;
			case T_IndexOptInfo:
				_outIndexOptInfo(str, obj);
				break;
			case T_CdbRelColumnInfo:
				_outCdbRelColumnInfo(str, obj);
				break;
			case T_CdbRelDedupInfo:
				_outCdbRelDedupInfo(str, obj);
				break;
			case T_PathKeyItem:
				_outPathKeyItem(str, obj);
				break;
			case T_RestrictInfo:
				_outRestrictInfo(str, obj);
				break;
			case T_InnerIndexscanInfo:
				_outInnerIndexscanInfo(str, obj);
				break;
			case T_OuterJoinInfo:
				_outOuterJoinInfo(str, obj);
				break;
			case T_InClauseInfo:
				_outInClauseInfo(str, obj);
				break;
			case T_AppendRelInfo:
				_outAppendRelInfo(str, obj);
				break;


			case T_GrantStmt:
				_outGrantStmt(str, obj);
				break;
			case T_PrivGrantee:
				_outPrivGrantee(str, obj);
				break;
			case T_FuncWithArgs:
				_outFuncWithArgs(str, obj);
				break;
			case T_GrantRoleStmt:
				_outGrantRoleStmt(str, obj);
				break;
			case T_LockStmt:
				_outLockStmt(str, obj);
				break;

			case T_CreateStmt:
				_outCreateStmt(str, obj);
				break;
			case T_ColumnReferenceStorageDirective:
				_outColumnReferenceStorageDirective(str, obj);
				break;
			case T_PartitionElem:
				_outPartitionElem(str, obj);
				break;
			case T_PartitionRangeItem:
				_outPartitionRangeItem(str, obj);
				break;
			case T_PartitionBoundSpec:
				_outPartitionBoundSpec(str, obj);
				break;
			case T_PartitionSpec:
				_outPartitionSpec(str, obj);
				break;
			case T_Partition:
				_outPartition(str, obj);
				break;
			case T_PartitionRule:
				_outPartitionRule(str, obj);
				break;
			case T_PartitionNode:
				_outPartitionNode(str, obj);
				break;
			case T_PgPartRule:
				_outPgPartRule(str, obj);
				break;
			case T_PartitionValuesSpec:
				_outPartitionValuesSpec(str, obj);
				break;
			case T_InhRelation:
				_outInhRelation(str, obj);
				break;
			case T_SegfileMapNode:
				_outSegfileMapNode(str, obj);
				break;
			case T_ExtTableTypeDesc:
				_outExtTableTypeDesc(str, obj);
				break;
			case T_CreateExternalStmt:
				_outCreateExternalStmt(str, obj);
				break;
			case T_PartitionBy:
				_outPartitionBy(str, obj);
				break;
			case T_IndexStmt:
				_outIndexStmt(str, obj);
				break;
			case T_ReindexStmt:
				_outReindexStmt(str, obj);
				break;

			case T_ConstraintsSetStmt:
				_outConstraintsSetStmt(str, obj);
				break;

			case T_CreateFunctionStmt:
				_outCreateFunctionStmt(str, obj);
				break;
			case T_FunctionParameter:
				_outFunctionParameter(str, obj);
				break;
			case T_RemoveFuncStmt:
				_outRemoveFuncStmt(str, obj);
				break;
			case T_AlterFunctionStmt:
				_outAlterFunctionStmt(str, obj);
				break;

			case T_DefineStmt:
				_outDefineStmt(str,obj);
				break;

			case T_CompositeTypeStmt:
				_outCompositeTypeStmt(str,obj);
				break;
			case T_CreateCastStmt:
				_outCreateCastStmt(str,obj);
				break;
			case T_DropCastStmt:
				_outDropCastStmt(str,obj);
				break;
			case T_CreateOpClassStmt:
				_outCreateOpClassStmt(str,obj);
				break;
			case T_CreateOpClassItem:
				_outCreateOpClassItem(str,obj);
				break;
			case T_RemoveOpClassStmt:
				_outRemoveOpClassStmt(str,obj);
				break;
			case T_CreateConversionStmt:
				_outCreateConversionStmt(str,obj);
				break;


			case T_ViewStmt:
				_outViewStmt(str, obj);
				break;
			case T_RuleStmt:
				_outRuleStmt(str, obj);
				break;
			case T_DropStmt:
				_outDropStmt(str, obj);
				break;
			case T_DropPropertyStmt:
				_outDropPropertyStmt(str, obj);
				break;
			case T_DropOwnedStmt:
				_outDropOwnedStmt(str, obj);
				break;
			case T_ReassignOwnedStmt:
				_outReassignOwnedStmt(str, obj);
				break;
			case T_TruncateStmt:
				_outTruncateStmt(str, obj);
				break;

			case T_AlterTableStmt:
				_outAlterTableStmt(str, obj);
				break;
			case T_AlterTableCmd:
				_outAlterTableCmd(str, obj);
				break;
			case T_SetDistributionCmd:
				_outSetDistributionCmd(str, obj);
				break;
			case T_InheritPartitionCmd:
				_outInheritPartitionCmd(str, obj);
				break;

			case T_AlterPartitionCmd:
				_outAlterPartitionCmd(str, obj);
				break;
			case T_AlterPartitionId:
				_outAlterPartitionId(str, obj);
				break;


			case T_CreateRoleStmt:
				_outCreateRoleStmt(str, obj);
				break;
			case T_DropRoleStmt:
				_outDropRoleStmt(str, obj);
				break;
			case T_AlterRoleStmt:
				_outAlterRoleStmt(str, obj);
				break;
			case T_AlterRoleSetStmt:
				_outAlterRoleSetStmt(str, obj);
				break;

			case T_AlterObjectSchemaStmt:
				_outAlterObjectSchemaStmt(str, obj);
				break;

			case T_AlterOwnerStmt:
				_outAlterOwnerStmt(str, obj);
				break;

			case T_RenameStmt:
				_outRenameStmt(str, obj);
				break;

			case T_CreateSeqStmt:
				_outCreateSeqStmt(str, obj);
				break;
			case T_AlterSeqStmt:
				_outAlterSeqStmt(str, obj);
				break;
			case T_ClusterStmt:
				_outClusterStmt(str, obj);
				break;
			case T_CreatedbStmt:
				_outCreatedbStmt(str, obj);
				break;
			case T_DropdbStmt:
				_outDropdbStmt(str, obj);
				break;
			case T_CreateDomainStmt:
				_outCreateDomainStmt(str, obj);
				break;
			case T_AlterDomainStmt:
				_outAlterDomainStmt(str, obj);
				break;
				
			case T_TransactionStmt:
				_outTransactionStmt(str, obj);
				break;

			case T_NotifyStmt:
				_outNotifyStmt(str, obj);
				break;
			case T_DeclareCursorStmt:
				_outDeclareCursorStmt(str, obj);
				break;
			case T_SingleRowErrorDesc:
				_outSingleRowErrorDesc(str, obj);
				break;
			case T_CopyStmt:
				_outCopyStmt(str, obj);
				break;
			case T_SelectStmt:
				_outSelectStmt(str, obj);
				break;
			case T_InsertStmt:
				_outInsertStmt(str, obj);
				break;
			case T_Null:
				_outNull(str, obj);
				break;
			case T_ColumnDef:
				_outColumnDef(str, obj);
				break;
			case T_TypeName:
				_outTypeName(str, obj);
				break;
			case T_TypeCast:
				_outTypeCast(str, obj);
				break;
			case T_IndexElem:
				_outIndexElem(str, obj);
				break;
			case T_Query:
				_outQuery(str, obj);
				break;
			case T_SortClause:
				_outSortClause(str, obj);
				break;
			case T_GroupClause:
				_outGroupClause(str, obj);
				break;
			case T_GroupingClause:
				_outGroupingClause(str, obj);
				break;
			case T_GroupingFunc:
				_outGroupingFunc(str, obj);
				break;
			case T_Grouping:
				_outGrouping(str, obj);
				break;
			case T_GroupId:
				_outGroupId(str, obj);
				break;
			case T_WindowSpecParse:
				_outWindowSpecParse(str, obj);
				break;
			case T_WindowSpec:
				_outWindowSpec(str, obj);
				break;
			case T_WindowFrame:
				_outWindowFrame(str, obj);
				break;
			case T_WindowFrameEdge:
				_outWindowFrameEdge(str, obj);
				break;
			case T_PercentileExpr:
				_outPercentileExpr(str, obj);
				break;
			case T_RowMarkClause:
				_outRowMarkClause(str, obj);
				break;
			case T_WithClause:
				_outWithClause(str, obj);
				break;
			case T_CommonTableExpr:
				_outCommonTableExpr(str, obj);
				break;
			case T_SetOperationStmt:
				_outSetOperationStmt(str, obj);
				break;
			case T_RangeTblEntry:
				_outRangeTblEntry(str, obj);
				break;
			case T_A_Expr:
				_outAExpr(str, obj);
				break;
			case T_ColumnRef:
				_outColumnRef(str, obj);
				break;
			case T_ParamRef:
				_outParamRef(str, obj);
				break;
			case T_A_Const:
				_outAConst(str, obj);
				break;
			case T_A_Indices:
				_outA_Indices(str, obj);
				break;
			case T_A_Indirection:
				_outA_Indirection(str, obj);
				break;
			case T_ResTarget:
				_outResTarget(str, obj);
				break;
			case T_Constraint:
				_outConstraint(str, obj);
				break;
			case T_FkConstraint:
				_outFkConstraint(str, obj);
				break;
			case T_FuncCall:
				_outFuncCall(str, obj);
				break;
			case T_DefElem:
				_outDefElem(str, obj);
				break;
			case T_LockingClause:
				_outLockingClause(str, obj);
				break;
			case T_XmlSerialize:
				_outXmlSerialize(str, obj);
				break;

			case T_CreateSchemaStmt:
				_outCreateSchemaStmt(str, obj);
				break;
			case T_CreatePLangStmt:
				_outCreatePLangStmt(str, obj);
				break;
			case T_DropPLangStmt:
				_outDropPLangStmt(str, obj);
				break;
			case T_VacuumStmt:
				_outVacuumStmt(str, obj);
				break;
			case T_CdbProcess:
				_outCdbProcess(str, obj);
				break;
			case T_Slice:
				_outSlice(str, obj);
				break;
			case T_SliceTable:
				_outSliceTable(str, obj);
				break;
			case T_VariableResetStmt:
				_outVariableResetStmt(str, obj);
				break;

			case T_DMLActionExpr:
				_outDMLActionExpr(str, obj);
				break;

			case T_PartOidExpr:
				_outPartOidExpr(str, obj);
				break;

			case T_PartDefaultExpr:
				_outPartDefaultExpr(str, obj);
				break;

			case T_PartBoundExpr:
				_outPartBoundExpr(str, obj);
				break;

			case T_PartBoundInclusionExpr:
				_outPartBoundInclusionExpr(str, obj);
				break;

			case T_PartBoundOpenExpr:
				_outPartBoundOpenExpr(str, obj);
				break;

			case T_CreateTrigStmt:
				_outCreateTrigStmt(str, obj);
				break;

			case T_CreateFileSpaceStmt:
				_outCreateFileSpaceStmt(str, obj);
				break;

			case T_FileSpaceEntry:
				_outFileSpaceEntry(str, obj);
				break;

			case T_CreateTableSpaceStmt:
				_outCreateTableSpaceStmt(str, obj);
				break;

			case T_CreateQueueStmt:
				_outCreateQueueStmt(str, obj);
				break;
			case T_AlterQueueStmt:
				_outAlterQueueStmt(str, obj);
				break;
			case T_DropQueueStmt:
				_outDropQueueStmt(str, obj);
				break;

			case T_CommentStmt:
				_outCommentStmt(str, obj);
				break;

			case T_TableValueExpr:
				_outTableValueExpr(str, obj);
                break;
			case T_DenyLoginInterval:
				_outDenyLoginInterval(str, obj);
				break;
			case T_DenyLoginPoint:
				_outDenyLoginPoint(str, obj);
				break;

			case T_AlterTypeStmt:
				_outAlterTypeStmt(str, obj);
				break;
			case T_TupleDescNode:
				_outTupleDescNode(str, obj);
				break;

			default:

				/*
				 * This should be an ERROR, but it's too useful to be able to
				 * dump structures that _outNode only understands part of.
				 */
				elog(WARNING, "could not dump unrecognized node type: %d",
					 (int) nodeTag(obj));
				break;
		}
		appendStringInfoChar(str, '}');
	}
}

/*
 * Initialize global variables for serializing a plan for the workfile manager.
 * The serialized form of a plan for workfile manager does not include some
 * variable fields such as costs and node ids.
 * In addition, range table pointers are replaced with Oids where applicable.
 */
void
outfuncs_workfile_mgr_init(List *rtable)
{
	Assert(NULL == range_table);
	Assert(print_variable_fields);
	range_table = rtable;
	print_variable_fields = false;
}

/*
 * Reset global variables to their default values at the end of serializing
 * a plan for the workfile manager.
 */
void
outfuncs_workfile_mgr_end()
{
	Assert(range_table != NULL);
	Assert(!print_variable_fields);

	print_variable_fields = true;
	range_table = NULL;
}

/*
 * nodeToString -
 *	   returns the ascii representation of the Node as a palloc'd string
 */
char *
nodeToString(void *obj)
{
	StringInfoData str;

	/* see stringinfo.h for an explanation of this maneuver */
	initStringInfo(&str);
	_outNode(&str, obj);
	return str.data;
}

#endif /* COMPILING_BINARY_FUNCS */<|MERGE_RESOLUTION|>--- conflicted
+++ resolved
@@ -720,6 +720,7 @@
 	WRITE_BOOL_FIELD(singleton_outer); /*CDB-OLAP*/
 }
 
+#ifndef COMPILING_BINARY_FUNCS
 static void
 _outMergeJoin(StringInfo str, MergeJoin *node)
 {
@@ -731,11 +732,6 @@
 	_outJoinPlanInfo(str, (Join *) node);
 
 	WRITE_NODE_FIELD(mergeclauses);
-<<<<<<< HEAD
-	WRITE_NODE_FIELD(mergefamilies);
-	WRITE_NODE_FIELD(mergestrategies);
-	WRITE_BOOL_FIELD(unique_outer);
-=======
 
 	numCols = list_length(node->mergeclauses);
 
@@ -750,8 +746,10 @@
 	appendStringInfo(str, " :mergeNullsFirst");
 	for (i = 0; i < numCols; i++)
 		appendStringInfo(str, " %d", (int) node->mergeNullsFirst[i]);
->>>>>>> a191a169
-}
+
+	WRITE_BOOL_FIELD(unique_outer);
+}
+#endif /* COMPILING_BINARY_FUNCS */
 
 static void
 _outHashJoin(StringInfo str, HashJoin *node)
@@ -780,6 +778,10 @@
 	appendStringInfoLiteral(str, " :grpColIdx");
 	for (i = 0; i < node->numCols; i++)
 		appendStringInfo(str, " %d", node->grpColIdx[i]);
+
+	appendStringInfo(str, " :grpOperators");
+	for (i = 0; i < node->numCols; i++)
+		appendStringInfo(str, " %u", node->grpOperators[i]);
 
 	if (print_variable_fields)
 	{
@@ -829,11 +831,14 @@
 
 	WRITE_INT_FIELD(numPartCols);
 
-<<<<<<< HEAD
 	appendStringInfoLiteral(str, " :partColIdx");
 	for (i = 0; i < node->numPartCols; i++)
 		appendStringInfo(str, " %d", node->partColIdx[i]);
 
+	appendStringInfoLiteral(str, " :partOperators");
+	for (i = 0; i < node->numPartCols; i++)
+		appendStringInfo(str, " %u", node->partOperators[i]);
+
 	WRITE_NODE_FIELD(windowKeys);
 }
 #endif /* COMPILING_BINARY_FUNCS */
@@ -844,15 +849,6 @@
 	WRITE_NODE_TYPE("TABLEFUNCTIONSCAN");
 
 	_outScanInfo(str, (Scan *) node);
-=======
-	appendStringInfo(str, " :grpColIdx");
-	for (i = 0; i < node->numCols; i++)
-		appendStringInfo(str, " %d", node->grpColIdx[i]);
-
-	appendStringInfo(str, " :grpOperators");
-	for (i = 0; i < node->numCols; i++)
-		appendStringInfo(str, " %u", node->grpOperators[i]);
->>>>>>> a191a169
 }
 
 static void
