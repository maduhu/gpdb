--- conflicted
+++ resolved
@@ -3,22 +3,14 @@
  * readfuncs.c
  *	  Reader functions for Postgres tree nodes.
  *
-<<<<<<< HEAD
  * Portions Copyright (c) 2005-2010, Greenplum inc
  * Portions Copyright (c) 2012-Present Pivotal Software, Inc.
- * Portions Copyright (c) 1996-2008, PostgreSQL Global Development Group
-=======
  * Portions Copyright (c) 1996-2009, PostgreSQL Global Development Group
->>>>>>> b0a6ad70
  * Portions Copyright (c) 1994, Regents of the University of California
  *
  *
  * IDENTIFICATION
-<<<<<<< HEAD
- *	  $PostgreSQL: pgsql/src/backend/nodes/readfuncs.c,v 1.217 2008/11/15 19:43:46 tgl Exp $
-=======
  *	  $PostgreSQL: pgsql/src/backend/nodes/readfuncs.c,v 1.220 2009/01/01 17:23:43 momjian Exp $
->>>>>>> b0a6ad70
  *
  * NOTES
  *	  Path and Plan nodes do not need to have any readfuncs support, because we
@@ -498,11 +490,8 @@
 	READ_NODE_FIELD(partitionClause);
 	READ_NODE_FIELD(orderClause);
 	READ_INT_FIELD(frameOptions);
-<<<<<<< HEAD
 	READ_NODE_FIELD(startOffset);
 	READ_NODE_FIELD(endOffset);
-=======
->>>>>>> b0a6ad70
 	READ_UINT_FIELD(winref);
 	READ_BOOL_FIELD(copiedOrder);
 
