/*-------------------------------------------------------------------------
 *
 * execUtils.c
 *	  miscellaneous executor utility routines
 *
<<<<<<< HEAD
 * Portions Copyright (c) 2005-2008, Greenplum inc
=======
>>>>>>> d13f41d2
 * Portions Copyright (c) 1996-2008, PostgreSQL Global Development Group
 * Portions Copyright (c) 1994, Regents of the University of California
 *
 *
 * IDENTIFICATION
 *	  $PostgreSQL: pgsql/src/backend/executor/execUtils.c,v 1.154 2008/01/01 19:45:49 momjian Exp $
 *
 *-------------------------------------------------------------------------
 */
/*
 * INTERFACE ROUTINES
 *		CreateExecutorState		Create/delete executor working state
 *		FreeExecutorState
 *		CreateExprContext
 *		CreateStandaloneExprContext
 *		FreeExprContext
 *		ReScanExprContext
 *
 *		ExecAssignExprContext	Common code for plan node init routines.
 *		ExecAssignResultType
 *		etc
 *
 *		ExecOpenScanRelation	Common code for scan node init routines.
 *		ExecCloseScanRelation
 *
 *		ExecOpenIndices			\
 *		ExecCloseIndices		 | referenced by InitPlan, EndPlan,
 *		ExecInsertIndexTuples	/  ExecInsert, ExecUpdate
 *
 *		RegisterExprContextCallback    Register function shutdown callback
 *		UnregisterExprContextCallback  Deregister function shutdown callback
 *
 *	 NOTES
 *		This file has traditionally been the place to stick misc.
 *		executor support stuff that doesn't really go anyplace else.
 */

#include "postgres.h"

#include "access/genam.h"
#include "access/heapam.h"
#include "access/appendonlywriter.h"
#include "catalog/index.h"
#include "executor/execdebug.h"
#include "parser/parsetree.h"
#include "utils/memutils.h"
#include "utils/relcache.h"
#include "utils/workfile_mgr.h"

#include "cdb/cdbvars.h"
#include "nodes/primnodes.h"
#include "nodes/execnodes.h"

#include "cdb/cdbutil.h"
#include "cdb/cdbgang.h"
#include "cdb/cdbvars.h"
#include "cdb/cdbdisp_query.h"
#include "cdb/cdbdispatchresult.h"
#include "cdb/ml_ipc.h"
#include "cdb/cdbmotion.h"
#include "cdb/cdbsreh.h"
#include "cdb/memquota.h"
#include "executor/spi.h"
#include "utils/elog.h"
#include "miscadmin.h"
#include "nodes/makefuncs.h"
#include "storage/ipc.h"

/* ----------------------------------------------------------------
 *		global counters for number of tuples processed, retrieved,
 *		appended, replaced, deleted.
 * ----------------------------------------------------------------
 */
int			NTupleProcessed;
int			NTupleRetrieved;
int			NTupleReplaced;
int			NTupleAppended;
int			NTupleDeleted;
int			NIndexTupleInserted;
int			NIndexTupleProcessed;

DynamicTableScanInfo *dynamicTableScanInfo = NULL;

static void ShutdownExprContext(ExprContext *econtext);


/* ----------------------------------------------------------------
 *						statistic functions
 * ----------------------------------------------------------------
 */

/* ----------------------------------------------------------------
 *		ResetTupleCount
 * ----------------------------------------------------------------
 */
#ifdef NOT_USED
void
ResetTupleCount(void)
{
	NTupleProcessed = 0;
	NTupleRetrieved = 0;
	NTupleAppended = 0;
	NTupleDeleted = 0;
	NTupleReplaced = 0;
	NIndexTupleProcessed = 0;
}
#endif

/* ----------------------------------------------------------------
 *		PrintTupleCount
 * ----------------------------------------------------------------
 */
#ifdef NOT_USED
void
DisplayTupleCount(FILE *statfp)
{
	if (NTupleProcessed > 0)
		fprintf(statfp, "!\t%d tuple%s processed, ", NTupleProcessed,
				(NTupleProcessed == 1) ? "" : "s");
	else
	{
		fprintf(statfp, "!\tno tuples processed.\n");
		return;
	}
	if (NIndexTupleProcessed > 0)
		fprintf(statfp, "%d indextuple%s processed, ", NIndexTupleProcessed,
				(NIndexTupleProcessed == 1) ? "" : "s");
	if (NIndexTupleInserted > 0)
		fprintf(statfp, "%d indextuple%s inserted, ", NIndexTupleInserted,
				(NIndexTupleInserted == 1) ? "" : "s");
	if (NTupleRetrieved > 0)
		fprintf(statfp, "%d tuple%s retrieved. ", NTupleRetrieved,
				(NTupleRetrieved == 1) ? "" : "s");
	if (NTupleAppended > 0)
		fprintf(statfp, "%d tuple%s appended. ", NTupleAppended,
				(NTupleAppended == 1) ? "" : "s");
	if (NTupleDeleted > 0)
		fprintf(statfp, "%d tuple%s deleted. ", NTupleDeleted,
				(NTupleDeleted == 1) ? "" : "s");
	if (NTupleReplaced > 0)
		fprintf(statfp, "%d tuple%s replaced. ", NTupleReplaced,
				(NTupleReplaced == 1) ? "" : "s");
	fprintf(statfp, "\n");
}
#endif


/* ----------------------------------------------------------------
 *				 Executor state and memory management functions
 * ----------------------------------------------------------------
 */

/* ----------------
 *		CreateExecutorState
 *
 *		Create and initialize an EState node, which is the root of
 *		working storage for an entire Executor invocation.
 *
 * Principally, this creates the per-query memory context that will be
 * used to hold all working data that lives till the end of the query.
 * Note that the per-query context will become a child of the caller's
 * CurrentMemoryContext.
 * ----------------
 */
EState *
CreateExecutorState(void)
{
	EState	   *estate;
	MemoryContext qcontext;
	MemoryContext oldcontext;

	/*
	 * Create the per-query context for this Executor run.
	 */
	qcontext = AllocSetContextCreate(CurrentMemoryContext,
									 "ExecutorState",
									 ALLOCSET_DEFAULT_MINSIZE,
									 ALLOCSET_DEFAULT_INITSIZE,
									 ALLOCSET_DEFAULT_MAXSIZE);
	EState *estate = InternalCreateExecutorState(qcontext, false);

	/*
	 * Initialize dynamicTableScanInfo. Since this is shared by subqueries,
	 * this can not be put inside InternalCreateExecutorState.
	 */
	MemoryContext oldcontext = MemoryContextSwitchTo(qcontext);
	
	estate->dynamicTableScanInfo = palloc0(sizeof(DynamicTableScanInfo));
	estate->dynamicTableScanInfo->memoryContext = qcontext;

<<<<<<< HEAD
	MemoryContextSwitchTo(oldcontext);

	return estate;
}

/* ----------------
 *		CreateSubExecutorState
 *
 *		Create and initialize an EState node for a sub-query.
 *
 * Ideally, sub-queries probably shouldn't have their own EState at all,
 * but right now this is necessary because they have their own rangetables
 * and we access the rangetable via the EState.  It is critical that a
 * sub-query share the parent's es_query_cxt, else structures allocated by
 * the sub-query (especially its result tuple descriptor) may disappear
 * too soon during executor shutdown.
 * ----------------
 */
EState *
CreateSubExecutorState(EState *parent_estate)
{
    EState *es = InternalCreateExecutorState(parent_estate->es_query_cxt, true);

    es->showstatctx = parent_estate->showstatctx;                   /*CDB*/

	es->subplanLevel = parent_estate->subplanLevel + 1;
	/* Subqueries share the same dynamicTableScanInfo with their parents. */
	es->dynamicTableScanInfo = parent_estate->dynamicTableScanInfo;
    return es;
}

/*
 * Guts of CreateExecutorState/CreateSubExecutorState
 */
static EState *
InternalCreateExecutorState(MemoryContext qcontext, bool is_subquery)
{
	EState	   *estate;
	MemoryContext oldcontext;

=======
>>>>>>> d13f41d2
	/*
	 * Make the EState node within the per-query context.  This way, we don't
	 * need a separate pfree() operation for it at shutdown.
	 */
	oldcontext = MemoryContextSwitchTo(qcontext);

	estate = makeNode(EState);

	/*
	 * Initialize all fields of the Executor State structure
	 */
	estate->es_direction = ForwardScanDirection;
	estate->es_snapshot = SnapshotNow;
	estate->es_crosscheck_snapshot = InvalidSnapshot;	/* no crosscheck */
	estate->es_range_table = NIL;

	estate->es_output_cid = (CommandId) 0;

	estate->es_result_relations = NULL;
	estate->es_num_result_relations = 0;
	estate->es_result_relation_info = NULL;

	estate->es_junkFilter = NULL;

	estate->es_trig_target_relations = NIL;
	estate->es_trig_tuple_slot = NULL;

	estate->es_into_relation_descriptor = NULL;
	estate->es_into_relation_is_bulkload = false;

	MemSet(&estate->es_into_relation_last_heap_tid, 0, sizeof(ItemPointerData));
	
	estate->es_into_relation_bulkloadinfo = (struct MirroredBufferPoolBulkLoadInfo *) palloc0(sizeof (MirroredBufferPoolBulkLoadInfo));

	estate->es_param_list_info = NULL;
	estate->es_param_exec_vals = NULL;

	estate->es_query_cxt = qcontext;

	estate->es_tupleTable = NIL;

	estate->es_processed = 0;
	estate->es_lastoid = InvalidOid;
	estate->es_rowMarks = NIL;

	estate->es_instrument = false;
	estate->es_select_into = false;
	estate->es_into_oids = false;

	estate->es_exprcontexts = NIL;

	estate->es_subplanstates = NIL;

	estate->es_per_tuple_exprcontext = NULL;

	estate->es_plannedstmt = NULL;
	estate->es_evalPlanQual = NULL;
	estate->es_evTupleNull = NULL;
	estate->es_evTuple = NULL;
	estate->es_useEvalPlan = false;

	estate->es_sliceTable = NULL;
	estate->interconnect_context = NULL;
	estate->motionlayer_context = NULL;
	estate->es_interconnect_is_setup = false;
	estate->active_recv_id = -1;
	estate->es_got_eos = false;
	estate->cancelUnfinished = false;

	estate->dispatcherState = palloc0(sizeof(struct CdbDispatcherState));

	estate->currentSliceIdInPlan = 0;
	estate->currentExecutingSliceId = 0;
	estate->subplanLevel = 0;
	estate->rootSliceId = 0;

	/*
	 * Return the executor state structure
	 */
	MemoryContextSwitchTo(oldcontext);

	return estate;
}

/*
 * freeDynamicTableScanInfo
 *   Free the space for DynamicTableScanInfo.
 */
static void
freeDynamicTableScanInfo(DynamicTableScanInfo *scanInfo)
{
	Assert(scanInfo != NULL);
	
	if (scanInfo->partsMetadata != NIL)
	{
		list_free_deep(scanInfo->partsMetadata);
	}
	
	if (scanInfo->numSelectorsPerScanId != NIL)
	{
		list_free(scanInfo->numSelectorsPerScanId);
	}

	pfree(scanInfo);
}

/* ----------------
 *      FreeExecutorState
 *
 *      Release an EState along with all remaining working storage.
 *
 * Note: this is not responsible for releasing non-memory resources,
 * such as open relations or buffer pins.  But it will shut down any
 * still-active ExprContexts within the EState.  That is sufficient
 * cleanup for situations where the EState has only been used for expression
 * evaluation, and not to run a complete Plan.
 *
 * This can be called in any memory context ... so long as it's not one
 * of the ones to be freed.
 *
 * In Greenplum, this also clears the PartitionState, even though that's a
 * non-memory resource, as that can be allocated for expression evaluation even
 * when there is no Plan.
 * ----------------
 */
void
FreeExecutorState(EState *estate)
{
	/*
	 * Shut down and free any remaining ExprContexts.  We do this explicitly
	 * to ensure that any remaining shutdown callbacks get called (since they
	 * might need to release resources that aren't simply memory within the
	 * per-query memory context).
	 */
	while (estate->es_exprcontexts)
	{
		/*
		 * XXX: seems there ought to be a faster way to implement this than
		 * repeated list_delete(), no?
		 */
		FreeExprContext((ExprContext *) linitial(estate->es_exprcontexts));
		/* FreeExprContext removed the list link for us */
	}

	if (estate->dispatcherState)
	{
		pfree(estate->dispatcherState);
		estate->dispatcherState = NULL;
	}

	/*
	 * Free dynamicTableScanInfo. In a subquery, we don't do this, since
	 * the subquery shares the value with its parent.
	 */
	if (!estate->es_is_subquery &&
		estate->dynamicTableScanInfo != NULL)
	{
		/*
		 * In case of an abnormal termination such as elog(FATAL) we jump directly to
		 * proc_exit, instead of finishing ExecutorRun() that was supposed to restore
		 * dynamicTableScanInfo. Therefore, in such case we cannot assert that
		 * dynamicTableScanInfo != estate->dynamicTableScanInfo [JIRA: MPP-23562]
		 */
		Assert(proc_exit_inprogress || dynamicTableScanInfo != estate->dynamicTableScanInfo);
		freeDynamicTableScanInfo(estate->dynamicTableScanInfo);
		estate->dynamicTableScanInfo = NULL;
	}

	/*
	 * Greenplum: release partition-related resources (esp. TupleDesc ref counts).
	 */
	if (estate->es_partition_state)
	{
		ClearPartitionState(estate);
	}

	/*
	 * Free the per-query memory context, thereby releasing all working
	 * memory, including the EState node itself.
	 */
	MemoryContextDelete(estate->es_query_cxt);
}

/* ----------------
 *		CreateExprContext
 *
 *		Create a context for expression evaluation within an EState.
 *
 * An executor run may require multiple ExprContexts (we usually make one
 * for each Plan node, and a separate one for per-output-tuple processing
 * such as constraint checking).  Each ExprContext has its own "per-tuple"
 * memory context.
 *
 * Note we make no assumption about the caller's memory context.
 * ----------------
 */
ExprContext *
CreateExprContext(EState *estate)
{
	ExprContext *econtext;
	MemoryContext oldcontext;

	/* Create the ExprContext node within the per-query memory context */
	oldcontext = MemoryContextSwitchTo(estate->es_query_cxt);

	econtext = makeNode(ExprContext);

	/* Initialize fields of ExprContext */
	econtext->ecxt_scantuple = NULL;
	econtext->ecxt_innertuple = NULL;
	econtext->ecxt_outertuple = NULL;

	econtext->ecxt_per_query_memory = estate->es_query_cxt;

	/*
	 * Create working memory for expression evaluation in this context.
	 */
	econtext->ecxt_per_tuple_memory =
		AllocSetContextCreate(estate->es_query_cxt,
							  "ExprContext",
							  ALLOCSET_DEFAULT_MINSIZE,
							  ALLOCSET_DEFAULT_INITSIZE,
							  ALLOCSET_DEFAULT_MAXSIZE);

	econtext->ecxt_param_exec_vals = estate->es_param_exec_vals;
	econtext->ecxt_param_list_info = estate->es_param_list_info;

	econtext->ecxt_aggvalues = NULL;
	econtext->ecxt_aggnulls = NULL;

	econtext->caseValue_datum = (Datum) 0;
	econtext->caseValue_isNull = true;

	econtext->domainValue_datum = (Datum) 0;
	econtext->domainValue_isNull = true;

	econtext->ecxt_estate = estate;

	econtext->ecxt_callbacks = NULL;

	/*
	 * Link the ExprContext into the EState to ensure it is shut down when the
	 * EState is freed.  Because we use lcons(), shutdowns will occur in
	 * reverse order of creation, which may not be essential but can't hurt.
	 */
	estate->es_exprcontexts = lcons(econtext, estate->es_exprcontexts);

	MemoryContextSwitchTo(oldcontext);

	return econtext;
}

/* ----------------
 *		CreateStandaloneExprContext
 *
 *		Create a context for standalone expression evaluation.
 *
 * An ExprContext made this way can be used for evaluation of expressions
 * that contain no Params, subplans, or Var references (it might work to
 * put tuple references into the scantuple field, but it seems unwise).
 *
 * The ExprContext struct is allocated in the caller's current memory
 * context, which also becomes its "per query" context.
 *
 * It is caller's responsibility to free the ExprContext when done,
 * or at least ensure that any shutdown callbacks have been called
 * (ReScanExprContext() is suitable).  Otherwise, non-memory resources
 * might be leaked.
 * ----------------
 */
ExprContext *
CreateStandaloneExprContext(void)
{
	ExprContext *econtext;

	/* Create the ExprContext node within the caller's memory context */
	econtext = makeNode(ExprContext);

	/* Initialize fields of ExprContext */
	econtext->ecxt_scantuple = NULL;
	econtext->ecxt_innertuple = NULL;
	econtext->ecxt_outertuple = NULL;

	econtext->ecxt_per_query_memory = CurrentMemoryContext;

	/*
	 * Create working memory for expression evaluation in this context.
	 */
	econtext->ecxt_per_tuple_memory =
		AllocSetContextCreate(CurrentMemoryContext,
							  "ExprContext",
							  ALLOCSET_DEFAULT_MINSIZE,
							  ALLOCSET_DEFAULT_INITSIZE,
							  ALLOCSET_DEFAULT_MAXSIZE);

	econtext->ecxt_param_exec_vals = NULL;
	econtext->ecxt_param_list_info = NULL;

	econtext->ecxt_aggvalues = NULL;
	econtext->ecxt_aggnulls = NULL;

	econtext->caseValue_datum = (Datum) 0;
	econtext->caseValue_isNull = true;

	econtext->domainValue_datum = (Datum) 0;
	econtext->domainValue_isNull = true;

	econtext->ecxt_estate = NULL;

	econtext->ecxt_callbacks = NULL;

	return econtext;
}

/* ----------------
 *		FreeExprContext
 *
 *		Free an expression context, including calling any remaining
 *		shutdown callbacks.
 *
 * Since we free the temporary context used for expression evaluation,
 * any previously computed pass-by-reference expression result will go away!
 *
 * Note we make no assumption about the caller's memory context.
 * ----------------
 */
void
FreeExprContext(ExprContext *econtext)
{
	EState	   *estate;

	/* Call any registered callbacks */
	ShutdownExprContext(econtext);
	/* And clean up the memory used */
	MemoryContextDelete(econtext->ecxt_per_tuple_memory);
	/* Unlink self from owning EState, if any */
	estate = econtext->ecxt_estate;
	if (estate)
		estate->es_exprcontexts = list_delete_ptr(estate->es_exprcontexts,
												  econtext);
	/* And delete the ExprContext node */
	pfree(econtext);
}

/*
 * ReScanExprContext
 *
 *		Reset an expression context in preparation for a rescan of its
 *		plan node.	This requires calling any registered shutdown callbacks,
 *		since any partially complete set-returning-functions must be canceled.
 *
 * Note we make no assumption about the caller's memory context.
 */
void
ReScanExprContext(ExprContext *econtext)
{
	/* Call any registered callbacks */
	ShutdownExprContext(econtext);
	/* And clean up the memory used */
	MemoryContextReset(econtext->ecxt_per_tuple_memory);
}

/*
 * Build a per-output-tuple ExprContext for an EState.
 *
 * This is normally invoked via GetPerTupleExprContext() macro,
 * not directly.
 */
ExprContext *
MakePerTupleExprContext(EState *estate)
{
	if (estate->es_per_tuple_exprcontext == NULL)
		estate->es_per_tuple_exprcontext = CreateExprContext(estate);

	return estate->es_per_tuple_exprcontext;
}


/* ----------------------------------------------------------------
 *				 miscellaneous node-init support functions
 *
 * Note: all of these are expected to be called with CurrentMemoryContext
 * equal to the per-query memory context.
 * ----------------------------------------------------------------
 */

/* ----------------
 *		ExecAssignExprContext
 *
 *		This initializes the ps_ExprContext field.	It is only necessary
 *		to do this for nodes which use ExecQual or ExecProject
 *		because those routines require an econtext. Other nodes that
 *		don't have to evaluate expressions don't need to do this.
 * ----------------
 */
void
ExecAssignExprContext(EState *estate, PlanState *planstate)
{
	planstate->ps_ExprContext = CreateExprContext(estate);
}

/* ----------------
 *		ExecAssignResultType
 * ----------------
 */
void
ExecAssignResultType(PlanState *planstate, TupleDesc tupDesc)
{
	TupleTableSlot *slot = planstate->ps_ResultTupleSlot;

	ExecSetSlotDescriptor(slot, tupDesc);
}

/* ----------------
 *		ExecAssignResultTypeFromTL
 * ----------------
 */
void
ExecAssignResultTypeFromTL(PlanState *planstate)
{
	bool		hasoid;
	TupleDesc	tupDesc;

	if (ExecContextForcesOids(planstate, &hasoid))
	{
		/* context forces OID choice; hasoid is now set correctly */
	}
	else
	{
		/* given free choice, don't leave space for OIDs in result tuples */
		hasoid = false;
	}

	/*
	 * ExecTypeFromTL needs the parse-time representation of the tlist, not a
	 * list of ExprStates.	This is good because some plan nodes don't bother
	 * to set up planstate->targetlist ...
	 */
	tupDesc = ExecTypeFromTL(planstate->plan->targetlist, hasoid);
	ExecAssignResultType(planstate, tupDesc);
}

/* ----------------
 *		ExecGetResultType
 * ----------------
 */
TupleDesc
ExecGetResultType(PlanState *planstate)
{
	TupleTableSlot *slot = planstate->ps_ResultTupleSlot;

	return slot->tts_tupleDescriptor;
}

extern void
ExecVariableList(ProjectionInfo *projInfo, Datum *values, bool *isnull);

/* ----------------
 *		ExecBuildProjectionInfo
 *
 * Build a ProjectionInfo node for evaluating the given tlist in the given
 * econtext, and storing the result into the tuple slot.  (Caller must have
 * ensured that tuple slot has a descriptor matching the tlist!)  Note that
 * the given tlist should be a list of ExprState nodes, not Expr nodes.
 *
 * inputDesc can be NULL, but if it is not, we check to see whether simple
 * Vars in the tlist match the descriptor.	It is important to provide
 * inputDesc for relation-scan plan nodes, as a cross check that the relation
 * hasn't been changed since the plan was made.  At higher levels of a plan,
 * there is no need to recheck.
 * ----------------
 */
ProjectionInfo *
ExecBuildProjectionInfo(List *targetList,
						ExprContext *econtext,
						TupleTableSlot *slot,
						TupleDesc inputDesc)
{
	ProjectionInfo *projInfo = makeNode(ProjectionInfo);
	int			len;
	bool		isVarList;
	ListCell   *tl;

	len = ExecTargetListLength(targetList);

	projInfo->pi_targetlist = targetList;
	projInfo->pi_exprContext = econtext;
	projInfo->pi_slot = slot;

	/*
	 * Determine whether the target list consists entirely of simple Var
	 * references (ie, references to non-system attributes) that match the
	 * input.  If so, we can use the simpler ExecVariableList instead of
	 * ExecTargetList.	(Note: if there is a type mismatch then ExecEvalScalarVar
	 * will probably throw an error at runtime, but we leave that to it.)
	 */
	isVarList = true;
	foreach(tl, targetList)
	{
		GenericExprState *gstate = (GenericExprState *) lfirst(tl);
		Var		   *variable = (Var *) gstate->arg->expr;
		Form_pg_attribute attr;

		if (variable == NULL ||
			!IsA(variable, Var) ||
			variable->varattno <= 0)
		{
			isVarList = false;
			break;
		}
		if (!inputDesc)
			continue;			/* can't check type, assume OK */
		if (variable->varattno > inputDesc->natts)
		{
			isVarList = false;
			break;
		}
		attr = inputDesc->attrs[variable->varattno - 1];
		if (attr->attisdropped || variable->vartype != attr->atttypid)
		{
			isVarList = false;
			break;
		}
	}
	projInfo->pi_isVarList = isVarList;

	if (isVarList)
	{
		int		   *varSlotOffsets;
		int		   *varNumbers;
		AttrNumber	lastInnerVar = 0;
		AttrNumber	lastOuterVar = 0;
		AttrNumber	lastScanVar = 0;

		projInfo->pi_itemIsDone = NULL; /* not needed */
		projInfo->pi_varSlotOffsets = varSlotOffsets = (int *)
			palloc0(len * sizeof(int));
		projInfo->pi_varNumbers = varNumbers = (int *)
			palloc0(len * sizeof(int));

		/*
		 * Set up the data needed by ExecVariableList.	The slots in which the
		 * variables can be found at runtime are denoted by the offsets of
		 * their slot pointers within the econtext.  This rather grotty
		 * representation is needed because the caller may not have given us
		 * the real econtext yet (see hacks in nodeSubplan.c).
		 */
		foreach(tl, targetList)
		{
			GenericExprState *gstate = (GenericExprState *) lfirst(tl);
			Var		   *variable = (Var *) gstate->arg->expr;
			AttrNumber	attnum = variable->varattno;
			TargetEntry *tle = (TargetEntry *) gstate->xprstate.expr;
			AttrNumber	resind = tle->resno - 1;

			Assert(resind >= 0 && resind < len);
			varNumbers[resind] = attnum;

			switch (variable->varno)
			{
				case INNER:
					varSlotOffsets[resind] = offsetof(ExprContext,
													  ecxt_innertuple);
					lastInnerVar = Max(lastInnerVar, attnum);
					break;

				case OUTER:
					varSlotOffsets[resind] = offsetof(ExprContext,
													  ecxt_outertuple);
					lastOuterVar = Max(lastOuterVar, attnum);
					break;

				default:
					varSlotOffsets[resind] = offsetof(ExprContext,
													  ecxt_scantuple);
					lastScanVar = Max(lastScanVar, attnum);
					break;
			}
		}
		projInfo->pi_lastInnerVar = lastInnerVar;
		projInfo->pi_lastOuterVar = lastOuterVar;
		projInfo->pi_lastScanVar = lastScanVar;
	}
	else
	{
		projInfo->pi_itemIsDone = (ExprDoneCond *)
			palloc0(len * sizeof(ExprDoneCond));
		projInfo->pi_varSlotOffsets = NULL;
		projInfo->pi_varNumbers = NULL;
	}

#ifdef USE_CODEGEN
	// Set the default location for ExecVariableList
	projInfo->ExecVariableList_gen_info.ExecVariableList_fn = ExecVariableList;
#endif
	return projInfo;
}

/* ----------------
 *		ExecAssignProjectionInfo
 *
 * forms the projection information from the node's targetlist
 *
 * Notes for inputDesc are same as for ExecBuildProjectionInfo: supply it
 * for a relation-scan node, can pass NULL for upper-level nodes
 * ----------------
 */
void
ExecAssignProjectionInfo(PlanState *planstate,
						 TupleDesc inputDesc)
{
	ProjectionInfo* pi = planstate->ps_ProjInfo;
	if (NULL != pi)
	{
		if (NULL != pi->pi_varNumbers)
		{
			pfree(pi->pi_varNumbers);
		}
		if (NULL != pi->pi_varSlotOffsets)
		{
			pfree(pi->pi_varSlotOffsets);
		}
		if (NULL != pi->pi_itemIsDone)
		{
			pfree(pi->pi_itemIsDone);
		}
		pfree(pi);
	}

	planstate->ps_ProjInfo =
		ExecBuildProjectionInfo(planstate->targetlist,
								planstate->ps_ExprContext,
								planstate->ps_ResultTupleSlot,
								inputDesc);
}

/*
 * Constructs a new targetlist list that maps to a tuple descriptor.
 */
List *
GetPartitionTargetlist(TupleDesc partDescr, List *targetlist)
{
	Assert(NIL != targetlist);
	Assert(partDescr);

	List *partitionTargetlist = NIL;

	AttrMap *attrmap = NULL;

	TupleDesc targetDescr = ExecTypeFromTL(targetlist, false);

	map_part_attrs_from_targetdesc(targetDescr, partDescr, &attrmap);

	ListCell *entry = NULL;
	int pos = 1;
	foreach(entry, targetlist)
	{
		TargetEntry *te = (TargetEntry *) lfirst(entry);

		/* Obtain corresponding attribute number in the part (this will be the resno). */
		int partAtt = (int)attrMap(attrmap, pos);

		/* A system attribute should be added to the target list with its original
		 * attribute number.
		 */
		if (te->resorigcol < 0)
		{
			/* te->resorigcol should be equivalent to ((Var *)te->expr)->varattno.
			 * te->resorigcol is used for simplicity.
			 */
			Assert(((Var *)te->expr)->varattno == te->resorigcol);

			/* Validate interval for system-defined attributes. */
			Assert(te->resorigcol > FirstLowInvalidHeapAttributeNumber &&
				te->resorigcol <= SelfItemPointerAttributeNumber);

			partAtt = te->resorigcol;
		}

		TargetEntry *newTe = flatCopyTargetEntry(te);

		/* Parts are not explicitly specified in the range table. Therefore, the original RTE index is kept. */
		Index rteIdx = ((Var *)te->expr)->varno;
		/* Variable expression required by the Target Entry. */
		Var *var = makeVar(rteIdx,
				partAtt,
				targetDescr->attrs[pos-1]->atttypid,
				targetDescr->attrs[pos-1]->atttypmod,
				0 /* resjunk */);


		/* Modify resno in the new TargetEntry */
		newTe->resno = partAtt;
		newTe->expr = (Expr *) var;

		partitionTargetlist = lappend(partitionTargetlist, newTe);

		pos++;
	}

	Assert(attrmap);
	pfree(attrmap);
	Assert(partitionTargetlist);

	return partitionTargetlist;
}

/*
 * Replace all attribute numbers to the corresponding mapped value (resno)
 *  in GenericExprState list with the attribute numbers in the  target list.
 */
void
UpdateGenericExprState(List *teTargetlist, List *geTargetlist)
{
	Assert(list_length(teTargetlist) ==
		list_length(geTargetlist));

	ListCell   *ge = NULL;
	ListCell   *te = NULL;

	forboth(te, teTargetlist, ge, geTargetlist)
	{
		GenericExprState *gstate = (GenericExprState *)ge->data.ptr_value;
		TargetEntry *tle = (TargetEntry *)te->data.ptr_value;

		Var *variable = (Var *) gstate->arg->expr;
		variable->varattno = tle->resno;
	}
}

/* ----------------
 *		ExecFreeExprContext
 *
 * A plan node's ExprContext should be freed explicitly during executor
 * shutdown because there may be shutdown callbacks to call.  (Other resources
 * made by the above routines, such as projection info, don't need to be freed
 * explicitly because they're just memory in the per-query memory context.)
 *
 * However ... there is no particular need to do it during ExecEndNode,
 * because FreeExecutorState will free any remaining ExprContexts within
 * the EState.	Letting FreeExecutorState do it allows the ExprContexts to
 * be freed in reverse order of creation, rather than order of creation as
 * will happen if we delete them here, which saves O(N^2) work in the list
 * cleanup inside FreeExprContext.
 * ----------------
 */
void
ExecFreeExprContext(PlanState *planstate)
{
	/*
	 * Per above discussion, don't actually delete the ExprContext. We do
	 * unlink it from the plan node, though.
	 */
	planstate->ps_ExprContext = NULL;
}

/* ----------------------------------------------------------------
 *		the following scan type support functions are for
 *		those nodes which are stubborn and return tuples in
 *		their Scan tuple slot instead of their Result tuple
 *		slot..	luck fur us, these nodes do not do projections
 *		so we don't have to worry about getting the ProjectionInfo
 *		right for them...  -cim 6/3/91
 * ----------------------------------------------------------------
 */

/* ----------------
 *		ExecGetScanType
 * ----------------
 */
TupleDesc
ExecGetScanType(ScanState *scanstate)
{
	TupleTableSlot *slot = scanstate->ss_ScanTupleSlot;

	return slot->tts_tupleDescriptor;
}

/* ----------------
 *		ExecAssignScanType
 * ----------------
 */
void
ExecAssignScanType(ScanState *scanstate, TupleDesc tupDesc)
{
	TupleTableSlot *slot = scanstate->ss_ScanTupleSlot;

	ExecSetSlotDescriptor(slot, tupDesc);
}

/* ----------------
 *		ExecAssignScanTypeFromOuterPlan
 * ----------------
 */
void
ExecAssignScanTypeFromOuterPlan(ScanState *scanstate)
{
	PlanState  *outerPlan;
	TupleDesc	tupDesc;

	outerPlan = outerPlanState(scanstate);
	tupDesc = ExecGetResultType(outerPlan);

	ExecAssignScanType(scanstate, tupDesc);
}


/* ----------------------------------------------------------------
 *				  Scan node support
 * ----------------------------------------------------------------
 */

/* ----------------------------------------------------------------
 *		ExecRelationIsTargetRelation
 *
 *		Detect whether a relation (identified by rangetable index)
 *		is one of the target relations of the query.
 * ----------------------------------------------------------------
 */
bool
ExecRelationIsTargetRelation(EState *estate, Index scanrelid)
{
	ResultRelInfo *resultRelInfos;
	int			i;

	resultRelInfos = estate->es_result_relations;
	for (i = 0; i < estate->es_num_result_relations; i++)
	{
		if (resultRelInfos[i].ri_RangeTableIndex == scanrelid)
			return true;
	}
	return false;
}

/* ----------------------------------------------------------------
 *		ExecOpenScanRelation
 *
 *		Open the heap relation to be scanned by a base-level scan plan node.
 *		This should be called during the node's ExecInit routine.
 *
 * By default, this acquires AccessShareLock on the relation.  However,
 * if the relation was already locked by InitPlan, we don't need to acquire
 * any additional lock.  This saves trips to the shared lock manager.
 * ----------------------------------------------------------------
 */
Relation
ExecOpenScanRelation(EState *estate, Index scanrelid)
{
	Oid			reloid;
	LOCKMODE	lockmode;

	/*
	 * Determine the lock type we need.  First, scan to see if target relation
	 * is a result relation.  If not, check if it's a FOR UPDATE/FOR SHARE
	 * relation.  In either of those cases, we got the lock already.
	 */
	lockmode = AccessShareLock;
	if (ExecRelationIsTargetRelation(estate, scanrelid))
		lockmode = NoLock;
	else
	{
		ListCell   *l;

		foreach(l, estate->es_rowMarks)
		{
			ExecRowMark *erm = lfirst(l);

			if (erm->rti == scanrelid)
			{
				lockmode = NoLock;
				break;
			}
		}
	}

	/* OK, open the relation and acquire lock as needed */
	reloid = getrelid(scanrelid, estate->es_range_table);
<<<<<<< HEAD

	Assert(reloid != InvalidOid);
	
	return heap_open(reloid, lockmode);
}

/*
 * same as above, but for external table scans
 */
Relation
ExecOpenScanExternalRelation(EState *estate, Index scanrelid)
{
	RangeTblEntry *rtentry;
	Oid			reloid;
	LOCKMODE	lockmode;

	lockmode = NoLock;

	rtentry = rt_fetch(scanrelid, estate->es_range_table);
	reloid = rtentry->relid;

	return relation_open(reloid, NoLock);
=======
	return heap_open(reloid, lockmode);
>>>>>>> d13f41d2
}

/* ----------------------------------------------------------------
 *		ExecCloseScanRelation
 *
 *		Close the heap relation scanned by a base-level scan plan node.
 *		This should be called during the node's ExecEnd routine.
 *
 * Currently, we do not release the lock acquired by ExecOpenScanRelation.
 * This lock should be held till end of transaction.  (There is a faction
 * that considers this too much locking, however.)
 *
 * If we did want to release the lock, we'd have to repeat the logic in
 * ExecOpenScanRelation in order to figure out what to release.
 * ----------------------------------------------------------------
 */
void
ExecCloseScanRelation(Relation scanrel)
{
	heap_close(scanrel, NoLock);
}


/* ----------------------------------------------------------------
 *				  ExecInsertIndexTuples support
 * ----------------------------------------------------------------
 */

/* ----------------------------------------------------------------
 *		ExecOpenIndices
 *
 *		Find the indices associated with a result relation, open them,
 *		and save information about them in the result ResultRelInfo.
 *
 *		At entry, caller has already opened and locked
 *		resultRelInfo->ri_RelationDesc.
 * ----------------------------------------------------------------
 */
void
ExecOpenIndices(ResultRelInfo *resultRelInfo)
{
	Relation	resultRelation = resultRelInfo->ri_RelationDesc;
	List	   *indexoidlist;
	ListCell   *l;
	int			len,
				i;
	RelationPtr relationDescs;
	IndexInfo **indexInfoArray;

	resultRelInfo->ri_NumIndices = 0;

	/* fast path if no indexes */
	if (!RelationGetForm(resultRelation)->relhasindex)
		return;

	/*
	 * Get cached list of index OIDs
	 */
	indexoidlist = RelationGetIndexList(resultRelation);
	len = list_length(indexoidlist);
	if (len == 0)
		return;

	/*
	 * allocate space for result arrays
	 */
	relationDescs = (RelationPtr) palloc(len * sizeof(Relation));
	indexInfoArray = (IndexInfo **) palloc(len * sizeof(IndexInfo *));

	resultRelInfo->ri_NumIndices = len;
	resultRelInfo->ri_IndexRelationDescs = relationDescs;
	resultRelInfo->ri_IndexRelationInfo = indexInfoArray;

	/*
	 * For each index, open the index relation and save pg_index info. We
	 * acquire RowExclusiveLock, signifying we will update the index.
	 *
	 * Note: we do this even if the index is not IndexIsReady; it's not worth
	 * the trouble to optimize for the case where it isn't.
	 */
	i = 0;
	foreach(l, indexoidlist)
	{
		Oid			indexOid = lfirst_oid(l);
		Relation	indexDesc;
		IndexInfo  *ii;

		indexDesc = index_open(indexOid, RowExclusiveLock);

		/* extract index key information from the index's pg_index info */
		ii = BuildIndexInfo(indexDesc);

		relationDescs[i] = indexDesc;
		indexInfoArray[i] = ii;
		i++;
	}

	list_free(indexoidlist);
}

/* ----------------------------------------------------------------
 *		ExecCloseIndices
 *
 *		Close the index relations stored in resultRelInfo
 * ----------------------------------------------------------------
 */
void
ExecCloseIndices(ResultRelInfo *resultRelInfo)
{
	int			i;
	int			numIndices;
	RelationPtr indexDescs;

	numIndices = resultRelInfo->ri_NumIndices;
	indexDescs = resultRelInfo->ri_IndexRelationDescs;

	for (i = 0; i < numIndices; i++)
	{
		if (indexDescs[i] == NULL)
			continue;			/* shouldn't happen? */

		/* Drop lock acquired by ExecOpenIndices */
		index_close(indexDescs[i], RowExclusiveLock);
	}

	/*
	 * XXX should free indexInfo array here too?  Currently we assume that
	 * such stuff will be cleaned up automatically in FreeExecutorState.
	 */
}

/* ----------------------------------------------------------------
 *		ExecInsertIndexTuples
 *
 *		This routine takes care of inserting index tuples
 *		into all the relations indexing the result relation
 *		when a heap tuple is inserted into the result relation.
 *		Much of this code should be moved into the genam
 *		stuff as it only exists here because the genam stuff
 *		doesn't provide the functionality needed by the
 *		executor.. -cim 9/27/89
 *
 *		CAUTION: this must not be called for a HOT update.
 *		We can't defend against that here for lack of info.
 *		Should we change the API to make it safer?
 * ----------------------------------------------------------------
 */
void
ExecInsertIndexTuples(TupleTableSlot *slot,
					  ItemPointer tupleid,
					  EState *estate,
					  bool is_vacuum)
{
	ResultRelInfo *resultRelInfo;
	int			i;
	int			numIndices;
	RelationPtr relationDescs;
	Relation	heapRelation;
	IndexInfo **indexInfoArray;
	ExprContext *econtext;
	Datum		values[INDEX_MAX_KEYS];
	bool		isnull[INDEX_MAX_KEYS];

	/*
	 * Get information from the result relation info structure.
	 */
	resultRelInfo = estate->es_result_relation_info;
	numIndices = resultRelInfo->ri_NumIndices;
	relationDescs = resultRelInfo->ri_IndexRelationDescs;
	indexInfoArray = resultRelInfo->ri_IndexRelationInfo;
	heapRelation = resultRelInfo->ri_RelationDesc;

	/*
	 * We will use the EState's per-tuple context for evaluating predicates
	 * and index expressions (creating it if it's not already there).
	 */
	econtext = GetPerTupleExprContext(estate);

	/* Arrange for econtext's scan tuple to be the tuple under test */
	econtext->ecxt_scantuple = slot;

	/*
	 * for each index, form and insert the index tuple
	 */
	for (i = 0; i < numIndices; i++)
	{
		IndexInfo  *indexInfo;

		if (relationDescs[i] == NULL)
			continue;

		indexInfo = indexInfoArray[i];

		/* If the index is marked as read-only, ignore it */
		if (!indexInfo->ii_ReadyForInserts)
			continue;

		/* Check for partial index */
		if (indexInfo->ii_Predicate != NIL)
		{
			List	   *predicate;

			/*
			 * If predicate state not set up yet, create it (in the estate's
			 * per-query context)
			 */
			predicate = indexInfo->ii_PredicateState;
			if (predicate == NIL)
			{
				predicate = (List *)
					ExecPrepareExpr((Expr *) indexInfo->ii_Predicate,
									estate);
				indexInfo->ii_PredicateState = predicate;
			}

			/* Skip this index-update if the predicate isn't satisfied */
			if (!ExecQual(predicate, econtext, false))
				continue;
		}

		/*
		 * FormIndexDatum fills in its values and isnull parameters with the
		 * appropriate values for the column(s) of the index.
		 */
		FormIndexDatum(indexInfo,
					   slot,
					   estate,
					   values,
					   isnull);

		/*
		 * The index AM does the rest.	Note we suppress unique-index checks
		 * if we are being called from VACUUM, since VACUUM may need to move
		 * dead tuples that have the same keys as live ones.
		 */
		index_insert(relationDescs[i],	/* index relation */
					 values,	/* array of index Datums */
					 isnull,	/* null flags */
					 tupleid,	/* tid of heap tuple */
					 heapRelation,
					 relationDescs[i]->rd_index->indisunique && !is_vacuum);

		/*
		 * keep track of index inserts for debugging
		 */
		IncrIndexInserted();
	}
}

/*
 * ExecUpdateAOtupCount
 *		Update the tuple count on the master for an append only relation segfile.
 */
static void
ExecUpdateAOtupCount(ResultRelInfo *result_rels,
					 Snapshot shapshot,
					 int num_result_rels,
					 EState* estate,
					 uint64 tupadded)
{
	int		i;

	Assert(Gp_role == GP_ROLE_DISPATCH);

	bool was_delete = estate && estate->es_plannedstmt &&
		(estate->es_plannedstmt->commandType == CMD_DELETE);

	for (i = num_result_rels; i > 0; i--)
	{
		if(RelationIsAoRows(result_rels->ri_RelationDesc) || RelationIsAoCols(result_rels->ri_RelationDesc))
		{
			Assert(result_rels->ri_aosegno != InvalidFileSegNumber);

			if (was_delete && tupadded > 0)
			{
				/* Touch the ao seg info */
				UpdateMasterAosegTotals(result_rels->ri_RelationDesc,
									result_rels->ri_aosegno,
									0,
									1);
			} 
			else if (!was_delete)
			{
				UpdateMasterAosegTotals(result_rels->ri_RelationDesc,
									result_rels->ri_aosegno,
									tupadded,
									1);
			}
		}

		result_rels++;
	}
}

/*
 * UpdateChangedParamSet
 *		Add changed parameters to a plan node's chgParam set
 */
void
UpdateChangedParamSet(PlanState *node, Bitmapset *newchg)
{
	Bitmapset  *parmset;

	/*
	 * The plan node only depends on params listed in its allParam set. Don't
	 * include anything else into its chgParam set.
	 */
	parmset = bms_intersect(node->plan->allParam, newchg);

	/*
	 * Keep node->chgParam == NULL if there's not actually any members; this
	 * allows the simplest possible tests in executor node files.
	 */
	if (!bms_is_empty(parmset))
		node->chgParam = bms_join(node->chgParam, parmset);
	else
		bms_free(parmset);
}

/*
 * Register a shutdown callback in an ExprContext.
 *
 * Shutdown callbacks will be called (in reverse order of registration)
 * when the ExprContext is deleted or rescanned.  This provides a hook
 * for functions called in the context to do any cleanup needed --- it's
 * particularly useful for functions returning sets.  Note that the
 * callback will *not* be called in the event that execution is aborted
 * by an error.
 */
void
RegisterExprContextCallback(ExprContext *econtext,
							ExprContextCallbackFunction function,
							Datum arg)
{
	ExprContext_CB *ecxt_callback;

	/* Save the info in appropriate memory context */
	ecxt_callback = (ExprContext_CB *)
		MemoryContextAlloc(econtext->ecxt_per_query_memory,
						   sizeof(ExprContext_CB));

	ecxt_callback->function = function;
	ecxt_callback->arg = arg;

	/* link to front of list for appropriate execution order */
	ecxt_callback->next = econtext->ecxt_callbacks;
	econtext->ecxt_callbacks = ecxt_callback;
}

/*
 * Deregister a shutdown callback in an ExprContext.
 *
 * Any list entries matching the function and arg will be removed.
 * This can be used if it's no longer necessary to call the callback.
 */
void
UnregisterExprContextCallback(ExprContext *econtext,
							  ExprContextCallbackFunction function,
							  Datum arg)
{
	ExprContext_CB **prev_callback;
	ExprContext_CB *ecxt_callback;

	prev_callback = &econtext->ecxt_callbacks;

	while ((ecxt_callback = *prev_callback) != NULL)
	{
		if (ecxt_callback->function == function && ecxt_callback->arg == arg)
		{
			*prev_callback = ecxt_callback->next;
			pfree(ecxt_callback);
		}
		else
			prev_callback = &ecxt_callback->next;
	}
}

/*
 * Call all the shutdown callbacks registered in an ExprContext.
 *
 * The callback list is emptied (important in case this is only a rescan
 * reset, and not deletion of the ExprContext).
 */
static void
ShutdownExprContext(ExprContext *econtext)
{
	ExprContext_CB *ecxt_callback;
	MemoryContext oldcontext;

	/* Fast path in normal case where there's nothing to do. */
	if (econtext->ecxt_callbacks == NULL)
		return;

	/*
	 * Call the callbacks in econtext's per-tuple context.  This ensures that
	 * any memory they might leak will get cleaned up.
	 */
	oldcontext = MemoryContextSwitchTo(econtext->ecxt_per_tuple_memory);

	/*
	 * Call each callback function in reverse registration order.
	 */
	while ((ecxt_callback = econtext->ecxt_callbacks) != NULL)
	{
		econtext->ecxt_callbacks = ecxt_callback->next;
		(*ecxt_callback->function) (ecxt_callback->arg);
		pfree(ecxt_callback);
	}

	MemoryContextSwitchTo(oldcontext);
}


/* ---------------------------------------------------------------
 * 		Share Input utilities
 * ---------------------------------------------------------------
 */
ShareNodeEntry *
ExecGetShareNodeEntry(EState* estate, int shareidx, bool fCreate)
{
	Assert(shareidx >= 0);
	Assert(estate->es_sharenode != NULL);

	if(!fCreate)
	{
		if(shareidx >= list_length(*estate->es_sharenode))
			return NULL;
	}
	else
	{
		while(list_length(*estate->es_sharenode) <= shareidx)
		{
			ShareNodeEntry *n = makeNode(ShareNodeEntry);
			n->sharePlan = NULL;
			n->shareState = NULL;

			*estate->es_sharenode = lappend(*estate->es_sharenode, n);
		}
	}

	return (ShareNodeEntry *) list_nth(*estate->es_sharenode, shareidx);
}

/* ----------------------------------------------------------------
 *		CDB Slice Table utilities
 * ----------------------------------------------------------------
 */

/* Attach a slice table to the given Estate structure.	It should
 * consist of blank slices, one for the root plan, one for each
 * Motion node (which roots a slice with a send node), and one for
 * each subplan (which acts as an initplan root node).
 */
void
InitSliceTable(EState *estate, int nMotions, int nSubplans)
{
	SliceTable *table;
	Slice	   *slice;
	int			i,
				n;
	MemoryContext oldcontext;

	oldcontext = MemoryContextSwitchTo(estate->es_query_cxt);

	table = makeNode(SliceTable);
	table->nMotions = nMotions;
	table->nInitPlans = nSubplans;
	table->slices = NIL;
    table->doInstrument = false;

	/* Each slice table has a unique-id. */
	table->ic_instance_id = ++gp_interconnect_id;

	n = 1 + nMotions + nSubplans;
	for (i = 0; i < n; i++)
	{
		slice = makeNode(Slice);

		slice->sliceIndex = i;
        slice->rootIndex = (i > 0 && i <= nMotions) ? -1 : i;
		slice->gangType = GANGTYPE_UNALLOCATED;
		slice->gangSize = 0;
		slice->numGangMembersToBeActive = 0;
		slice->directDispatch.isDirectDispatch = false;
		slice->directDispatch.contentIds = NIL;
		slice->primaryGang = NULL;
		slice->parentIndex = -1;
		slice->children = NIL;
		slice->primaryProcesses = NIL;

		table->slices = lappend(table->slices, slice);
	}

	estate->es_sliceTable = table;

	MemoryContextSwitchTo(oldcontext);
}

/*
 * A forgiving slice table indexer that returns the indexed Slice* or NULL
 */
Slice *
getCurrentSlice(EState *estate, int sliceIndex)
{
	SliceTable *sliceTable = estate->es_sliceTable;

    if (sliceTable &&
        sliceIndex >= 0 &&
        sliceIndex < list_length(sliceTable->slices))
	    return (Slice *)list_nth(sliceTable->slices, sliceIndex);

    return NULL;
}

/* Should the slice run on the QD?
 *
 * N.B. Not the same as !sliceRunsOnQE(slice), when slice is NULL.
 */
bool
sliceRunsOnQD(Slice * slice)
{
	return (slice != NULL && slice->gangType == GANGTYPE_UNALLOCATED);
}


/* Should the slice run on a QE?
 *
 * N.B. Not the same as !sliceRunsOnQD(slice), when slice is NULL.
 */
bool
sliceRunsOnQE(Slice * slice)
{
	return (slice != NULL && slice->gangType != GANGTYPE_UNALLOCATED);
}

/**
 * Calculate the number of sending processes that should in be a slice.
 */
int
sliceCalculateNumSendingProcesses(Slice *slice)
{
	switch(slice->gangType)
	{
		case GANGTYPE_UNALLOCATED:
			return 0; /* does not send */

		case GANGTYPE_ENTRYDB_READER:
			return 1; /* on master */

		case GANGTYPE_SINGLETON_READER:
			return 1; /* on segment */

		case GANGTYPE_PRIMARY_WRITER:
			return 0; /* writers don't send */

		case GANGTYPE_PRIMARY_READER:
			if (slice->directDispatch.isDirectDispatch)
				return list_length(slice->directDispatch.contentIds);
			else
				return getgpsegmentCount();

		default:
			Insist(false);
			return -1;
	}
}

/* Assign gang descriptions to the root slices of the slice forest.
 *
 * The root slices of initPlan slice trees will always run on the QD,
 * which, for the time being, we represent as
 *
 *	  (gangType, gangSize) = <GANGTYPE_UNALLOCATED, 0>.
 *
 * The root slice of the main plan wil run on the QD in case it's a
 * SELECT,	but will run on QE(s) in case it's an INSERT, UPDATE, or
 * DELETE. Because we restrict UPDATE and DELETE to have no motions
 * (i.e., one slice) and because INSERT must always route tuples,
 * the assigment for these will be primary and mirror writer gangs,
 * which we represent as
 *
 *	  (gangType, gangSize) =  <GANGTYPE_PRIMARY_WRITER, N>
 */
void
InitRootSlices(QueryDesc *queryDesc)
{
	EState	   *estate = queryDesc->estate;
	SliceTable *sliceTable = estate->es_sliceTable;
	ListCell   *cell;
	Slice	   *slice;
	int			i;

	foreach(cell, sliceTable->slices)
	{
		slice = (Slice *) lfirst(cell);
		i = slice->sliceIndex;
		if (i == 0)
		{
			/* Main plan root slice */
			switch (queryDesc->operation)
			{
				case CMD_SELECT:
					Assert(slice->gangType == GANGTYPE_UNALLOCATED && slice->gangSize == 0);
					if (queryDesc->plannedstmt->intoClause != NULL)
					{
						slice->gangType = GANGTYPE_PRIMARY_WRITER;
						slice->gangSize = getgpsegmentCount();
						slice->numGangMembersToBeActive = sliceCalculateNumSendingProcesses(slice);
					}
					break;

				case CMD_INSERT:
				case CMD_UPDATE:
				case CMD_DELETE:
				{
					/* if updating a master-only table: do not dispatch to segments */
					List *resultRelations = queryDesc->plannedstmt->resultRelations;
					Assert(list_length(resultRelations) > 0);
					int idx = list_nth_int(resultRelations, 0);
					Assert (idx > 0);
					Oid reloid = getrelid(idx, queryDesc->plannedstmt->rtable);
					if (GpPolicyFetch(CurrentMemoryContext, reloid)->ptype != POLICYTYPE_ENTRY)
					{
						slice->gangType = GANGTYPE_PRIMARY_WRITER;
						slice->gangSize = getgpsegmentCount();
						slice->numGangMembersToBeActive = sliceCalculateNumSendingProcesses(slice);
			        }
			        /* else: result relation is master-only, so top slice should run on the QD and not be dispatched */
					break;
				}
				default:
					Assert(FALSE);
			}
		}
		if (i <= sliceTable->nMotions)
		{
			/* Non-root slice */
			continue;
		}
		else
		{
			/* InitPlan root slice */
			Assert(slice->gangType == GANGTYPE_UNALLOCATED && slice->gangSize == 0);
		}
	}
}

/*
 * Context for AssignGangs() and helper functions.
 */
typedef struct SliceReq
{
	int			numNgangs;
	int			num1gangs_primary_reader;
    int         num1gangs_entrydb_reader;
	int			nxtNgang;
	int			nxt1gang_primary_reader;
	int			nxt1gang_entrydb_reader;
	Gang	  **vecNgangs;
	Gang	  **vec1gangs_primary_reader;
	Gang	  **vec1gangs_entrydb_reader;
	bool		writer;

}	SliceReq;

/* Forward declarations */
static void InitSliceReq(SliceReq * req);
static void AccumSliceReq(SliceReq * inv, SliceReq * req);
static void InventorySliceTree(Slice ** sliceMap, int sliceIndex, SliceReq * req);
static void AssociateSlicesToProcesses(Slice ** sliceMap, int sliceIndex, SliceReq * req);


/* Function AssignGangs runs on the QD and finishes construction of the
 * global slice table for a plan by assigning gangs allocated by the
 * executor factory to the slices of the slice table.
 *
 * On entry, the slice table (at queryDesc->estate->es_sliceTable) has
 * the correct structure (established by InitSliceTable) and has correct
 * gang types (established by function InitRootSlices).
 *
 * Gang assignment involves taking an inventory of the requirements of
 * each slice tree in the slice table, asking the executor factory to
 * allocate a minimal set of gangs that can satisfy any of the slice trees,
 * and associating the allocated gangs with slices in the slice table.
 *
 * The argument utility_segment_index is the segment index to use for
 * 1-gangs that run on QEs.
 *
 * TODO Currently (July 2005) this argument is always supplied as 0, but
 *		there are no cases of the planner specifying a fixed Motion to a
 *		QE, so we don't know the case works.
 *
 * On successful exit, the CDBProcess lists (primaryProcesses, mirrorProcesses)
 * and the Gang pointers (primaryGang, mirrorGang) are set correctly in each
 * slice in the slice table.
 */
void
AssignGangs(QueryDesc *queryDesc)
{
	EState	   *estate = queryDesc->estate;
	SliceTable *sliceTable = estate->es_sliceTable;
	ListCell   *cell;
	Slice	   *slice;
	int			i,
				nslices;
	Slice	  **sliceMap;
	SliceReq	req,
				inv;

	/* Make a map so we can access slices quickly by index.  */
	nslices = list_length(sliceTable->slices);
	sliceMap = (Slice **) palloc(nslices * sizeof(Slice *));
	i = 0;
	foreach(cell, sliceTable->slices)
	{
		slice = (Slice *) lfirst(cell);
		Assert(i == slice->sliceIndex);
		sliceMap[i] = slice;
		i++;
	}

	/* Initialize gang requirement inventory */
	InitSliceReq(&inv);

	/* Capture main slice tree requirement. */
	InventorySliceTree(sliceMap, 0, &inv);

	/* Capture initPlan slice tree requirements. */
	for (i = sliceTable->nMotions + 1; i < nslices; i++)
	{
		InitSliceReq(&req);
		InventorySliceTree(sliceMap, i, &req);
		AccumSliceReq(&inv, &req);
	}

	/*
	 * Get the gangs we'll use.
	 *
	 * As a general rule the first gang is a writer and the rest are readers.
	 * If this happens to be an extended query protocol then all gangs are readers.
	 */
	if (inv.numNgangs > 0)
	{
		inv.vecNgangs = (Gang **) palloc(sizeof(Gang *) * inv.numNgangs);
		for (i = 0; i < inv.numNgangs; i++)
		{
			if (i == 0 && !queryDesc->extended_query)
			{
				inv.vecNgangs[i] = allocateWriterGang();

				Assert(inv.vecNgangs[i] != NULL);
			}
			else
			{
				inv.vecNgangs[i] = allocateReaderGang(GANGTYPE_PRIMARY_READER, queryDesc->portal_name);
			}
		}
	}
	if (inv.num1gangs_primary_reader > 0)
	{
		inv.vec1gangs_primary_reader = (Gang **) palloc(sizeof(Gang *) * inv.num1gangs_primary_reader);
		for (i = 0; i < inv.num1gangs_primary_reader; i++)
		{
			inv.vec1gangs_primary_reader[i] = allocateReaderGang(GANGTYPE_SINGLETON_READER, queryDesc->portal_name);
		}
	}
	if (inv.num1gangs_entrydb_reader > 0)
	{
		inv.vec1gangs_entrydb_reader = (Gang **) palloc(sizeof(Gang *) * inv.num1gangs_entrydb_reader);
		for (i = 0; i < inv.num1gangs_entrydb_reader; i++)
		{
			inv.vec1gangs_entrydb_reader[i] = allocateReaderGang(GANGTYPE_ENTRYDB_READER, queryDesc->portal_name);
		}
	}

	/* Use the gangs to construct the CdbProcess lists in slices. */

	inv.nxtNgang = 0;
    inv.nxt1gang_primary_reader = 0;
    inv.nxt1gang_entrydb_reader = 0;
	AssociateSlicesToProcesses(sliceMap, 0, &inv);		/* Main tree. */

	for (i = sliceTable->nMotions + 1; i < nslices; i++)
	{
		inv.nxtNgang = 0;
        inv.nxt1gang_primary_reader = 0;
        inv.nxt1gang_entrydb_reader = 0;
		AssociateSlicesToProcesses(sliceMap, i, &inv);	/* An initPlan */
	}

	/* Clean up */
	pfree(sliceMap);
	if (inv.vecNgangs != NULL)
		pfree(inv.vecNgangs);
	if (inv.vec1gangs_primary_reader != NULL)
		pfree(inv.vec1gangs_primary_reader);
	if (inv.vec1gangs_entrydb_reader != NULL)
		pfree(inv.vec1gangs_entrydb_reader);

}

void
ReleaseGangs(QueryDesc *queryDesc)
{
	Assert(queryDesc != NULL);

	freeGangsForPortal(queryDesc->portal_name);
}


void
InitSliceReq(SliceReq * req)
{
	req->numNgangs = 0;
    req->num1gangs_primary_reader = 0;
    req->num1gangs_entrydb_reader = 0;
	req->writer = FALSE;
	req->vecNgangs = NULL;
	req->vec1gangs_primary_reader = NULL;
	req->vec1gangs_entrydb_reader = NULL;
}

void
AccumSliceReq(SliceReq * inv, SliceReq * req)
{
	inv->numNgangs = Max(inv->numNgangs, req->numNgangs);
	inv->num1gangs_primary_reader = Max(inv->num1gangs_primary_reader, req->num1gangs_primary_reader);
	inv->num1gangs_entrydb_reader = Max(inv->num1gangs_entrydb_reader, req->num1gangs_entrydb_reader);
	inv->writer = (inv->writer || req->writer);
}


/*
 * Helper for AssignGangs takes a simple inventory of the gangs required
 * by a slice tree.  Recursive.  Closely coupled with AssignGangs.	Not
 * generally useful.
 */
void
InventorySliceTree(Slice ** sliceMap, int sliceIndex, SliceReq * req)
{
	ListCell   *cell;
	int			childIndex;
	Slice	   *slice = sliceMap[sliceIndex];

	switch (slice->gangType)
	{
		case GANGTYPE_UNALLOCATED:
			/* Roots that run on the  QD don't need a gang. */
			break;

		case GANGTYPE_ENTRYDB_READER:
            Assert(slice->gangSize == 1);
			req->num1gangs_entrydb_reader++;
			break;

		case GANGTYPE_SINGLETON_READER:
			req->num1gangs_primary_reader++;
			break;

		case GANGTYPE_PRIMARY_WRITER:
			req->writer = TRUE;
			/* fall through */

		case GANGTYPE_PRIMARY_READER:
			Assert(slice->gangSize == getgpsegmentCount());
			req->numNgangs++;
			break;
	}

	foreach(cell, slice->children)
	{
		childIndex = lfirst_int(cell);
		InventorySliceTree(sliceMap, childIndex, req);
	}
}


#ifdef USE_ASSERT_CHECKING
static int
countNonNullValues(List *list)
{
	int res = 0;
	ListCell *lc;

	foreach(lc,list)
		if ( lfirst(lc) != NULL)
			res++;
	return res;
}
#endif

/*
 * Helper for AssignGangs uses the gangs in the inventory to fill in the
 * CdbProcess lists in the slice tree.	Recursive.	Closely coupled with
 * AssignGangs.  Not generally useful.
 */
void
AssociateSlicesToProcesses(Slice ** sliceMap, int sliceIndex, SliceReq * req)
{
	ListCell   *cell;
	int			childIndex;
	Slice	   *slice = sliceMap[sliceIndex];

	switch (slice->gangType)
	{
		case GANGTYPE_UNALLOCATED:
			/* Roots that run on the  QD don't need a gang. */

			slice->primaryGang = NULL;
			slice->primaryProcesses = getCdbProcessesForQD(true);
			break;

		case GANGTYPE_ENTRYDB_READER:
			Assert(slice->gangSize == 1);
			slice->primaryGang = req->vec1gangs_entrydb_reader[req->nxt1gang_entrydb_reader++];
			Assert(slice->primaryGang != NULL);
			slice->primaryProcesses = getCdbProcessList(slice->primaryGang,
                                                        slice->sliceIndex,
														NULL);
			Assert(sliceCalculateNumSendingProcesses(slice) == countNonNullValues(slice->primaryProcesses));
			break;

		case GANGTYPE_PRIMARY_WRITER:
			Assert(slice->gangSize == getgpsegmentCount());
			Assert(req->numNgangs > 0 && req->nxtNgang == 0 && req->writer);
			Assert(req->vecNgangs[0] != NULL);

			slice->primaryGang = req->vecNgangs[req->nxtNgang++];
			Assert(slice->primaryGang != NULL);
			slice->primaryProcesses = getCdbProcessList(slice->primaryGang, slice->sliceIndex, &slice->directDispatch);
			break;

		case GANGTYPE_SINGLETON_READER:
			Assert(slice->gangSize == 1);
			slice->primaryGang = req->vec1gangs_primary_reader[req->nxt1gang_primary_reader++];
			Assert(slice->primaryGang != NULL);
			slice->primaryProcesses = getCdbProcessList(slice->primaryGang,
                                                        slice->sliceIndex,
                                                        &slice->directDispatch);
			Assert(sliceCalculateNumSendingProcesses(slice) == countNonNullValues(slice->primaryProcesses));
			break;

		case GANGTYPE_PRIMARY_READER:
			Assert(slice->gangSize == getgpsegmentCount());
			slice->primaryGang = req->vecNgangs[req->nxtNgang++];
			Assert(slice->primaryGang != NULL);
			slice->primaryProcesses = getCdbProcessList(slice->primaryGang,
                                                        slice->sliceIndex,
                                                        &slice->directDispatch);
			Assert(sliceCalculateNumSendingProcesses(slice) == countNonNullValues(slice->primaryProcesses));
			break;
	}

	foreach(cell, slice->children)
	{
		childIndex = lfirst_int(cell);
		AssociateSlicesToProcesses(sliceMap, childIndex, req);
	}
}

/*
 * Choose the execution identity (who does this executor serve?).
 * There are types:
 *
 * 1. No-Op (ignore) -- this occurs when the specified direction is
 *	 NoMovementScanDirection or when Gp_role is GP_ROLE_DISPATCH
 *	 and the current slice belongs to a QE.
 *
 * 2. Executor serves a Root Slice -- this occurs when Gp_role is
 *   GP_ROLE_UTILITY or the current slice is a root.  It corresponds
 *   to the "normal" path through the executor in that we enter the plan
 *   at the top and count on the motion nodes at the fringe of the top
 *   slice to return without ever calling nodes below them.
 *
 * 3. Executor serves a Non-Root Slice on a QE -- this occurs when
 *   Gp_role is GP_ROLE_EXECUTE and the current slice is not a root
 *   slice. It corresponds to a QE running a slice with a motion node on
 *	 top.  The call, thus, returns no tuples (since they all go out
 *	 on the interconnect to the receiver version of the motion node),
 *	 but it does execute the indicated slice down to any fringe
 *	 motion nodes (as in case 2).
 */
GpExecIdentity
getGpExecIdentity(QueryDesc *queryDesc,
				  ScanDirection direction,
				  EState	   *estate)
{
	Slice *currentSlice;

	currentSlice = getCurrentSlice(estate, LocallyExecutingSliceIndex(estate));
	if (currentSlice)
    {
        if (Gp_role == GP_ROLE_EXECUTE ||
            sliceRunsOnQD(currentSlice))
            currentSliceId = currentSlice->sliceIndex;
    }

	/* select the strategy */
	if (direction == NoMovementScanDirection)
	{
		return GP_IGNORE;
	}
	else if (Gp_role == GP_ROLE_DISPATCH && sliceRunsOnQE(currentSlice))
	{
		return GP_IGNORE;
	}
	else if (Gp_role == GP_ROLE_EXECUTE && LocallyExecutingSliceIndex(estate) != RootSliceIndex(estate))
	{
		return GP_NON_ROOT_ON_QE;
	}
	else
	{
		return GP_ROOT_SLICE;
	}
}

/*
 * End the gp-specific part of the executor.
 *
 * In here we collect the dispatch results if there are any, tear
 * down the interconnect if it is set-up.
 */
void mppExecutorFinishup(QueryDesc *queryDesc)
{
	EState	   *estate;
	Slice      *currentSlice;

	/* caller must have switched into per-query memory context already */
	estate = queryDesc->estate;

	currentSlice = getCurrentSlice(estate, LocallyExecutingSliceIndex(estate));

	/*
	 * If QD, wait for QEs to finish and check their results.
	 */
	if (estate->dispatcherState->primaryResults)
	{
		CdbDispatchResults *pr = estate->dispatcherState->primaryResults;
		HTAB 			   *aopartcounts = NULL;
		DispatchWaitMode	waitMode = DISPATCH_WAIT_NONE;

		/*
		 * If we are finishing a query before all the tuples of the query
		 * plan were fetched we must call ExecSquelchNode before checking
		 * the dispatch results in order to tell the nodes below we no longer
		 * need any more tuples.
		 */
		if (!estate->es_got_eos)
		{
			ExecSquelchNode(queryDesc->planstate);
		}

		/*
		 * Wait for completion of all QEs.  We send a "graceful" query
		 * finish, not cancel signal.  Since the query has succeeded,
		 * don't confuse QEs by sending erroneous message.
		 */
		if (estate->cancelUnfinished)
			waitMode = DISPATCH_WAIT_FINISH;
		CdbCheckDispatchResult(estate->dispatcherState, waitMode);

		/* If top slice was delegated to QEs, get num of rows processed. */
		if (sliceRunsOnQE(currentSlice))
		{
			estate->es_processed +=
				cdbdisp_sumCmdTuples(pr, LocallyExecutingSliceIndex(estate));
			estate->es_lastoid =
				cdbdisp_maxLastOid(pr, LocallyExecutingSliceIndex(estate));
			aopartcounts = cdbdisp_sumAoPartTupCount(estate->es_result_partitions, pr);
		}

		/* sum up rejected rows if any (single row error handling only) */
		cdbdisp_sumRejectedRows(pr);

		/* sum up inserted rows into any AO relation */
		if (aopartcounts)
		{
			/* counts from a partitioned AO table */

			ListCell *lc;

			foreach(lc, estate->es_result_aosegnos)
			{
				SegfileMapNode *map = lfirst(lc);
				struct {
					Oid relid;
			   		int64 tupcount;
				} *entry;
				bool found;

				entry = hash_search(aopartcounts,
									&(map->relid),
									HASH_FIND,
									&found);

				/*
				 * Must update the mod count only for segfiles where actual tuples were touched 
				 * (added/deleted) based on entry->tupcount.
				 */
				if (found && entry->tupcount)
				{
					bool was_delete = estate->es_plannedstmt && (estate->es_plannedstmt->commandType == CMD_DELETE);

					Relation r = heap_open(map->relid, AccessShareLock);
					if (was_delete)
					{
						UpdateMasterAosegTotals(r, map->segno, 0, 1);
					}
					else
					{
						UpdateMasterAosegTotals(r, map->segno, entry->tupcount, 1);	
					}
					heap_close(r, NoLock);
				}
			}
		}
		else
		{
			/* counts from a (non partitioned) AO table */

			ExecUpdateAOtupCount(estate->es_result_relations,
								 estate->es_snapshot,
								 estate->es_num_result_relations,
								 estate,
								 estate->es_processed);
		}

		/*
		 * Check and free the results of all gangs. If any QE had an
		 * error, report it and exit to our error handler via PG_THROW.
		 * NB: This call doesn't wait, because we already waited above.
		 */
		cdbdisp_finishCommand(estate->dispatcherState, NULL, NULL);
	}

	/* Teardown the Interconnect */
	if (estate->es_interconnect_is_setup)
	{
		/*
		 * MPP-3413: If we got here during cancellation of a cursor,
		 * we need to set the "forceEos" argument correctly --
		 * otherwise we potentially hang (cursors cancel on the QEs,
		 * mark the estate to "cancelUnfinished" and then try to do a
		 * normal interconnect teardown).
		 */
		TeardownInterconnect(estate->interconnect_context, estate->motionlayer_context, estate->cancelUnfinished);
		estate->es_interconnect_is_setup = false;
	}
}

/*
 * Cleanup the gp-specific parts of the query executor.
 *
 * Will normally be called after an error from within a CATCH block.
 */
void mppExecutorCleanup(QueryDesc *queryDesc)
{
	EState	   *estate;

	/* caller must have switched into per-query memory context already */
	estate = queryDesc->estate;

	/*
	 * If this query is being canceled, record that when the gpperfmon
	 * is enabled.
	 */
	if (gp_enable_gpperfmon &&
		Gp_role == GP_ROLE_DISPATCH &&
		queryDesc->gpmon_pkt &&
		QueryCancelCleanup)
	{			
		gpmon_qlog_query_canceling(queryDesc->gpmon_pkt);

		if (gp_cancel_query_print_log)
		{
			elog(LOG, "canceling query (%d, %d)",
				 queryDesc->gpmon_pkt->u.qlog.key.ssid,
				 queryDesc->gpmon_pkt->u.qlog.key.ccnt);
		}
	}

	/*
	 * Delaying the cancellation for a specified time.
	 */
	if (Gp_role == GP_ROLE_DISPATCH &&
		QueryCancelCleanup &&
		gp_cancel_query_delay_time > 0)
	{
		pg_usleep(gp_cancel_query_delay_time * 1000);
	}

	/*
	 * Request any commands still executing on qExecs to stop.
	 * Wait for them to finish and clean up the dispatching structures.
	 * Replace current error info with QE error info if more interesting.
	 */
	if (estate->dispatcherState && estate->dispatcherState->primaryResults)
	{
		/*
		 * If we are finishing a query before all the tuples of the query
		 * plan were fetched we must call ExecSquelchNode before checking
		 * the dispatch results in order to tell the nodes below we no longer
		 * need any more tuples.
		 */
		if (estate->es_interconnect_is_setup && !estate->es_got_eos)
			ExecSquelchNode(queryDesc->planstate);

		cdbdisp_handleError(estate->dispatcherState);
	}

	/* Clean up the interconnect. */
	if (estate->es_interconnect_is_setup)
	{
		TeardownInterconnect(estate->interconnect_context, estate->motionlayer_context, true /* force EOS */);
		estate->es_interconnect_is_setup = false;
	}
	
	/**
	 * Perfmon related stuff.
	 */
	if (gp_enable_gpperfmon 
			&& Gp_role == GP_ROLE_DISPATCH
			&& queryDesc->gpmon_pkt)
	{			
		gpmon_qlog_query_error(queryDesc->gpmon_pkt);
		pfree(queryDesc->gpmon_pkt);
		queryDesc->gpmon_pkt = NULL;
	}

	/* Workfile manager per-query resource accounting */
	WorkfileQueryspace_ReleaseEntry();

	ReportOOMConsumption();

	/**
	 * Since there was an error, clean up the function scan stack.
	 */
	if (gp_resqueue_memory_policy != RESQUEUE_MEMORY_POLICY_NONE)
	{
		SPI_InitMemoryReservation();
	}
}

void
initGpmonPktForDefunctOperators(Plan *planNode, gpmon_packet_t *gpmon_pkt, EState *estate)
{
	Assert(IsA(planNode, SeqScan) ||
		   IsA(planNode, AppendOnlyScan) ||
		   IsA(planNode, AOCSScan));
	insist_log(false, "SeqScan/AppendOnlyScan/AOCSScan are defunct");
}

void ResetExprContext(ExprContext *econtext)
{
	MemoryContext memctxt = econtext->ecxt_per_tuple_memory;
	if(memctxt->allBytesAlloc - memctxt->allBytesFreed > 50000)
		MemoryContextReset(memctxt);
}

/**
 * This method is used to determine how much memory a specific operator
 * is supposed to use (in KB). 
 */
uint64 PlanStateOperatorMemKB(const PlanState *ps)
{
	Assert(ps);
	Assert(ps->plan);
	uint64 result = 0;
	if (ps->plan->operatorMemKB == 0)
	{
		/**
		 * There are some statements that do not go through the resource queue and these
		 * plans dont get decorated with the operatorMemKB. Someday, we should fix resource queues.
		 */
		result = work_mem;
	}
	else
	{
		result = ps->plan->operatorMemKB;
	}
	
	return result;
}

/**
 * Methods to find motionstate object within a planstate tree given a motion id (which is the same as slice index)
 */
typedef struct MotionStateFinderContext
{
	int motionId; /* Input */
	MotionState *motionState; /* Output */
} MotionStateFinderContext;

/**
 * Walker method that finds motion state node within a planstate tree.
 */
static CdbVisitOpt
MotionStateFinderWalker(PlanState *node,
				  void *context)
{
	Assert(context);
	MotionStateFinderContext *ctx = (MotionStateFinderContext *) context;

	if (IsA(node, MotionState))
	{
		MotionState *ms = (MotionState *) node;
		Motion *m = (Motion *) ms->ps.plan;
		if (m->motionID == ctx->motionId)
		{
			Assert(ctx->motionState == NULL);
			ctx->motionState = ms;
			return CdbVisit_Skip;	/* don't visit subtree */
		}
	}

	/* Continue walking */
	return CdbVisit_Walk;
}

/**
 * Given a slice index, find the motionstate that corresponds to this slice index. This will iterate over the planstate tree
 * to get the right node.
 */
MotionState *getMotionState(struct PlanState *ps, int sliceIndex)
{
	Assert(ps);
	Assert(sliceIndex > -1);

	MotionStateFinderContext ctx;
	ctx.motionId = sliceIndex;
	ctx.motionState = NULL;
	planstate_walk_node(ps, MotionStateFinderWalker, &ctx);
	Assert(ctx.motionState != NULL);
	return ctx.motionState;
}

/**
 * Provide index of locally executing slice
 */
int LocallyExecutingSliceIndex(EState *estate)
{
	Assert(estate);
	return (!estate->es_sliceTable ? 0 : estate->es_sliceTable->localSlice);
}

/**
 * Provide root slice of locally executing slice.
 */
int RootSliceIndex(EState *estate)
{
	Assert(estate);
	int result = 0;

	if (estate->es_sliceTable)
	{
		Slice *localSlice = list_nth(estate->es_sliceTable->slices, LocallyExecutingSliceIndex(estate));
		result = localSlice->rootIndex;
	}

	return result;
}<|MERGE_RESOLUTION|>--- conflicted
+++ resolved
@@ -3,10 +3,7 @@
  * execUtils.c
  *	  miscellaneous executor utility routines
  *
-<<<<<<< HEAD
  * Portions Copyright (c) 2005-2008, Greenplum inc
-=======
->>>>>>> d13f41d2
  * Portions Copyright (c) 1996-2008, PostgreSQL Global Development Group
  * Portions Copyright (c) 1994, Regents of the University of California
  *
@@ -186,67 +183,19 @@
 									 ALLOCSET_DEFAULT_MINSIZE,
 									 ALLOCSET_DEFAULT_INITSIZE,
 									 ALLOCSET_DEFAULT_MAXSIZE);
-	EState *estate = InternalCreateExecutorState(qcontext, false);
-
-	/*
-	 * Initialize dynamicTableScanInfo. Since this is shared by subqueries,
-	 * this can not be put inside InternalCreateExecutorState.
-	 */
-	MemoryContext oldcontext = MemoryContextSwitchTo(qcontext);
-	
+	/*
+	 * Make the EState node within the per-query context.  This way, we don't
+	 * need a separate pfree() operation for it at shutdown.
+	 */
+	oldcontext = MemoryContextSwitchTo(qcontext);
+
+	estate = makeNode(EState);
+
+	/*
+	 * Initialize dynamicTableScanInfo.
+	 */
 	estate->dynamicTableScanInfo = palloc0(sizeof(DynamicTableScanInfo));
 	estate->dynamicTableScanInfo->memoryContext = qcontext;
-
-<<<<<<< HEAD
-	MemoryContextSwitchTo(oldcontext);
-
-	return estate;
-}
-
-/* ----------------
- *		CreateSubExecutorState
- *
- *		Create and initialize an EState node for a sub-query.
- *
- * Ideally, sub-queries probably shouldn't have their own EState at all,
- * but right now this is necessary because they have their own rangetables
- * and we access the rangetable via the EState.  It is critical that a
- * sub-query share the parent's es_query_cxt, else structures allocated by
- * the sub-query (especially its result tuple descriptor) may disappear
- * too soon during executor shutdown.
- * ----------------
- */
-EState *
-CreateSubExecutorState(EState *parent_estate)
-{
-    EState *es = InternalCreateExecutorState(parent_estate->es_query_cxt, true);
-
-    es->showstatctx = parent_estate->showstatctx;                   /*CDB*/
-
-	es->subplanLevel = parent_estate->subplanLevel + 1;
-	/* Subqueries share the same dynamicTableScanInfo with their parents. */
-	es->dynamicTableScanInfo = parent_estate->dynamicTableScanInfo;
-    return es;
-}
-
-/*
- * Guts of CreateExecutorState/CreateSubExecutorState
- */
-static EState *
-InternalCreateExecutorState(MemoryContext qcontext, bool is_subquery)
-{
-	EState	   *estate;
-	MemoryContext oldcontext;
-
-=======
->>>>>>> d13f41d2
-	/*
-	 * Make the EState node within the per-query context.  This way, we don't
-	 * need a separate pfree() operation for it at shutdown.
-	 */
-	oldcontext = MemoryContextSwitchTo(qcontext);
-
-	estate = makeNode(EState);
 
 	/*
 	 * Initialize all fields of the Executor State structure
@@ -313,7 +262,7 @@
 
 	estate->currentSliceIdInPlan = 0;
 	estate->currentExecutingSliceId = 0;
-	estate->subplanLevel = 0;
+	estate->currentSubplanLevel = 0;
 	estate->rootSliceId = 0;
 
 	/*
@@ -391,11 +340,9 @@
 	}
 
 	/*
-	 * Free dynamicTableScanInfo. In a subquery, we don't do this, since
-	 * the subquery shares the value with its parent.
-	 */
-	if (!estate->es_is_subquery &&
-		estate->dynamicTableScanInfo != NULL)
+	 * Free dynamicTableScanInfo.
+	 */
+	if (estate->dynamicTableScanInfo != NULL)
 	{
 		/*
 		 * In case of an abnormal termination such as elog(FATAL) we jump directly to
@@ -1117,7 +1064,6 @@
 
 	/* OK, open the relation and acquire lock as needed */
 	reloid = getrelid(scanrelid, estate->es_range_table);
-<<<<<<< HEAD
 
 	Assert(reloid != InvalidOid);
 	
@@ -1140,9 +1086,6 @@
 	reloid = rtentry->relid;
 
 	return relation_open(reloid, NoLock);
-=======
-	return heap_open(reloid, lockmode);
->>>>>>> d13f41d2
 }
 
 /* ----------------------------------------------------------------
