--- conflicted
+++ resolved
@@ -4,11 +4,7 @@
 #    Makefile for executor
 #
 # IDENTIFICATION
-<<<<<<< HEAD
-#    $PostgreSQL: pgsql/src/backend/executor/Makefile,v 1.29 2008/12/28 18:53:55 tgl Exp $
-=======
 #    $PostgreSQL: pgsql/src/backend/executor/Makefile,v 1.27 2008/02/19 10:30:07 petere Exp $
->>>>>>> 0f855d62
 #
 #-------------------------------------------------------------------------
 
@@ -26,7 +22,6 @@
        nodeHashjoin.o nodeIndexscan.o nodeMaterial.o nodeMergejoin.o \
        nodeNestloop.o nodeFunctionscan.o nodeRecursiveunion.o nodeResult.o \
        nodeSetOp.o nodeSort.o nodeUnique.o \
-<<<<<<< HEAD
        nodeValuesscan.o nodeCtescan.o nodeWorktablescan.o \
        nodeLimit.o nodeSubplan.o nodeSubqueryscan.o nodeTidscan.o \
        tstoreReceiver.o spi.o \
@@ -51,9 +46,5 @@
        execIndexscan.o \
        execHHashagg.o execGpmon.o execWorkfile.o execHeapScan.o execAOScan.o \
        execAOCSScan.o nodeBitmapAppendOnlyscan.o
-=======
-       nodeValuesscan.o nodeLimit.o nodeGroup.o \
-       nodeSubplan.o nodeSubqueryscan.o nodeTidscan.o tstoreReceiver.o spi.o
->>>>>>> 0f855d62
 
 include $(top_srcdir)/src/backend/common.mk