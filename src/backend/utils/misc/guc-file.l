/* -*-pgsql-c-*- */
/*
 * Scanner for the configuration file
 *
 * Copyright (c) 2000-2008, PostgreSQL Global Development Group
 *
 * $PostgreSQL: pgsql/src/backend/utils/misc/guc-file.l,v 1.57 2008/09/10 18:09:19 alvherre Exp $
 */

%{

#include "postgres.h"

#include <ctype.h>
#include <unistd.h>

#include "miscadmin.h"
#include "storage/fd.h"
#include "utils/guc.h"

#define unify_version(a,b,c) ((a<<16)+(b<<8)+c)
#if unify_version(YY_FLEX_MAJOR_VERSION,YY_FLEX_MINOR_VERSION,YY_FLEX_SUBMINOR_VERSION) < unify_version(2,5,35)
int GUC_yylex_destroy  (void);
int GUC_yyget_lineno  (void);
FILE *GUC_yyget_in  (void);
FILE *GUC_yyget_out  (void);
int GUC_yyget_leng  (void);
char *GUC_yyget_text  (void);
void GUC_yyset_lineno (int  line_number );
void GUC_yyset_in (FILE *  in_str );
void GUC_yyset_out (FILE *  out_str );
int GUC_yyget_debug  (void);
void GUC_yyset_debug (int  bdebug );
int GUC_yylex_destroy  (void);
#endif




/*
 * flex emits a yy_fatal_error() function that it calls in response to
 * critical errors like malloc failure, file I/O errors, and detection of
 * internal inconsistency.  That function prints a message and calls exit().
 * Mutate it to instead call our handler, which jumps out of the parser.
 */
#undef fprintf
#define fprintf(file, fmt, msg) GUC_flex_fatal(msg)

enum {
	GUC_ID = 1,
	GUC_STRING = 2,
	GUC_INTEGER = 3,
	GUC_REAL = 4,
	GUC_EQUALS = 5,
	GUC_UNQUOTED_STRING = 6,
	GUC_QUALIFIED_ID = 7,
	GUC_EOL = 99,
	GUC_ERROR = 100
};

<<<<<<< HEAD
=======
struct name_value_pair
{
	char       *name;
	char       *value;
	char	   *filename;
	int			sourceline;
	struct name_value_pair *next;
};

>>>>>>> 38e93482
static unsigned int ConfigFileLineno;
static const char *GUC_flex_fatal_errmsg;
static sigjmp_buf *GUC_flex_fatal_jmp;

/* flex fails to supply a prototype for yylex, so provide one */
int GUC_yylex(void);

static int GUC_flex_fatal(const char *msg);
static char *GUC_scanstr(const char *s);

%}

%option 8bit
%option never-interactive
%option nodefault
%option noinput
%option nounput
%option noyywrap
%option prefix="GUC_yy"


SIGN            ("-"|"+")
DIGIT           [0-9]
HEXDIGIT        [0-9a-fA-F]

UNIT_LETTER     [a-zA-Z]

INTEGER         {SIGN}?({DIGIT}+|0x{HEXDIGIT}+){UNIT_LETTER}*

EXPONENT        [Ee]{SIGN}?{DIGIT}+
REAL            {SIGN}?{DIGIT}*"."{DIGIT}*{EXPONENT}?

LETTER          [A-Za-z_\200-\377]
LETTER_OR_DIGIT [A-Za-z_0-9\200-\377]

ID              {LETTER}{LETTER_OR_DIGIT}*
QUALIFIED_ID    {ID}"."{ID}

UNQUOTED_STRING {LETTER}({LETTER_OR_DIGIT}|[-._:/])*
STRING          \'([^'\\\n]|\\.|\'\')*\'

%%

\n              ConfigFileLineno++; return GUC_EOL;
[ \t\r]+        /* eat whitespace */
#.*             /* eat comment (.* matches anything until newline) */

{ID}            return GUC_ID;
{QUALIFIED_ID}  return GUC_QUALIFIED_ID;
{STRING}        return GUC_STRING;
{UNQUOTED_STRING} return GUC_UNQUOTED_STRING;
{INTEGER}       return GUC_INTEGER;
{REAL}          return GUC_REAL;
=               return GUC_EQUALS;

.               return GUC_ERROR;

%%



/*
 * Exported function to read and process the configuration file. The
 * parameter indicates in what context the file is being read --- either
 * postmaster startup (including standalone-backend startup) or SIGHUP.
 * All options mentioned in the configuration file are set to new values.
 * If an error occurs, no values will be changed.
 */
void
ProcessConfigFile(GucContext context)
{
	int			elevel;
	struct name_value_pair *item, *head, *tail;
	char	   *cvc = NULL;
	struct config_string *cvc_struct;
	const char *envvar;
	int			i;

	Assert(context == PGC_POSTMASTER || context == PGC_SIGHUP);

	if (context == PGC_SIGHUP)
	{
		/*
		 * To avoid cluttering the log, only the postmaster bleats loudly
		 * about problems with the config file.
		 */
		elevel = IsUnderPostmaster ? DEBUG2 : LOG;
	}
	else
		elevel = ERROR;

	/* Parse the file into a list of option names and values */
	head = tail = NULL;

	if (!ParseConfigFile(ConfigFileName, NULL,
						 0, context, elevel,
						 &head, &tail))
		goto cleanup_list;

#ifdef USE_SEGWALREP
	Assert(gp_replication_config_filename);

	if (!ParseConfigFile(gp_replication_config_filename, NULL,
						 0, context, elevel,
						 &head, &tail))
		goto cleanup_list;
#endif

	/*
	 * We need the proposed new value of custom_variable_classes to check
	 * custom variables with.  ParseConfigFile ensured that if it's in
	 * the file, it's first in the list.  But first check to see if we
	 * have an active value from the command line, which should override
	 * the file in any case.  (Since there's no relevant env var, the
	 * only possible nondefault sources are the file and ARGV.)
	 */
	cvc_struct = (struct config_string *)
		find_option("custom_variable_classes", false, elevel);
	if (cvc_struct && cvc_struct->gen.reset_source > PGC_S_FILE)
	{
		cvc = guc_strdup(elevel, cvc_struct->reset_val);
		if (cvc == NULL)
			goto cleanup_list;
	}
	else if (head != NULL &&
			 guc_name_compare(head->name, "custom_variable_classes") == 0)
	{
		/*
		 * Need to canonicalize the value via the assign hook.  Casting away
		 * const is a bit ugly, but we know the result is malloc'd.
		 */
		cvc = (char *) assign_custom_variable_classes(head->value,
													  false, PGC_S_FILE);
		if (cvc == NULL)
		{
			ereport(elevel,
					(errcode(ERRCODE_INVALID_PARAMETER_VALUE),
					 errmsg("invalid value for parameter \"%s\": \"%s\"",
							head->name, head->value)));
			goto cleanup_list;
		}
	}

	/*
	 * Mark all extant GUC variables as not present in the config file.
	 * We need this so that we can tell below which ones have been removed
	 * from the file since we last processed it.
	 */
	for (i = 0; i < num_guc_variables; i++)
	{
		struct config_generic *gconf = guc_variables[i];

		gconf->status &= ~GUC_IS_IN_FILE;
	}

	/*
	 * Check if all options are valid.  As a side-effect, the GUC_IS_IN_FILE
	 * flag is set on each GUC variable mentioned in the list.
	 */
	for (item = head; item; item = item->next)
	{
		char *sep = strchr(item->name, GUC_QUALIFIER_SEPARATOR);

		if (sep)
		{
			/*
			 * We have to consider three cases for custom variables:
			 *
			 * 1. The class name is not valid according to the (new) setting
			 * of custom_variable_classes.  If so, reject.  We don't care
			 * which side is at fault.
			 */
			if (!is_custom_class(item->name, sep - item->name, cvc))
			{
				ereport(elevel,
						(errcode(ERRCODE_UNDEFINED_OBJECT),
						 errmsg("unrecognized configuration parameter \"%s\"",
								item->name)));
				goto cleanup_list;
			}
			/*
			 * 2. There is no GUC entry.  If we called set_config_option then
			 * it would make a placeholder, which we don't want to do yet,
			 * since we could still fail further down the list.  Do nothing
			 * (assuming that making the placeholder will succeed later).
			 */
			if (find_option(item->name, false, elevel) == NULL)
				continue;
			/*
			 * 3. There is already a GUC entry (either real or placeholder) for
			 * the variable.  In this case we should let set_config_option
			 * check it, since the assignment could well fail if it's a real
			 * entry.
			 */
		}

		if (!set_config_option(item->name, item->value, context,
							   PGC_S_FILE, GUC_ACTION_SET, false))
			goto cleanup_list;
	}

	/*
	 * Check for variables having been removed from the config file, and
	 * revert their reset values (and perhaps also effective values) to the
	 * boot-time defaults.  If such a variable can't be changed after startup,
	 * just throw a warning and continue.  (This is analogous to the fact that
	 * set_config_option only throws a warning for a new but different value.
	 * If we wanted to make it a hard error, we'd need an extra pass over the
	 * list so that we could throw the error before starting to apply
	 * changes.)
	 */
	for (i = 0; i < num_guc_variables; i++)
	{
		struct config_generic *gconf = guc_variables[i];
		GucStack   *stack;

		if (gconf->reset_source != PGC_S_FILE ||
			(gconf->status & GUC_IS_IN_FILE))
			continue;
		if (gconf->context < PGC_SIGHUP)
		{
			ereport(elevel,
					(errcode(ERRCODE_CANT_CHANGE_RUNTIME_PARAM),
					 errmsg("attempted change of parameter \"%s\" ignored",
							gconf->name),
					 errdetail("This parameter cannot be changed after server start.")));
			continue;
		}

		/*
		 * Reset any "file" sources to "default", else set_config_option
		 * will not override those settings.
		 */
		if (gconf->reset_source == PGC_S_FILE)
			gconf->reset_source = PGC_S_DEFAULT;
		if (gconf->source == PGC_S_FILE)
			gconf->source = PGC_S_DEFAULT;
		for (stack = gconf->stack; stack; stack = stack->prev)
		{
			if (stack->source == PGC_S_FILE)
				stack->source = PGC_S_DEFAULT;
		}

		/* Now we can re-apply the wired-in default */
		set_config_option(gconf->name, NULL, context, PGC_S_DEFAULT,
						  GUC_ACTION_SET, true);
	}

	/*
	 * Restore any variables determined by environment variables.  This
	 * is a no-op except in the case where one of these had been in the
	 * config file and is now removed.  PGC_S_ENV_VAR will override the
	 * wired-in default we just applied, but cannot override any other source.
	 *
	 * Keep this list in sync with InitializeGUCOptions()!
	 * PGPORT can be ignored, because it cannot be changed without restart.
	 * We assume rlimit hasn't changed, either.
	 */
	envvar = getenv("PGDATESTYLE");
	if (envvar != NULL)
		set_config_option("datestyle", envvar, PGC_POSTMASTER,
						  PGC_S_ENV_VAR, GUC_ACTION_SET, true);

	envvar = getenv("PGCLIENTENCODING");
	if (envvar != NULL)
		set_config_option("client_encoding", envvar, PGC_POSTMASTER,
						  PGC_S_ENV_VAR, GUC_ACTION_SET, true);


	/* If we got here all the options checked out okay, so apply them. */
	for (item = head; item; item = item->next)
	{
		if (set_config_option(item->name, item->value, context,
			   					 PGC_S_FILE, GUC_ACTION_SET, true))
		{
			set_config_sourcefile(item->name, item->filename,
								  item->sourceline);
		}
	}

	/* Remember when we last successfully loaded the config file. */
	PgReloadTime = GetCurrentTimestamp();

 cleanup_list:
	free_name_value_list(head);
	if (cvc)
		free(cvc);
}

/*
 * Flex fatal errors bring us here.  Stash the error message and jump back to
 * ParseConfigFp().  Assume all msg arguments point to string constants; this
 * holds for flex 2.5.31 (earliest we support) and flex 2.5.35 (latest as of
 * this writing).  Otherwise, we would need to copy the message.
 *
 * We return "int" since this takes the place of calls to fprintf().
*/
static int
GUC_flex_fatal(const char *msg)
{
	GUC_flex_fatal_errmsg = msg;
	siglongjmp(*GUC_flex_fatal_jmp, 1);
	return 0;	/* keep compiler quiet */
}

/*
 * Read and parse a single configuration file.  This function recurses
 * to handle "include" directives.
 *
 * Input parameters:
 *	config_file: absolute or relative path of file to read
 *	calling_file: absolute path of file containing the "include" directive,
 *		or NULL at outer level (config_file must be absolute at outer level)
 *	depth: recursion depth (used only to prevent infinite recursion)
 *	context: GucContext passed to ProcessConfigFile()
 *	elevel: error logging level determined by ProcessConfigFile()
 * Output parameters:
 *	head_p, tail_p: head and tail of linked list of name/value pairs
 *
 * *head_p and *tail_p must be initialized to NULL for the first call to the top
 * recursion level.  On exit, they contain a list of name-value pairs read from
 * the input file(s).
 *
 * Returns TRUE if successful, FALSE if an error occurred.  The error has
 * already been ereport'd, it is only necessary for the caller to clean up
 * its own state and release the name/value pairs list.
 *
 * Note: if elevel >= ERROR then an error will not return control to the
 * caller, and internal state such as open files will not be cleaned up.
 * This case occurs only during postmaster or standalone-backend startup,
 * where an error will lead to immediate process exit anyway; so there is
 * no point in contorting the code so it can clean up nicely.
 */
bool
ParseConfigFile(const char *config_file, const char *calling_file,
				int depth, GucContext context, int elevel,
				struct name_value_pair **head_p,
				struct name_value_pair **tail_p)
{
	bool		OK = true;
	unsigned int save_ConfigFileLineno = ConfigFileLineno;
	sigjmp_buf *save_GUC_flex_fatal_jmp = GUC_flex_fatal_jmp;
	sigjmp_buf	flex_fatal_jmp;
	char		abs_path[MAXPGPATH];
	FILE	   *fp;
	volatile YY_BUFFER_STATE lex_buffer = NULL;
	int			token;

	/*
	 * Reject too-deep include nesting depth.  This is just a safety check
	 * to avoid dumping core due to stack overflow if an include file loops
	 * back to itself.  The maximum nesting depth is pretty arbitrary.
	 */
	if (depth > 10)
	{
		ereport(elevel,
				(errcode(ERRCODE_PROGRAM_LIMIT_EXCEEDED),
				 errmsg("could not open configuration file \"%s\": maximum nesting depth exceeded",
						config_file)));

		Assert(PGC_POSTMASTER != context || IsUnderPostmaster);
		return false;
	}

	/*
	 * If config_file is a relative path, convert to absolute.  We consider
	 * it to be relative to the directory holding the calling file.
	 */
	if (!is_absolute_path(config_file))
	{
		Assert(calling_file != NULL);
		strlcpy(abs_path, calling_file, sizeof(abs_path));
		get_parent_directory(abs_path);
		join_path_components(abs_path, abs_path, config_file);
		canonicalize_path(abs_path);
		config_file = abs_path;
	}

	fp = AllocateFile(config_file, "r");
	if (!fp)
	{
		ereport(elevel,
				(errcode_for_file_access(),
				 errmsg("could not open configuration file \"%s\": %m",
						config_file)));

		Assert(PGC_POSTMASTER != context || IsUnderPostmaster);
		return false;
	}

	if (sigsetjmp(flex_fatal_jmp, 1) == 0)
		GUC_flex_fatal_jmp = &flex_fatal_jmp;
	else
	{
		/*
		 * Regain control after a fatal, internal flex error.  It may have
		 * corrupted parser state.  Consequently, abandon the file, but trust
		 * that the state remains sane enough for yy_delete_buffer().
		 */
		elog(elevel, "%s at file \"%s\" line %u",
			 GUC_flex_fatal_errmsg, config_file, ConfigFileLineno);

		OK = false;
		goto cleanup_exit;
	}

	/*
	 * Parse
	 */
	ConfigFileLineno = 1;

	lex_buffer = yy_create_buffer(fp, YY_BUF_SIZE);
	yy_switch_to_buffer(lex_buffer);

	/* This loop iterates once per logical line */
	while ((token = yylex()))
	{
		char	   *opt_name, *opt_value;
		struct name_value_pair *item;

		if (token == GUC_EOL)	/* empty or comment line */
			continue;

		/* first token on line is option name */
		if (token != GUC_ID && token != GUC_QUALIFIED_ID)
			goto parse_error;
		opt_name = pstrdup(yytext);

		/* next we have an optional equal sign; discard if present */
		token = yylex();
		if (token == GUC_EQUALS)
			token = yylex();

		/* now we must have the option value */
		if (token != GUC_ID &&
			token != GUC_STRING && 
			token != GUC_INTEGER && 
			token != GUC_REAL && 
			token != GUC_UNQUOTED_STRING)
			goto parse_error;
		if (token == GUC_STRING)	/* strip quotes and escapes */
			opt_value = GUC_scanstr(yytext);
		else
			opt_value = pstrdup(yytext);

		/* now we'd like an end of line, or possibly EOF */
		token = yylex();
		if (token != GUC_EOL && token != 0)
			goto parse_error;

		/* OK, process the option name and value */
		if (guc_name_compare(opt_name, "include") == 0)
		{
			/*
			 * An include directive isn't a variable and should be processed
			 * immediately.
			 */
			if (!ParseConfigFile(opt_value, config_file,
								 depth + 1, context, elevel,
								 head_p, tail_p))
			{
				Assert(PGC_POSTMASTER != context || IsUnderPostmaster);
				pfree(opt_name);
				pfree(opt_value);
				OK = false;
				goto cleanup_exit;
			}
			yy_switch_to_buffer(lex_buffer);
			pfree(opt_name);
			pfree(opt_value);
		}
		else if (guc_name_compare(opt_name, "custom_variable_classes") == 0)
		{
			/*
			 * This variable must be processed first as it controls
			 * the validity of other variables; so it goes at the head
			 * of the result list.  If we already found a value for it,
			 * replace with this one.
			 */
			item = *head_p;
			if (item != NULL &&
				guc_name_compare(item->name, "custom_variable_classes") == 0)
			{
				/* replace existing head item */
				pfree(item->name);
				pfree(item->value);
				item->name = opt_name;
				item->value = opt_value;
				item->filename = pstrdup(config_file);
				item->sourceline = ConfigFileLineno-1;
			}
			else
			{
				/* prepend to list */
				item = palloc(sizeof *item);
				item->name = opt_name;
				item->value = opt_value;
				item->filename = pstrdup(config_file);
				item->sourceline = ConfigFileLineno-1;
				item->next = *head_p;
				*head_p = item;
				if (*tail_p == NULL)
					*tail_p = item;
			}
		}
		else
		{
			/* ordinary variable, append to list */
			item = palloc(sizeof *item);
			item->name = opt_name;
			item->value = opt_value;
			item->filename = pstrdup(config_file);
			item->sourceline = ConfigFileLineno-1;
			item->next = NULL;
			if (*head_p == NULL)
				*head_p = item;
			else
				(*tail_p)->next = item;
			*tail_p = item;
		}

		/* break out of loop if read EOF, else loop for next line */
		if (token == 0)
			break;
	}

	/* successful completion of parsing */
	goto cleanup_exit;

 parse_error:
	if (token == GUC_EOL || token == 0)
		ereport(elevel,
				(errcode(ERRCODE_SYNTAX_ERROR),
				 errmsg("syntax error in file \"%s\" line %u, near end of line",
						config_file, ConfigFileLineno - 1)));
	else
		ereport(elevel,
				(errcode(ERRCODE_SYNTAX_ERROR),
				 errmsg("syntax error in file \"%s\" line %u, near token \"%s\"", 
						config_file, ConfigFileLineno, yytext)));
	OK = false;

cleanup_exit:
	yy_delete_buffer(lex_buffer);
	FreeFile(fp);
	/* Each recursion level must save and restore these static variables. */
	ConfigFileLineno = save_ConfigFileLineno;
	GUC_flex_fatal_jmp = save_GUC_flex_fatal_jmp;
	
	Assert(OK || (context == PGC_POSTMASTER && IsUnderPostmaster) || context == PGC_SIGHUP);

	return OK;
}


/*
 * Free a list of name/value pairs, including the names and the values
 */
void
free_name_value_list(struct name_value_pair *list)
{
	struct name_value_pair *item;

	item = list;
	while (item)
	{
		struct name_value_pair *next = item->next;

		pfree(item->name);
		pfree(item->value);
		pfree(item->filename);
		pfree(item);
		item = next;
	}
}


/*
 *		scanstr
 *
 * Strip the quotes surrounding the given string, and collapse any embedded
 * '' sequences and backslash escapes.
 *
 * the string returned is palloc'd and should eventually be pfree'd by the
 * caller.
 */
static char *
GUC_scanstr(const char *s)
{
	char	   *newStr;
	int			len,
				i,
				j;

	Assert(s != NULL && s[0] == '\'');
	len = strlen(s);
	Assert(len >= 2);
	Assert(s[len-1] == '\'');

	/* Skip the leading quote; we'll handle the trailing quote below */
	s++, len--;

	/* Since len still includes trailing quote, this is enough space */
	newStr = palloc(len);

	for (i = 0, j = 0; i < len; i++)
	{
		if (s[i] == '\\')
		{
			i++;
			switch (s[i])
			{
				case 'b':
					newStr[j] = '\b';
					break;
				case 'f':
					newStr[j] = '\f';
					break;
				case 'n':
					newStr[j] = '\n';
					break;
				case 'r':
					newStr[j] = '\r';
					break;
				case 't':
					newStr[j] = '\t';
					break;
				case '0':
				case '1':
				case '2':
				case '3':
				case '4':
				case '5':
				case '6':
				case '7':
					{
						int			k;
						long		octVal = 0;

						for (k = 0;
							 s[i + k] >= '0' && s[i + k] <= '7' && k < 3;
							 k++)
							octVal = (octVal << 3) + (s[i + k] - '0');
						i += k - 1;
						newStr[j] = ((char) octVal);
					}
					break;
				default:
					newStr[j] = s[i];
					break;
			}					/* switch */
		}
		else if (s[i] == '\'' && s[i+1] == '\'')
		{
			/* doubled quote becomes just one quote */
			newStr[j] = s[++i];
		}
		else
			newStr[j] = s[i];
		j++;
	}

	/* We copied the ending quote to newStr, so replace with \0 */
	Assert(j > 0 && j <= len);
	newStr[--j] = '\0';

	return newStr;
}<|MERGE_RESOLUTION|>--- conflicted
+++ resolved
@@ -58,18 +58,6 @@
 	GUC_ERROR = 100
 };
 
-<<<<<<< HEAD
-=======
-struct name_value_pair
-{
-	char       *name;
-	char       *value;
-	char	   *filename;
-	int			sourceline;
-	struct name_value_pair *next;
-};
-
->>>>>>> 38e93482
 static unsigned int ConfigFileLineno;
 static const char *GUC_flex_fatal_errmsg;
 static sigjmp_buf *GUC_flex_fatal_jmp;
