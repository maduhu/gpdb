/*-----------------------------------------------------------------------
 *
 * PostgreSQL locale utilities
 *
<<<<<<< HEAD
 * Portions Copyright (c) 2002-2009, PostgreSQL Global Development Group
 *
 * $PostgreSQL: pgsql/src/backend/utils/adt/pg_locale.c,v 1.49 2009/04/01 09:17:32 heikki Exp $
=======
 * Portions Copyright (c) 2002-2008, PostgreSQL Global Development Group
 *
 * $PostgreSQL: pgsql/src/backend/utils/adt/pg_locale.c,v 1.40 2008/01/01 19:45:52 momjian Exp $
>>>>>>> d13f41d2
 *
 *-----------------------------------------------------------------------
 */

/*----------
 * Here is how the locale stuff is handled: LC_COLLATE and LC_CTYPE
 * are fixed at CREATE DATABASE time, stored in pg_database, and cannot 
 * be changed. Thus, the effects of strcoll(), strxfrm(), isupper(),
 * toupper(), etc. are always in the same fixed locale.
 *
 * LC_MESSAGES is settable at run time and will take effect
 * immediately.
 *
 * The other categories, LC_MONETARY, LC_NUMERIC, and LC_TIME are also
 * settable at run-time.  However, we don't actually set those locale
 * categories permanently.	This would have bizarre effects like no
 * longer accepting standard floating-point literals in some locales.
 * Instead, we only set the locales briefly when needed, cache the
 * required information obtained from localeconv(), and set them back.
 * The cached information is only used by the formatting functions
 * (to_char, etc.) and the money type.	For the user, this should all be
 * transparent.
 *
 * !!! NOW HEAR THIS !!!
 *
 * We've been bitten repeatedly by this bug, so let's try to keep it in
 * mind in future: on some platforms, the locale functions return pointers
 * to static data that will be overwritten by any later locale function.
 * Thus, for example, the obvious-looking sequence
 *			save = setlocale(category, NULL);
 *			if (!setlocale(category, value))
 *				fail = true;
 *			setlocale(category, save);
 * DOES NOT WORK RELIABLY: on some platforms the second setlocale() call
 * will change the memory save is pointing at.	To do this sort of thing
 * safely, you *must* pstrdup what setlocale returns the first time.
 *----------
 */


#include "postgres.h"

#include <locale.h>
#include <time.h>

#include "catalog/pg_control.h"
#include "mb/pg_wchar.h"
#include "utils/memutils.h"
#include "utils/pg_locale.h"
#include "utils/string_wrapper.h"

#ifdef WIN32
#undef StrNCpy
#include <shlwapi.h>
#endif

#define		MAX_L10N_DATA		80


/* GUC settings */
char	   *locale_messages;
char	   *locale_monetary;
char	   *locale_numeric;
char	   *locale_time;
char       *locale_collate;

/* lc_time localization cache */
char	   *localized_abbrev_days[7];
char	   *localized_full_days[7];
char	   *localized_abbrev_months[12];
char	   *localized_full_months[12];

/* indicates whether locale information cache is valid */
static bool CurrentLocaleConvValid = false;
static bool CurrentLCTimeValid = false;

/* Environment variable storage area */

#define LC_ENV_BUFSIZE (NAMEDATALEN + 20)

static char lc_collate_envbuf[LC_ENV_BUFSIZE];
static char lc_ctype_envbuf[LC_ENV_BUFSIZE];

#ifdef LC_MESSAGES
static char lc_messages_envbuf[LC_ENV_BUFSIZE];
#endif
static char lc_monetary_envbuf[LC_ENV_BUFSIZE];
static char lc_numeric_envbuf[LC_ENV_BUFSIZE];
static char lc_time_envbuf[LC_ENV_BUFSIZE];

#if defined(WIN32) && defined(LC_MESSAGES)
static char *IsoLocaleName(const char *); /* MSVC specific */
#endif


/*
 * pg_perm_setlocale
 *
 * This is identical to the libc function setlocale(), with the addition
 * that if the operation is successful, the corresponding LC_XXX environment
 * variable is set to match.  By setting the environment variable, we ensure
 * that any subsequent use of setlocale(..., "") will preserve the settings
 * made through this routine.  Of course, LC_ALL must also be unset to fully
 * ensure that, but that has to be done elsewhere after all the individual
 * LC_XXX variables have been set correctly.  (Thank you Perl for making this
 * kluge necessary.)
 */
char *
pg_perm_setlocale(int category, const char *locale)
{
	char	   *result;
	const char *envvar;
	char	   *envbuf;

#ifndef WIN32
	result = setlocale(category, locale);
#else

	/*
	 * On Windows, setlocale(LC_MESSAGES) does not work, so just assume that
	 * the given value is good and set it in the environment variables. We
	 * must ignore attempts to set to "", which means "keep using the old
	 * environment value".
	 */
#ifdef LC_MESSAGES
	if (category == LC_MESSAGES)
	{
		result = (char *) locale;
		if (locale == NULL || locale[0] == '\0')
			return result;
	}
	else
#endif
		result = setlocale(category, locale);
#endif   /* WIN32 */

	if (result == NULL)
		return result;			/* fall out immediately on failure */

	switch (category)
	{
		case LC_COLLATE:
			envvar = "LC_COLLATE";
			envbuf = lc_collate_envbuf;
			break;
		case LC_CTYPE:
			envvar = "LC_CTYPE";
			envbuf = lc_ctype_envbuf;
			break;
#ifdef LC_MESSAGES
		case LC_MESSAGES:
			envvar = "LC_MESSAGES";
			envbuf = lc_messages_envbuf;
#ifdef WIN32
			result = IsoLocaleName(locale);
			if (result == NULL)
				result = (char *) locale;
#endif /* WIN32 */
			break;
#endif /* LC_MESSAGES */
		case LC_MONETARY:
			envvar = "LC_MONETARY";
			envbuf = lc_monetary_envbuf;
			break;
		case LC_NUMERIC:
			envvar = "LC_NUMERIC";
			envbuf = lc_numeric_envbuf;
			break;
		case LC_TIME:
			envvar = "LC_TIME";
			envbuf = lc_time_envbuf;
			break;
		default:
			elog(FATAL, "unrecognized LC category: %d", category);
			envvar = NULL;		/* keep compiler quiet */
			envbuf = NULL;
			return NULL;
	}

	snprintf(envbuf, LC_ENV_BUFSIZE - 1, "%s=%s", envvar, result);

	if (putenv(envbuf))
		return NULL;

	return result;
}


	/*
 * Is the locale name valid for the locale category?
	 */
bool
check_locale(int category, const char *value)
{
	char	   *save;
	bool		ret;

	save = setlocale(category, NULL);
	if (!save)
		return false;			/* won't happen, we hope */

	/* save may be pointing at a modifiable scratch variable, see above */
	save = pstrdup(save);

	/* set the locale with setlocale, to see if it accepts it. */
	ret = (setlocale(category, value) != NULL);

	setlocale(category, save);	/* assume this won't fail */
	pfree(save);

	return ret;
}

/*
 * check if the chosen encoding matches the encoding required by the locale
 *
 */
bool check_locale_encoding(const char *locale, int user_enc)
{
	int			locale_enc;

	/* get the encoding for the specified locale, or SQL_ASCII if locale is C/POSIX*/
	locale_enc = pg_get_encoding_from_locale(locale);

	/* We allow selection of SQL_ASCII encoding or C/POSIX locale */
	if (!(locale_enc == user_enc ||
		  locale_enc == PG_SQL_ASCII ||
		  user_enc == PG_SQL_ASCII
#ifdef WIN32

	/*
	 * On win32, if the encoding chosen is UTF8, all locales are OK (assuming
	 * the actual locale name passed the checks above). This is because UTF8
	 * is a pseudo-codepage, that we convert to UTF16 before doing any
	 * operations on, and UTF16 supports all locales.
	 */
		  || user_enc == PG_UTF8
#endif
		  ))
	{
		return false;
	}
	return true;
}

/* GUC assign hooks */

/*
 * This is common code for several locale categories.  This doesn't
 * actually set the locale permanently, it only tests if the locale is
 * valid.  (See explanation at the top of this file.)
 *
 * Note: we accept value = "" as selecting the postmaster's environment
 * value, whatever it was (so long as the environment setting is legal).
 * This will have been locked down by an earlier call to pg_perm_setlocale.
 */
static const char *
locale_xxx_assign(int category, const char *value, bool doit, GucSource source)
{
	if (!check_locale(category, value))
		value = NULL;			/* set failure return marker */

	/* need to reload cache next time? */
	if (doit && value != NULL)
	{
		CurrentLocaleConvValid = false;
		CurrentLCTimeValid = false;
	}

	return value;
}


const char *
locale_monetary_assign(const char *value, bool doit, GucSource source)
{
	return locale_xxx_assign(LC_MONETARY, value, doit, source);
}

const char *
locale_numeric_assign(const char *value, bool doit, GucSource source)
{
	return locale_xxx_assign(LC_NUMERIC, value, doit, source);
}

const char *
locale_time_assign(const char *value, bool doit, GucSource source)
{
	return locale_xxx_assign(LC_TIME, value, doit, source);
}


/*
 * We allow LC_MESSAGES to actually be set globally.
 *
 * Note: we normally disallow value = "" because it wouldn't have consistent
 * semantics (it'd effectively just use the previous value).  However, this
 * is the value passed for PGC_S_DEFAULT, so don't complain in that case,
 * not even if the attempted setting fails due to invalid environment value.
 * The idea there is just to accept the environment setting *if possible*
 * during startup, until we can read the proper value from postgresql.conf.
 */
const char *
locale_messages_assign(const char *value, bool doit, GucSource source)
{
	if (*value == '\0' && source != PGC_S_DEFAULT)
		return NULL;

	/*
	 * LC_MESSAGES category does not exist everywhere, but accept it anyway
	 *
	 * On Windows, we can't even check the value, so the non-doit case is a
	 * no-op
	 */
#ifdef LC_MESSAGES
	if (doit)
	{
		if (!pg_perm_setlocale(LC_MESSAGES, value))
			if (source != PGC_S_DEFAULT)
				return NULL;
	}
#ifndef WIN32
	else
		value = locale_xxx_assign(LC_MESSAGES, value, false, source);
#endif   /* WIN32 */
#endif   /* LC_MESSAGES */
	return value;
}


/*
 * We'd like to cache whether LC_COLLATE is C (or POSIX), so we can
 * optimize a few code paths in various places.
 */
bool
lc_collate_is_c(void)
{
	/* Cache result so we only have to compute it once */
	static int	result = -1;
	char	   *localeptr;

	if (result >= 0)
		return (bool) result;
	localeptr = setlocale(LC_COLLATE, NULL);
	if (!localeptr)
		elog(ERROR, "invalid LC_COLLATE setting");

	if (strcmp(localeptr, "C") == 0)
		result = true;
	else if (strcmp(localeptr, "POSIX") == 0)
		result = true;
	else
		result = false;
	return (bool) result;
}

/**
 * Produces a guess as to the scaling caused by a strxfrm call.  This guess
 *   tries to be an upper-bound on the scaling.  In some cases, the strxfrm
 *   will actually take less space (for example, variable-byte encodings often
 *   have this -- the single-byte values expand by a greater proportion when
 *   compared to multi-byte values).
 *
 * The return values are such that:
 *
 *  estimatedStrxfrmLength = stringLength * (*scaleFactorOut) + (*constantFactorOut)
 */
void
lc_guess_strxfrm_scaling_factor(int *scaleFactorOut, int *constantFactorOut)
{
	/* cache result so we only have to compute it once */
	static int constantFactor = -1;
	static int scaleFactor = -1;

	if ( scaleFactor == -1)
	{
		static const int numVariationsPerByte = 8;

		/* figure it out from experimentation */
		char input[10];
		char input2[100];
		int i,j;
		int index;

		/* try various 2-byte combinations combinations */
		for ( i = 0; i < numVariationsPerByte * numVariationsPerByte; i++)
		{
			int outLen1 = 0, outLen2 = 0, inLen1;
			int scale, constant, inLen2;

            index = i;
            input[0] = (index % numVariationsPerByte) * 256 / numVariationsPerByte;
			if ( input[0] == 0)
				continue;

			index /= numVariationsPerByte;
            input[1] = (index % numVariationsPerByte) * 256 / numVariationsPerByte;
			input[2] = 0;

			inLen1 = strlen(input);

			/* copy input many times into input2 */
            strcpy(input2, input);
            strcpy(input2 + inLen1, input);
            strcpy(input2 + inLen1 * 2, input);
            strcpy(input2 + inLen1 * 3, input);
            inLen2 = 4 * inLen1;

			Assert(inLen2 == strlen(input2));
			Assert(inLen1 != inLen2);

			/* transform the sample strings */
			for ( j = 0; j < 2; j++)
			{
				errno = 0;
				if ( j == 0 )
					outLen1 = strxfrm(NULL, input, 0);
				else outLen2 = strxfrm(NULL, input2, 0);
				if ( errno != 0 )
					break;
			}
			if ( errno == EINVAL || errno == EILSEQ)
			{
				errno = 0;
				/* an invalid value for collation, can't do a compare */
				continue;
			}
			else if ( errno != 0 )
			{
				errno = 0;
				/* unable to strxfrm for some other reason */
				elog(DEBUG2, "Error from strxfrm at step %d: %s", i, strerror(errno));
				continue;
			}

			/* assume a linear relationship and calculate from there */
			scale = (outLen2-outLen1)/(inLen2-inLen1); /* slope of the line */
			constant = outLen1 - (inLen1 * scale); /* intercept of the line */

			if ( constant < 0 || scale <= 0)
			{
				elog(DEBUG2, "strxfrm scale calculation produced invalid negative constant factor %d and scale %d", constant, scale);
				continue;
			}
			else if (scale > scaleFactor)
			{
				scaleFactor = scale;
				constantFactor = constant;
				elog(DEBUG2, "strxfrm scale calculation: updating estimate to factor %d and constant factor %d", scaleFactor, constantFactor);
			}
		}

		elog(DEBUG2, "final strxfrm scale result: scale factor %d and constant factor %d", scaleFactor, constantFactor);
		if ( scaleFactor < 1 || scaleFactor > 20)
		{
			/* something bizarre happened, restore to a reasonable value */
			scaleFactor = 8;
			constantFactor = 4;
		}
	}

	*scaleFactorOut = scaleFactor;
	*constantFactorOut = constantFactor;
}


/*
 * We'd like to cache whether LC_CTYPE is C (or POSIX), so we can
 * optimize a few code paths in various places.
 */
bool
lc_ctype_is_c(void)
{
	/* Cache result so we only have to compute it once */
	static int	result = -1;
	char	   *localeptr;

	if (result >= 0)
		return (bool) result;
	localeptr = setlocale(LC_CTYPE, NULL);
	if (!localeptr)
		elog(ERROR, "invalid LC_CTYPE setting");

	if (strcmp(localeptr, "C") == 0)
		result = true;
	else if (strcmp(localeptr, "POSIX") == 0)
		result = true;
	else
		result = false;
	return (bool) result;
}


/*
 * Frees the malloced content of a struct lconv.  (But not the struct
 * itself.)
 */
static void
free_struct_lconv(struct lconv * s)
{
	if (s == NULL)
		return;

	if (s->currency_symbol)
		free(s->currency_symbol);
	if (s->decimal_point)
		free(s->decimal_point);
	if (s->grouping)
		free(s->grouping);
	if (s->thousands_sep)
		free(s->thousands_sep);
	if (s->int_curr_symbol)
		free(s->int_curr_symbol);
	if (s->mon_decimal_point)
		free(s->mon_decimal_point);
	if (s->mon_grouping)
		free(s->mon_grouping);
	if (s->mon_thousands_sep)
		free(s->mon_thousands_sep);
	if (s->negative_sign)
		free(s->negative_sign);
	if (s->positive_sign)
		free(s->positive_sign);
}


/*
 * Return the POSIX lconv struct (contains number/money formatting
 * information) with locale information for all categories.
 */
struct lconv *
PGLC_localeconv(void)
{
	static struct lconv CurrentLocaleConv;
	struct lconv *extlconv;
	char	   *save_lc_monetary;
	char	   *save_lc_numeric;

	/* Did we do it already? */
	if (CurrentLocaleConvValid)
		return &CurrentLocaleConv;

	free_struct_lconv(&CurrentLocaleConv);

	/* Set user's values of monetary and numeric locales */
	save_lc_monetary = setlocale(LC_MONETARY, NULL);
	if (save_lc_monetary)
		save_lc_monetary = pstrdup(save_lc_monetary);
	save_lc_numeric = setlocale(LC_NUMERIC, NULL);
	if (save_lc_numeric)
		save_lc_numeric = pstrdup(save_lc_numeric);

	setlocale(LC_MONETARY, locale_monetary);
	setlocale(LC_NUMERIC, locale_numeric);

	/* Get formatting information */
	extlconv = localeconv();

	/*
	 * Must copy all values since restoring internal settings may overwrite
	 * localeconv()'s results.
	 */
	CurrentLocaleConv = *extlconv;
	CurrentLocaleConv.currency_symbol = strdup(extlconv->currency_symbol);
	CurrentLocaleConv.decimal_point = strdup(extlconv->decimal_point);
	CurrentLocaleConv.grouping = strdup(extlconv->grouping);
	CurrentLocaleConv.thousands_sep = strdup(extlconv->thousands_sep);
	CurrentLocaleConv.int_curr_symbol = strdup(extlconv->int_curr_symbol);
	CurrentLocaleConv.mon_decimal_point = strdup(extlconv->mon_decimal_point);
	CurrentLocaleConv.mon_grouping = strdup(extlconv->mon_grouping);
	CurrentLocaleConv.mon_thousands_sep = strdup(extlconv->mon_thousands_sep);
	CurrentLocaleConv.negative_sign = strdup(extlconv->negative_sign);
	CurrentLocaleConv.positive_sign = strdup(extlconv->positive_sign);
	CurrentLocaleConv.n_sign_posn = extlconv->n_sign_posn;

	/* Try to restore internal settings */
	if (save_lc_monetary)
	{
		setlocale(LC_MONETARY, save_lc_monetary);
		pfree(save_lc_monetary);
	}

	if (save_lc_numeric)
	{
		setlocale(LC_NUMERIC, save_lc_numeric);
		pfree(save_lc_numeric);
	}

	CurrentLocaleConvValid = true;
	return &CurrentLocaleConv;
}

#ifdef WIN32
/*
 * On win32, strftime() returns the encoding in CP_ACP, which is likely
 * different from SERVER_ENCODING. This is especially important in Japanese
 * versions of Windows which will use SJIS encoding, which we don't support
 * as a server encoding.
 *
 * Replace strftime() with a version that gets the string in UTF16 and then
 * converts it to the appropriate encoding as necessary.
 *
 * Note that this only affects the calls to strftime() in this file, which are
 * used to get the locale-aware strings. Other parts of the backend use
 * pg_strftime(), which isn't locale-aware and does not need to be replaced.
 */
static size_t
strftime_win32(char *dst, size_t dstlen, const wchar_t *format, const struct tm *tm)
{
	size_t	len;
	wchar_t	wbuf[MAX_L10N_DATA];
	int		encoding;

	encoding = GetDatabaseEncoding();

	len = wcsftime(wbuf, MAX_L10N_DATA, format, tm);
	if (len == 0)
		/* strftime call failed - return 0 with the contents of dst unspecified */
		return 0;

	len = WideCharToMultiByte(CP_UTF8, 0, wbuf, len, dst, dstlen, NULL, NULL);
	if (len == 0)
		elog(ERROR,
			"could not convert string to UTF-8:error %lu", GetLastError());

	dst[len] = '\0';
	if (encoding != PG_UTF8)
	{
		char *convstr = pg_do_encoding_conversion(dst, len, PG_UTF8, encoding);
		if (dst != convstr)
		{
			strlcpy(dst, convstr, dstlen);
			len = strlen(dst);
		}
	}

	return len;
}

#define strftime(a,b,c,d) strftime_win32(a,b,L##c,d)

#endif /* WIN32 */


/*
 * Update the lc_time localization cache variables if needed.
 */
void
cache_locale_time(void)
{
	char		*save_lc_time;
	time_t		timenow;
	struct tm	*timeinfo;
	char		buf[MAX_L10N_DATA];
	char	   *ptr;
	int			i;
#ifdef WIN32
	char	   *save_lc_ctype;
#endif

	/* did we do this already? */
	if (CurrentLCTimeValid)
		return;

	elog(DEBUG3, "cache_locale_time() executed; locale: \"%s\"", locale_time);

#ifdef WIN32
	/* set user's value of ctype locale */
	save_lc_ctype = setlocale(LC_CTYPE, NULL);
	if (save_lc_ctype)
		save_lc_ctype = pstrdup(save_lc_ctype);

	setlocale(LC_CTYPE, locale_time);
#endif

	/* set user's value of time locale */
	save_lc_time = setlocale(LC_TIME, NULL);
	if (save_lc_time)
		save_lc_time = pstrdup(save_lc_time);

	setlocale(LC_TIME, locale_time);

	timenow = time(NULL);
	timeinfo = localtime(&timenow);

	/* localized days */
	for (i = 0; i < 7; i++)
	{
		timeinfo->tm_wday = i;
		strftime(buf, MAX_L10N_DATA, "%a", timeinfo);
		ptr = MemoryContextStrdup(TopMemoryContext, buf);
		if (localized_abbrev_days[i])
			pfree(localized_abbrev_days[i]);
		localized_abbrev_days[i] = ptr;

		strftime(buf, MAX_L10N_DATA, "%A", timeinfo);
		ptr = MemoryContextStrdup(TopMemoryContext, buf);
		if (localized_full_days[i])
			pfree(localized_full_days[i]);
		localized_full_days[i] = ptr;
	}

	/* localized months */
	for (i = 0; i < 12; i++)
	{
		timeinfo->tm_mon = i;
		timeinfo->tm_mday = 1;	/* make sure we don't have invalid date */
		strftime(buf, MAX_L10N_DATA, "%b", timeinfo);
		ptr = MemoryContextStrdup(TopMemoryContext, buf);
		if (localized_abbrev_months[i])
			pfree(localized_abbrev_months[i]);
		localized_abbrev_months[i] = ptr;

		strftime(buf, MAX_L10N_DATA, "%B", timeinfo);
		ptr = MemoryContextStrdup(TopMemoryContext, buf);
		if (localized_full_months[i])
			pfree(localized_full_months[i]);
		localized_full_months[i] = ptr;
	}

	/* try to restore internal settings */
	if (save_lc_time)
	{
		setlocale(LC_TIME, save_lc_time);
		pfree(save_lc_time);
	}

#ifdef WIN32
	/* try to restore internal ctype settings */
	if (save_lc_ctype)
	{
		setlocale(LC_CTYPE, save_lc_ctype);
		pfree(save_lc_ctype);
	}
#endif

	CurrentLCTimeValid = true;
}


#if defined(WIN32) && defined(LC_MESSAGES)
/*
 *	Convert Windows locale name to the ISO formatted one
 *	if possible.
 *
 *	This function returns NULL if conversion is impossible,
 *	otherwise returns the pointer to a static area which
 *	contains the iso formatted locale name.
 */
static
char *IsoLocaleName(const char *winlocname)
{
#if (_MSC_VER >= 1400) /* VC8.0 or later */
	static char	iso_lc_messages[32];
	_locale_t	loct = NULL;

	if (pg_strcasecmp("c", winlocname) == 0 ||
		pg_strcasecmp("posix", winlocname) == 0)
	{
		strcpy(iso_lc_messages, "C");
		return iso_lc_messages;
	}

	loct = _create_locale(LC_CTYPE, winlocname);
	if (loct != NULL)
	{
		char	isolang[32], isocrty[32];
		LCID	lcid;

		lcid = loct->locinfo->lc_handle[LC_CTYPE];
		if (lcid == 0)
			lcid = MAKELCID(MAKELANGID(LANG_ENGLISH, SUBLANG_ENGLISH_US), SORT_DEFAULT);
		_free_locale(loct);

		if (!GetLocaleInfoA(lcid, LOCALE_SISO639LANGNAME, isolang, sizeof(isolang)))
			return NULL;
		if (!GetLocaleInfoA(lcid, LOCALE_SISO3166CTRYNAME, isocrty, sizeof(isocrty)))
			return NULL;
		snprintf(iso_lc_messages, sizeof(iso_lc_messages) - 1, "%s_%s", isolang, isocrty);
		return iso_lc_messages;
	}
	return NULL;
#else
	return NULL; /* Not supported on this version of msvc/mingw */
#endif /* _MSC_VER >= 1400 */
}
#endif /* WIN32 && LC_MESSAGES */
<|MERGE_RESOLUTION|>--- conflicted
+++ resolved
@@ -2,15 +2,9 @@
  *
  * PostgreSQL locale utilities
  *
-<<<<<<< HEAD
  * Portions Copyright (c) 2002-2009, PostgreSQL Global Development Group
  *
  * $PostgreSQL: pgsql/src/backend/utils/adt/pg_locale.c,v 1.49 2009/04/01 09:17:32 heikki Exp $
-=======
- * Portions Copyright (c) 2002-2008, PostgreSQL Global Development Group
- *
- * $PostgreSQL: pgsql/src/backend/utils/adt/pg_locale.c,v 1.40 2008/01/01 19:45:52 momjian Exp $
->>>>>>> d13f41d2
  *
  *-----------------------------------------------------------------------
  */
@@ -224,38 +218,6 @@
 	return ret;
 }
 
-/*
- * check if the chosen encoding matches the encoding required by the locale
- *
- */
-bool check_locale_encoding(const char *locale, int user_enc)
-{
-	int			locale_enc;
-
-	/* get the encoding for the specified locale, or SQL_ASCII if locale is C/POSIX*/
-	locale_enc = pg_get_encoding_from_locale(locale);
-
-	/* We allow selection of SQL_ASCII encoding or C/POSIX locale */
-	if (!(locale_enc == user_enc ||
-		  locale_enc == PG_SQL_ASCII ||
-		  user_enc == PG_SQL_ASCII
-#ifdef WIN32
-
-	/*
-	 * On win32, if the encoding chosen is UTF8, all locales are OK (assuming
-	 * the actual locale name passed the checks above). This is because UTF8
-	 * is a pseudo-codepage, that we convert to UTF16 before doing any
-	 * operations on, and UTF16 supports all locales.
-	 */
-		  || user_enc == PG_UTF8
-#endif
-		  ))
-	{
-		return false;
-	}
-	return true;
-}
-
 /* GUC assign hooks */
 
 /*
