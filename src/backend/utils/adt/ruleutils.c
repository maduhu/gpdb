/*-------------------------------------------------------------------------
 *
 * ruleutils.c
 *	  Functions to convert stored expressions/querytrees back to
 *	  source text
 *
 * Portions Copyright (c) 1996-2008, PostgreSQL Global Development Group
 * Portions Copyright (c) 1994, Regents of the University of California
 *
 *
 * IDENTIFICATION
<<<<<<< HEAD
 *	  $PostgreSQL: pgsql/src/backend/utils/adt/ruleutils.c,v 1.306 2009/08/01 19:59:41 tgl Exp $
=======
 *	  $PostgreSQL: pgsql/src/backend/utils/adt/ruleutils.c,v 1.269.2.3 2009/02/25 18:00:07 tgl Exp $
>>>>>>> d13f41d2
 *
 *-------------------------------------------------------------------------
 */
#include "postgres.h"

#include <unistd.h>
#include <fcntl.h>

#include "access/genam.h"
#include "access/sysattr.h"
#include "catalog/catquery.h"
#include "catalog/dependency.h"
#include "catalog/indexing.h"
#include "catalog/pg_authid.h"
#include "catalog/pg_attribute_encoding.h"
#include "catalog/pg_constraint.h"
#include "catalog/pg_depend.h"
#include "catalog/pg_partition.h"
#include "catalog/pg_partition_rule.h"
#include "catalog/pg_opclass.h"
#include "catalog/pg_operator.h"
#include "catalog/pg_trigger.h"
#include "cdb/cdbpartition.h"
#include "commands/defrem.h"
<<<<<<< HEAD
#include "commands/tablecmds.h"
=======
>>>>>>> d13f41d2
#include "commands/tablespace.h"
#include "executor/spi.h"
#include "funcapi.h"
#include "nodes/makefuncs.h"
#include "optimizer/clauses.h"
#include "optimizer/tlist.h"
#include "parser/gramparse.h"
#include "parser/keywords.h"
#include "parser/parse_expr.h"
#include "parser/parse_func.h"
#include "parser/parse_oper.h"
#include "parser/parse_cte.h"
#include "parser/parsetree.h"
#include "rewrite/rewriteHandler.h"
#include "rewrite/rewriteManip.h"
#include "rewrite/rewriteSupport.h"
#include "utils/fmgroids.h"
#include "utils/lsyscache.h"
#include "utils/typcache.h"
#include "utils/xml.h"
#include "gp-libpq-fe.h"
#include "pqexpbuffer.h"


/* ----------
 * Pretty formatting constants
 * ----------
 */

/* Indent counts */
#define PRETTYINDENT_STD		8
#define PRETTYINDENT_JOIN	   13
#define PRETTYINDENT_JOIN_ON	(PRETTYINDENT_JOIN-PRETTYINDENT_STD)
#define PRETTYINDENT_VAR		4

/* Pretty flags */
#define PRETTYFLAG_PAREN		1
#define PRETTYFLAG_INDENT		2

/* macro to test if pretty action needed */
#define PRETTY_PAREN(context)	((context)->prettyFlags & PRETTYFLAG_PAREN)
#define PRETTY_INDENT(context)	((context)->prettyFlags & PRETTYFLAG_INDENT)


/* ----------
 * Local data types
 * ----------
 */

/* Context info needed for invoking a recursive querytree display routine */
typedef struct
{
	StringInfo	buf;			/* output buffer to append to */
	List	   *namespaces;		/* List of deparse_namespace nodes */
	int			prettyFlags;	/* enabling of pretty-print functions */
	int			indentLevel;	/* current indent level for prettyprint */
	bool		varprefix;		/* TRUE to print prefixes on Vars */
	Query	   *query;
} deparse_context;

/*
 * Each level of query context around a subtree needs a level of Var namespace.
 * A Var having varlevelsup=N refers to the N'th item (counting from 0) in
 * the current context's namespaces list.
 *
 * The rangetable is the list of actual RTEs from the query tree.
 *
 * For deparsing plan trees, we provide for outer and inner subplan nodes.
 * The tlists of these nodes are used to resolve OUTER and INNER varnos.
 */
typedef struct
{
	List	   *rtable;			/* List of RangeTblEntry nodes */
<<<<<<< HEAD
	List	   *ctes;			/* List of CommonTableExpr nodes */
	int			outer_varno;	/* varno for outer_rte */
	RangeTblEntry *outer_rte;	/* special RangeTblEntry, or NULL */
	int			inner_varno;	/* varno for inner_rte */
	RangeTblEntry *inner_rte;	/* special RangeTblEntry, or NULL */
=======
	Plan	   *outer_plan;		/* OUTER subplan, or NULL if none */
	Plan	   *inner_plan;		/* INNER subplan, or NULL if none */
>>>>>>> d13f41d2
} deparse_namespace;

/* ----------
 * Global data
 * ----------
 */
static SPIPlanPtr plan_getrulebyoid = NULL;
static const char *query_getrulebyoid = "SELECT * FROM pg_catalog.pg_rewrite WHERE oid = $1";
static SPIPlanPtr plan_getviewrule = NULL;
static const char *query_getviewrule = "SELECT * FROM pg_catalog.pg_rewrite WHERE ev_class = $1 AND rulename = $2";


/* ----------
 * Local functions
 *
 * Most of these functions used to use fixed-size buffers to build their
 * results.  Now, they take an (already initialized) StringInfo object
 * as a parameter, and append their text output to its contents.
 * ----------
 */
static char *deparse_expression_pretty(Node *expr, List *dpcontext,
						  bool forceprefix, bool showimplicit,
						  int prettyFlags, int startIndent);
static char *pg_get_viewdef_worker(Oid viewoid, int prettyFlags);
static void decompile_column_index_array(Datum column_index_array, Oid relId,
							 StringInfo buf);
static char *pg_get_ruledef_worker(Oid ruleoid, int prettyFlags);
<<<<<<< HEAD
static char *pg_get_indexdef_worker(Oid indexrelid, int colno,
					   bool attrsOnly, bool showTblSpc,
=======
static char *pg_get_indexdef_worker(Oid indexrelid, int colno, bool showTblSpc,
>>>>>>> d13f41d2
					   int prettyFlags);
static char *pg_get_constraintdef_worker(Oid constraintId, bool fullCommand,
							int prettyFlags);
static char *pg_get_expr_worker(text *expr, Oid relid, char *relname,
				   int prettyFlags);
static int print_function_arguments(StringInfo buf, HeapTuple proctup,
									bool print_table_args, bool print_defaults);
static void make_ruledef(StringInfo buf, HeapTuple ruletup, TupleDesc rulettc,
			 int prettyFlags);
static void make_viewdef(StringInfo buf, HeapTuple ruletup, TupleDesc rulettc,
			 int prettyFlags);
static void get_query_def(Query *query, StringInfo buf, List *parentnamespace,
			  TupleDesc resultDesc, int prettyFlags, int startIndent);
static void get_values_def(List *values_lists, deparse_context *context);
static void get_with_clause(Query *query, deparse_context *context);
static void get_select_query_def(Query *query, deparse_context *context,
					 TupleDesc resultDesc);
static void get_insert_query_def(Query *query, deparse_context *context);
static void get_update_query_def(Query *query, deparse_context *context);
static void get_delete_query_def(Query *query, deparse_context *context);
static void get_utility_query_def(Query *query, deparse_context *context);
static void get_basic_select_query(Query *query, deparse_context *context,
					   TupleDesc resultDesc);
static void get_target_list(List *targetList, deparse_context *context,
				TupleDesc resultDesc);
static void get_setop_query(Node *setOp, Query *query,
				deparse_context *context,
				TupleDesc resultDesc);
static void get_rule_grouplist(List *grplist, List *tlist,
							   bool in_grpsets, deparse_context *context);
static void get_rule_groupingclause(GroupingClause *grp, List *tlist,
									deparse_context *context);
static Node *get_rule_sortgroupclause(SortClause *srt, List *tlist,
						 bool force_colno,
						 deparse_context *context);
<<<<<<< HEAD
static void get_names_for_var(Var *var, int levelsup, deparse_context *context,
				  const char **schemaname,
                  const char **refname,
                  const char **attname);
=======
static char *get_variable(Var *var, int levelsup, bool istoplevel,
			 deparse_context *context);
>>>>>>> d13f41d2
static RangeTblEntry *find_rte_by_refname(const char *refname,
					deparse_context *context);
static const char *get_simple_binary_op_name(OpExpr *expr);
static bool isSimpleNode(Node *node, Node *parentNode, int prettyFlags);
static void appendStringInfoSpaces(StringInfo buf, int count);
static void appendContextKeyword(deparse_context *context, const char *str,
					 int indentBefore, int indentAfter, int indentPlus);
static void get_rule_expr(Node *node, deparse_context *context,
			  bool showimplicit);
static void get_oper_expr(OpExpr *expr, deparse_context *context);
static void get_func_expr(FuncExpr *expr, deparse_context *context,
			  bool showimplicit);
static void get_groupingfunc_expr(GroupingFunc *grpfunc,
								  deparse_context *context);
static void get_agg_expr(Aggref *aggref, deparse_context *context);
<<<<<<< HEAD
static void get_windowedge_expr(WindowFrameEdge *edge, 
								deparse_context *context);
static void get_sortlist_expr(List *l, List *targetList, bool force_colno,
                              deparse_context *context, char *keyword_clause);
static void get_windowspec_expr(WindowSpec *spec, deparse_context *context);
static void get_windowref_expr(WindowRef *wref, deparse_context *context);
static void get_coercion_expr(Node *arg, deparse_context *context,
							Oid resulttype, int32 resulttypmod,
							Node *parentNode);
static void get_const_expr(Const *constval, deparse_context *context,
						   int showtype);
=======
static void get_coercion_expr(Node *arg, deparse_context *context,
				  Oid resulttype, int32 resulttypmod,
				  Node *parentNode);
static void get_const_expr(Const *constval, deparse_context *context,
			   int showtype);
>>>>>>> d13f41d2
static void get_sublink_expr(SubLink *sublink, deparse_context *context);
static void get_from_clause(Query *query, const char *prefix,
				deparse_context *context);
static void get_from_clause_item(Node *jtnode, Query *query,
					 deparse_context *context);
static void get_from_clause_alias(Alias *alias, RangeTblEntry *rte,
					  deparse_context *context);
static void get_from_clause_coldeflist(List *names, List *types, List *typmods,
						   deparse_context *context);
static void get_opclass_name(Oid opclass, Oid actual_datatype,
				 StringInfo buf);
static Node *processIndirection(Node *node, deparse_context *context,
				   bool printit);
static void printSubscripts(ArrayRef *aref, deparse_context *context);
<<<<<<< HEAD
static char *generate_relation_name(Oid relid, List *namespaces);
static char *generate_function_name(Oid funcid, int nargs, Oid *argtypes,
									bool *is_variadic);
=======
static char *get_relation_name(Oid relid);
static char *generate_relation_name(Oid relid);
static char *generate_function_name(Oid funcid, int nargs, Oid *argtypes);
>>>>>>> d13f41d2
static char *generate_operator_name(Oid operid, Oid arg1, Oid arg2);
static text *string_to_text(char *str);
static char *flatten_reloptions(Oid relid);
static void get_partition_recursive(PartitionNode *pn, 
									deparse_context *head, 
									deparse_context *body,
									int16 *leveldone,
									int bLeafTablename);
#define only_marker(rte)  ((rte)->inh ? "" : "ONLY ")


/* ----------
 * get_ruledef			- Do it all and return a text
 *				  that could be used as a statement
 *				  to recreate the rule
 * ----------
 */
Datum
pg_get_ruledef(PG_FUNCTION_ARGS)
{
	Oid			ruleoid = PG_GETARG_OID(0);

	PG_RETURN_TEXT_P(string_to_text(pg_get_ruledef_worker(ruleoid, 0)));
}


Datum
pg_get_ruledef_ext(PG_FUNCTION_ARGS)
{
	Oid			ruleoid = PG_GETARG_OID(0);
	bool		pretty = PG_GETARG_BOOL(1);
	int			prettyFlags;

	prettyFlags = pretty ? PRETTYFLAG_PAREN | PRETTYFLAG_INDENT : 0;
	PG_RETURN_TEXT_P(string_to_text(pg_get_ruledef_worker(ruleoid, prettyFlags)));
}


static char *
pg_get_ruledef_worker(Oid ruleoid, int prettyFlags)
{
	Datum		args[1];
	char		nulls[1];
	int			spirc;
	HeapTuple	ruletup;
	TupleDesc	rulettc;
	StringInfoData buf;

	/*
	 * Do this first so that string is alloc'd in outer context not SPI's.
	 */
	initStringInfo(&buf);

	/*
	 * Connect to SPI manager
	 */
	if (SPI_connect() != SPI_OK_CONNECT)
		elog(ERROR, "SPI_connect failed");

	/*
	 * On the first call prepare the plan to lookup pg_rewrite. We read
	 * pg_rewrite over the SPI manager instead of using the syscache to be
	 * checked for read access on pg_rewrite.
	 */
	if (plan_getrulebyoid == NULL)
	{
		Oid			argtypes[1];
		SPIPlanPtr	plan;

		argtypes[0] = OIDOID;
		plan = SPI_prepare(query_getrulebyoid, 1, argtypes);
		if (plan == NULL)
			elog(ERROR, "SPI_prepare failed for \"%s\"", query_getrulebyoid);
		plan_getrulebyoid = SPI_saveplan(plan);
	}

	/*
	 * Get the pg_rewrite tuple for this rule
	 */
	args[0] = ObjectIdGetDatum(ruleoid);
	nulls[0] = ' ';
	spirc = SPI_execute_plan(plan_getrulebyoid, args, nulls, true, 1);
	if (spirc != SPI_OK_SELECT)
		elog(ERROR, "failed to get pg_rewrite tuple for rule %u", ruleoid);
	if (SPI_processed != 1)
		appendStringInfo(&buf, "-");
	else
	{
		/*
		 * Get the rule's definition and put it into executor's memory
		 */
		ruletup = SPI_tuptable->vals[0];
		rulettc = SPI_tuptable->tupdesc;
		make_ruledef(&buf, ruletup, rulettc, prettyFlags);
	}

	/*
	 * Disconnect from SPI manager
	 */
	if (SPI_finish() != SPI_OK_FINISH)
		elog(ERROR, "SPI_finish failed");

	return buf.data;
}


/* ----------
 * get_viewdef			- Mainly the same thing, but we
 *				  only return the SELECT part of a view
 * ----------
 */
Datum
pg_get_viewdef(PG_FUNCTION_ARGS)
{
	/* By OID */
	Oid			viewoid = PG_GETARG_OID(0);

	PG_RETURN_TEXT_P(string_to_text(pg_get_viewdef_worker(viewoid, 0)));
}


Datum
pg_get_viewdef_ext(PG_FUNCTION_ARGS)
{
	/* By OID */
	Oid			viewoid = PG_GETARG_OID(0);
	bool		pretty = PG_GETARG_BOOL(1);
	int			prettyFlags;

	prettyFlags = pretty ? PRETTYFLAG_PAREN | PRETTYFLAG_INDENT : 0;
	PG_RETURN_TEXT_P(string_to_text(pg_get_viewdef_worker(viewoid, prettyFlags)));
}

Datum
pg_get_viewdef_name(PG_FUNCTION_ARGS)
{
	/* By qualified name */
	text	   *viewname = PG_GETARG_TEXT_P(0);
	RangeVar   *viewrel;
	Oid			viewoid;

	viewrel = makeRangeVarFromNameList(textToQualifiedNameList(viewname));
	viewoid = RangeVarGetRelid(viewrel, false);

	PG_RETURN_TEXT_P(string_to_text(pg_get_viewdef_worker(viewoid, 0)));
}


Datum
pg_get_viewdef_name_ext(PG_FUNCTION_ARGS)
{
	/* By qualified name */
	text	   *viewname = PG_GETARG_TEXT_P(0);
	bool		pretty = PG_GETARG_BOOL(1);
	int			prettyFlags;
	RangeVar   *viewrel;
	Oid			viewoid;

	prettyFlags = pretty ? PRETTYFLAG_PAREN | PRETTYFLAG_INDENT : 0;
	viewrel = makeRangeVarFromNameList(textToQualifiedNameList(viewname));
	viewoid = RangeVarGetRelid(viewrel, false);

	PG_RETURN_TEXT_P(string_to_text(pg_get_viewdef_worker(viewoid, prettyFlags)));
}

/*
 * Common code for by-OID and by-name variants of pg_get_viewdef
 */
static char *
pg_get_viewdef_worker(Oid viewoid, int prettyFlags)
{
	Datum		args[2];
	char		nulls[2];
	int			spirc;
	HeapTuple	ruletup;
	TupleDesc	rulettc;
	StringInfoData buf;

	/*
	 * Do this first so that string is alloc'd in outer context not SPI's.
	 */
	initStringInfo(&buf);

	/*
	 * Connect to SPI manager
	 */
	if (SPI_connect() != SPI_OK_CONNECT)
		elog(ERROR, "SPI_connect failed");

	/*
	 * On the first call prepare the plan to lookup pg_rewrite. We read
	 * pg_rewrite over the SPI manager instead of using the syscache to be
	 * checked for read access on pg_rewrite.
	 */
	if (plan_getviewrule == NULL)
	{
		Oid			argtypes[2];
		SPIPlanPtr	plan;

		argtypes[0] = OIDOID;
		argtypes[1] = NAMEOID;
		plan = SPI_prepare(query_getviewrule, 2, argtypes);
		if (plan == NULL)
			elog(ERROR, "SPI_prepare failed for \"%s\"", query_getviewrule);
		plan_getviewrule = SPI_saveplan(plan);
	}

	/*
	 * Get the pg_rewrite tuple for the view's SELECT rule
	 */
	args[0] = ObjectIdGetDatum(viewoid);
	args[1] = PointerGetDatum(ViewSelectRuleName);
	nulls[0] = ' ';
	nulls[1] = ' ';
	spirc = SPI_execute_plan(plan_getviewrule, args, nulls, true, 2);
	if (spirc != SPI_OK_SELECT)
		elog(ERROR, "failed to get pg_rewrite tuple for view %u", viewoid);
	if (SPI_processed != 1)
		appendStringInfo(&buf, "Not a view");
	else
	{
		/*
		 * Get the rule's definition and put it into executor's memory
		 */
		ruletup = SPI_tuptable->vals[0];
		rulettc = SPI_tuptable->tupdesc;
		make_viewdef(&buf, ruletup, rulettc, prettyFlags);
	}

	/*
	 * Disconnect from SPI manager
	 */
	if (SPI_finish() != SPI_OK_FINISH)
		elog(ERROR, "SPI_finish failed");

	return buf.data;
}

/* ----------
 * get_triggerdef			- Get the definition of a trigger
 * ----------
 */
Datum
pg_get_triggerdef(PG_FUNCTION_ARGS)
{
	Oid			trigid = PG_GETARG_OID(0);
	HeapTuple	ht_trig;
	Form_pg_trigger trigrec;
	StringInfoData buf;
	Relation	tgrel;
	cqContext	cqc;
	int			findx = 0;
	char	   *tgname;

	/*
	 * Fetch the pg_trigger tuple by the Oid of the trigger
	 */
	tgrel = heap_open(TriggerRelationId, AccessShareLock);

	ht_trig = caql_getfirst(
			caql_addrel(cqclr(&cqc), tgrel),
			cql("SELECT * FROM pg_trigger "
				" WHERE oid = :1 ",
				ObjectIdGetDatum(trigid)));

	if (!HeapTupleIsValid(ht_trig))
		elog(ERROR, "could not find tuple for trigger %u", trigid);

	trigrec = (Form_pg_trigger) GETSTRUCT(ht_trig);

	/*
	 * Start the trigger definition. Note that the trigger's name should never
	 * be schema-qualified, but the trigger rel's name may be.
	 */
	initStringInfo(&buf);

	tgname = NameStr(trigrec->tgname);
	appendStringInfo(&buf, "CREATE %sTRIGGER %s ",
					 trigrec->tgisconstraint ? "CONSTRAINT " : "",
					 quote_identifier(tgname));

	if (TRIGGER_FOR_BEFORE(trigrec->tgtype))
		appendStringInfo(&buf, "BEFORE");
	else
		appendStringInfo(&buf, "AFTER");
	if (TRIGGER_FOR_INSERT(trigrec->tgtype))
	{
		appendStringInfo(&buf, " INSERT");
		findx++;
	}
	if (TRIGGER_FOR_DELETE(trigrec->tgtype))
	{
		if (findx > 0)
			appendStringInfo(&buf, " OR DELETE");
		else
			appendStringInfo(&buf, " DELETE");
		findx++;
	}
	if (TRIGGER_FOR_UPDATE(trigrec->tgtype))
	{
		if (findx > 0)
			appendStringInfo(&buf, " OR UPDATE");
		else
			appendStringInfo(&buf, " UPDATE");
	}
	appendStringInfo(&buf, " ON %s ",
					 generate_relation_name(trigrec->tgrelid, NIL));

	if (trigrec->tgisconstraint)
	{
		if (trigrec->tgconstrrelid != InvalidOid)
			appendStringInfo(&buf, "FROM %s ",
							 generate_relation_name(trigrec->tgconstrrelid, NIL));
		if (!trigrec->tgdeferrable)
			appendStringInfo(&buf, "NOT ");
		appendStringInfo(&buf, "DEFERRABLE INITIALLY ");
		if (trigrec->tginitdeferred)
			appendStringInfo(&buf, "DEFERRED ");
		else
			appendStringInfo(&buf, "IMMEDIATE ");

	}

	if (TRIGGER_FOR_ROW(trigrec->tgtype))
		appendStringInfo(&buf, "FOR EACH ROW ");
	else
		appendStringInfo(&buf, "FOR EACH STATEMENT ");

	appendStringInfo(&buf, "EXECUTE PROCEDURE %s(",
					 generate_function_name(trigrec->tgfoid, 0, NULL, NULL));

	if (trigrec->tgnargs > 0)
	{
		bytea	   *val;
		bool		isnull;
		char	   *p;
		int			i;

		val = DatumGetByteaP(fastgetattr(ht_trig,
										 Anum_pg_trigger_tgargs,
										 tgrel->rd_att, &isnull));
		if (isnull)
			elog(ERROR, "tgargs is null for trigger %u", trigid);
		p = (char *) VARDATA(val);
		for (i = 0; i < trigrec->tgnargs; i++)
		{
			if (i > 0)
				appendStringInfo(&buf, ", ");

			/*
			 * We form the string literal according to the prevailing setting
			 * of standard_conforming_strings; we never use E''. User is
			 * responsible for making sure result is used correctly.
			 */
			appendStringInfoChar(&buf, '\'');
			while (*p)
			{
				char		ch = *p++;

				if (SQL_STR_DOUBLE(ch, !standard_conforming_strings))
					appendStringInfoChar(&buf, ch);
				appendStringInfoChar(&buf, ch);
			}
			appendStringInfoChar(&buf, '\'');
			/* advance p to next string embedded in tgargs */
			p++;
		}
	}

	/* We deliberately do not put semi-colon at end */
	appendStringInfo(&buf, ")");

	/* Clean up */

	heap_close(tgrel, AccessShareLock);

	PG_RETURN_TEXT_P(string_to_text(buf.data));
}

/* ----------
 * get_indexdef			- Get the definition of an index
 *
 * In the extended version, there is a colno argument as well as pretty bool.
 *	if colno == 0, we want a complete index definition.
 *	if colno > 0, we only want the Nth index key's variable or expression.
 *
 * Note that the SQL-function versions of this omit any info about the
 * index tablespace; this is intentional because pg_dump wants it that way.
 * However pg_get_indexdef_string() includes index tablespace if not default.
 * ----------
 */
Datum
pg_get_indexdef(PG_FUNCTION_ARGS)
{
	Oid			indexrelid = PG_GETARG_OID(0);

	PG_RETURN_TEXT_P(string_to_text(pg_get_indexdef_worker(indexrelid, 0,
<<<<<<< HEAD
														   false, false, 0)));
=======
														   false, 0)));
>>>>>>> d13f41d2
}

Datum
pg_get_indexdef_ext(PG_FUNCTION_ARGS)
{
	Oid			indexrelid = PG_GETARG_OID(0);
	int32		colno = PG_GETARG_INT32(1);
	bool		pretty = PG_GETARG_BOOL(2);
	int			prettyFlags;

	prettyFlags = pretty ? PRETTYFLAG_PAREN | PRETTYFLAG_INDENT : 0;
	PG_RETURN_TEXT_P(string_to_text(pg_get_indexdef_worker(indexrelid, colno,
<<<<<<< HEAD
														   colno != 0,
														   false,
														   prettyFlags)));
=======
													   false, prettyFlags)));
>>>>>>> d13f41d2
}

/* Internal version that returns a palloc'd C string */
char *
pg_get_indexdef_string(Oid indexrelid)
{
<<<<<<< HEAD
	return pg_get_indexdef_worker(indexrelid, 0, false, true, 0);
}

/* Internal version that just reports the column definitions */
char *
pg_get_indexdef_columns(Oid indexrelid, bool pretty)
{
	int			prettyFlags;

	prettyFlags = pretty ? PRETTYFLAG_PAREN | PRETTYFLAG_INDENT : 0;
	return pg_get_indexdef_worker(indexrelid, 0, true, false, prettyFlags);
}

static char *
pg_get_indexdef_worker(Oid indexrelid, int colno,
					   bool attrsOnly, bool showTblSpc,
=======
	return pg_get_indexdef_worker(indexrelid, 0, true, 0);
}

static char *
pg_get_indexdef_worker(Oid indexrelid, int colno, bool showTblSpc,
>>>>>>> d13f41d2
					   int prettyFlags)
{
	HeapTuple	ht_idx;
	HeapTuple	ht_idxrel;
	HeapTuple	ht_am;
	Form_pg_index idxrec;
	Form_pg_class idxrelrec;
	Form_pg_am	amrec;
	List	   *indexprs;
	ListCell   *indexpr_item;
	List	   *context;
	Oid			indrelid;
	int			keyno;
	Oid			keycoltype;
	Datum		indclassDatum;
	Datum		indoptionDatum;
	bool		isnull;
	oidvector  *indclass;
	int2vector *indoption;
	StringInfoData buf;
	char	   *str;
	char	   *sep;

	/*
	 * Fetch the pg_index tuple by the Oid of the index
	 */
	ht_idx = SearchSysCache(INDEXRELID,
							ObjectIdGetDatum(indexrelid),
							0, 0, 0);
	if (!HeapTupleIsValid(ht_idx))
	{
		/* Was: elog(ERROR, "cache lookup failed for index %u", indexrelid); */
		/* See: MPP-10387. */
		return pstrdup("Not an index");
	}
	idxrec = (Form_pg_index) GETSTRUCT(ht_idx);

	indrelid = idxrec->indrelid;
	Assert(indexrelid == idxrec->indexrelid);

	/* Must get indclass and indoption the hard way */
	indclassDatum = SysCacheGetAttr(INDEXRELID, ht_idx,
									Anum_pg_index_indclass, &isnull);
	Assert(!isnull);
	indclass = (oidvector *) DatumGetPointer(indclassDatum);
	indoptionDatum = SysCacheGetAttr(INDEXRELID, ht_idx,
									 Anum_pg_index_indoption, &isnull);
	Assert(!isnull);
	indoption = (int2vector *) DatumGetPointer(indoptionDatum);

	/*
	 * Fetch the pg_class tuple of the index relation
	 */
	ht_idxrel = SearchSysCache(RELOID,
							   ObjectIdGetDatum(indexrelid),
							   0, 0, 0);
	if (!HeapTupleIsValid(ht_idxrel))
		elog(ERROR, "cache lookup failed for relation %u", indexrelid);
	idxrelrec = (Form_pg_class) GETSTRUCT(ht_idxrel);

	/*
	 * Fetch the pg_am tuple of the index' access method
	 */
	ht_am = SearchSysCache(AMOID,
						   ObjectIdGetDatum(idxrelrec->relam),
						   0, 0, 0);
	if (!HeapTupleIsValid(ht_am))
		elog(ERROR, "cache lookup failed for access method %u",
			 idxrelrec->relam);
	amrec = (Form_pg_am) GETSTRUCT(ht_am);

	/*
	 * Get the index expressions, if any.  (NOTE: we do not use the relcache
	 * versions of the expressions and predicate, because we want to display
	 * non-const-folded expressions.)
	 */
	if (!heap_attisnull(ht_idx, Anum_pg_index_indexprs))
	{
		Datum		exprsDatum;
		bool		isnull;
		char	   *exprsString;

		exprsDatum = SysCacheGetAttr(INDEXRELID, ht_idx,
									 Anum_pg_index_indexprs, &isnull);
		Assert(!isnull);
		exprsString = TextDatumGetCString(exprsDatum);
		indexprs = (List *) stringToNode(exprsString);
		pfree(exprsString);
	}
	else
		indexprs = NIL;

	indexpr_item = list_head(indexprs);

	context = deparse_context_for(get_relation_name(indrelid), indrelid);

	/*
	 * Start the index definition.	Note that the index's name should never be
	 * schema-qualified, but the indexed rel's name may be.
	 */
	initStringInfo(&buf);

	if (!attrsOnly)
		appendStringInfo(&buf, "CREATE %sINDEX %s ON %s USING %s (",
						 idxrec->indisunique ? "UNIQUE " : "",
						 quote_identifier(NameStr(idxrelrec->relname)),
						 generate_relation_name(indrelid, NIL),
						 quote_identifier(NameStr(amrec->amname)));

	/*
	 * Report the indexed attributes
	 */
	sep = "";
	for (keyno = 0; keyno < idxrec->indnatts; keyno++)
	{
		AttrNumber	attnum = idxrec->indkey.values[keyno];
		int16		opt = indoption->values[keyno];

		if (!colno)
			appendStringInfoString(&buf, sep);
		sep = ", ";

		if (attnum != 0)
		{
			/* Simple index column */
			char	   *attname;

			attname = get_relid_attribute_name(indrelid, attnum);
			if (!colno || colno == keyno + 1)
				appendStringInfoString(&buf, quote_identifier(attname));
			keycoltype = get_atttype(indrelid, attnum);
		}
		else
		{
			/* expressional index */
			Node	   *indexkey;

			if (indexpr_item == NULL)
				elog(ERROR, "too few entries in indexprs list");
			indexkey = (Node *) lfirst(indexpr_item);
			indexpr_item = lnext(indexpr_item);
			/* Deparse */
			str = deparse_expression_pretty(indexkey, context, false, false,
											prettyFlags, 0);
			if (!colno || colno == keyno + 1)
			{
				/* Need parens if it's not a bare function call */
				if (indexkey && IsA(indexkey, FuncExpr) &&
				 ((FuncExpr *) indexkey)->funcformat == COERCE_EXPLICIT_CALL)
					appendStringInfoString(&buf, str);
				else
					appendStringInfo(&buf, "(%s)", str);
			}
			keycoltype = exprType(indexkey);
		}

<<<<<<< HEAD
		if (!attrsOnly && (!colno || colno == keyno + 1))
=======
		/* Provide decoration only in the colno=0 case */
		if (!colno)
>>>>>>> d13f41d2
		{
			/* Add the operator class name, if not default */
			get_opclass_name(indclass->values[keyno], keycoltype, &buf);

			/* Add options if relevant */
			if (amrec->amcanorder)
			{
				/* if it supports sort ordering, report DESC and NULLS opts */
				if (opt & INDOPTION_DESC)
				{
					appendStringInfo(&buf, " DESC");
					/* NULLS FIRST is the default in this case */
					if (!(opt & INDOPTION_NULLS_FIRST))
						appendStringInfo(&buf, " NULLS LAST");
				}
				else
				{
					if (opt & INDOPTION_NULLS_FIRST)
						appendStringInfo(&buf, " NULLS FIRST");
				}
			}
		}
	}

	if (!attrsOnly)
	{
		appendStringInfoChar(&buf, ')');

		/*
		 * If it has options, append "WITH (options)"
		 */
		str = flatten_reloptions(indexrelid);
		if (str)
		{
			appendStringInfo(&buf, " WITH (%s)", str);
			pfree(str);
		}

		/*
		 * If it's in a nondefault tablespace, say so, but only if requested
		 */
		if (showTblSpc)
		{
			Oid			tblspc;

			tblspc = get_rel_tablespace(indexrelid);
			if (OidIsValid(tblspc))
				appendStringInfo(&buf, " TABLESPACE %s",
<<<<<<< HEAD
								 quote_identifier(get_tablespace_name(tblspc)));
=======
							  quote_identifier(get_tablespace_name(tblspc)));
>>>>>>> d13f41d2
		}

		/*
		 * If it's a partial index, decompile and append the predicate
		 */
		if (!heap_attisnull(ht_idx, Anum_pg_index_indpred))
		{
			Node	   *node;
			Datum		predDatum;
			bool		isnull;
			char	   *predString;

			/* Convert text string to node tree */
			predDatum = SysCacheGetAttr(INDEXRELID, ht_idx,
										Anum_pg_index_indpred, &isnull);
			Assert(!isnull);
			predString = TextDatumGetCString(predDatum);
			node = (Node *) stringToNode(predString);
			pfree(predString);

			/* Deparse */
			str = deparse_expression_pretty(node, context, false, false,
											prettyFlags, 0);
			appendStringInfo(&buf, " WHERE %s", str);
		}
	}

	/* Clean up */
	ReleaseSysCache(ht_idx);
	ReleaseSysCache(ht_idxrel);
	ReleaseSysCache(ht_am);

	return buf.data;
}


/*
 * pg_get_constraintdef
 *
 * Returns the definition for the constraint, ie, everything that needs to
 * appear after "ALTER TABLE ... ADD CONSTRAINT <constraintname>".
 */
Datum
pg_get_constraintdef(PG_FUNCTION_ARGS)
{
	Oid			constraintId = PG_GETARG_OID(0);

	PG_RETURN_TEXT_P(string_to_text(pg_get_constraintdef_worker(constraintId,
																false, 0)));
}

Datum
pg_get_constraintdef_ext(PG_FUNCTION_ARGS)
{
	Oid			constraintId = PG_GETARG_OID(0);
	bool		pretty = PG_GETARG_BOOL(1);
	int			prettyFlags;

	prettyFlags = pretty ? PRETTYFLAG_PAREN | PRETTYFLAG_INDENT : 0;
	PG_RETURN_TEXT_P(string_to_text(pg_get_constraintdef_worker(constraintId,
													   false, prettyFlags)));
}

/* Internal version that returns a palloc'd C string */
char *
pg_get_constraintdef_string(Oid constraintId)
{
	return pg_get_constraintdef_worker(constraintId, true, 0);
}

/* Internal version that returns a palloc'd C string */
char *
pg_get_constraintexpr_string(Oid constraintId)
{
	return pg_get_constraintdef_worker(constraintId, false, 0);
}

static char *
pg_get_constraintdef_worker(Oid constraintId, bool fullCommand,
							int prettyFlags)
{
	HeapTuple	tup;
	Form_pg_constraint conForm;
	StringInfoData buf;

	tup = SearchSysCache(CONSTROID,
						 ObjectIdGetDatum(constraintId),
						 0, 0, 0);
	if (!HeapTupleIsValid(tup)) /* should not happen */
		elog(ERROR, "cache lookup failed for constraint %u", constraintId);
	conForm = (Form_pg_constraint) GETSTRUCT(tup);

	initStringInfo(&buf);

	if (fullCommand && OidIsValid(conForm->conrelid))
	{
		appendStringInfo(&buf, "ALTER TABLE ONLY %s ADD CONSTRAINT %s ",
						 generate_relation_name(conForm->conrelid, NIL),
						 quote_identifier(NameStr(conForm->conname)));
	}

	switch (conForm->contype)
	{
		case CONSTRAINT_FOREIGN:
			{
				Datum		val;
				bool		isnull;
				const char *string;

				/* Start off the constraint definition */
				appendStringInfo(&buf, "FOREIGN KEY (");

				/* Fetch and build referencing-column list */
				val = SysCacheGetAttr(CONSTROID, tup,
									  Anum_pg_constraint_conkey, &isnull);
				if (isnull)
					elog(ERROR, "null conkey for constraint %u",
						 constraintId);

				decompile_column_index_array(val, conForm->conrelid, &buf);

				/* add foreign relation name */
				appendStringInfo(&buf, ") REFERENCES %s(",
								 generate_relation_name(conForm->confrelid, NIL));

				/* Fetch and build referenced-column list */
				val = SysCacheGetAttr(CONSTROID, tup,
									  Anum_pg_constraint_confkey, &isnull);
				if (isnull)
					elog(ERROR, "null confkey for constraint %u",
						 constraintId);

				decompile_column_index_array(val, conForm->confrelid, &buf);

				appendStringInfo(&buf, ")");

				/* Add match type */
				switch (conForm->confmatchtype)
				{
					case FKCONSTR_MATCH_FULL:
						string = " MATCH FULL";
						break;
					case FKCONSTR_MATCH_PARTIAL:
						string = " MATCH PARTIAL";
						break;
					case FKCONSTR_MATCH_UNSPECIFIED:
						string = "";
						break;
					default:
						elog(ERROR, "unrecognized confmatchtype: %d",
							 conForm->confmatchtype);
						string = "";	/* keep compiler quiet */
						break;
				}
				appendStringInfoString(&buf, string);

				/* Add ON UPDATE and ON DELETE clauses, if needed */
				switch (conForm->confupdtype)
				{
					case FKCONSTR_ACTION_NOACTION:
						string = NULL;	/* suppress default */
						break;
					case FKCONSTR_ACTION_RESTRICT:
						string = "RESTRICT";
						break;
					case FKCONSTR_ACTION_CASCADE:
						string = "CASCADE";
						break;
					case FKCONSTR_ACTION_SETNULL:
						string = "SET NULL";
						break;
					case FKCONSTR_ACTION_SETDEFAULT:
						string = "SET DEFAULT";
						break;
					default:
						elog(ERROR, "unrecognized confupdtype: %d",
							 conForm->confupdtype);
						string = NULL;	/* keep compiler quiet */
						break;
				}
				if (string)
					appendStringInfo(&buf, " ON UPDATE %s", string);

				switch (conForm->confdeltype)
				{
					case FKCONSTR_ACTION_NOACTION:
						string = NULL;	/* suppress default */
						break;
					case FKCONSTR_ACTION_RESTRICT:
						string = "RESTRICT";
						break;
					case FKCONSTR_ACTION_CASCADE:
						string = "CASCADE";
						break;
					case FKCONSTR_ACTION_SETNULL:
						string = "SET NULL";
						break;
					case FKCONSTR_ACTION_SETDEFAULT:
						string = "SET DEFAULT";
						break;
					default:
						elog(ERROR, "unrecognized confdeltype: %d",
							 conForm->confdeltype);
						string = NULL;	/* keep compiler quiet */
						break;
				}
				if (string)
					appendStringInfo(&buf, " ON DELETE %s", string);

				if (conForm->condeferrable)
					appendStringInfo(&buf, " DEFERRABLE");
				if (conForm->condeferred)
					appendStringInfo(&buf, " INITIALLY DEFERRED");

				break;
			}
		case CONSTRAINT_PRIMARY:
		case CONSTRAINT_UNIQUE:
			{
				Datum		val;
				bool		isnull;
				Oid			indexId;

				/* Start off the constraint definition */
				if (conForm->contype == CONSTRAINT_PRIMARY)
					appendStringInfo(&buf, "PRIMARY KEY (");
				else
					appendStringInfo(&buf, "UNIQUE (");

				/* Fetch and build target column list */
				val = SysCacheGetAttr(CONSTROID, tup,
									  Anum_pg_constraint_conkey, &isnull);
				if (isnull)
					elog(ERROR, "null conkey for constraint %u",
						 constraintId);

				decompile_column_index_array(val, conForm->conrelid, &buf);

				appendStringInfo(&buf, ")");

				indexId = get_constraint_index(constraintId);

				/* XXX why do we only print these bits if fullCommand? */
				if (fullCommand && OidIsValid(indexId))
				{
					char	   *options = flatten_reloptions(indexId);
					Oid			tblspc;

					if (options)
					{
						appendStringInfo(&buf, " WITH (%s)", options);
						pfree(options);
					}

					tblspc = get_rel_tablespace(indexId);
					if (OidIsValid(tblspc))
						appendStringInfo(&buf, " USING INDEX TABLESPACE %s",
<<<<<<< HEAD
										 quote_identifier(get_tablespace_name(tblspc)));
=======
							  quote_identifier(get_tablespace_name(tblspc)));
>>>>>>> d13f41d2
				}

				break;
			}
		case CONSTRAINT_CHECK:
			{
				Datum		val;
				bool		isnull;
				char	   *conbin;
				char	   *consrc;
				Node	   *expr;
				List	   *context;

				/* Fetch constraint expression in parsetree form */
				val = SysCacheGetAttr(CONSTROID, tup,
									  Anum_pg_constraint_conbin, &isnull);
				if (isnull)
					elog(ERROR, "null conbin for constraint %u",
						 constraintId);

				conbin = DatumGetCString(DirectFunctionCall1(textout, val));
				expr = stringToNode(conbin);

				/* Set up deparsing context for Var nodes in constraint */
				if (conForm->conrelid != InvalidOid)
				{
					/* relation constraint */
					context = deparse_context_for(get_relation_name(conForm->conrelid),
												  conForm->conrelid);
				}
				else
				{
					/* domain constraint --- can't have Vars */
					context = NIL;
				}

				consrc = deparse_expression_pretty(expr, context, false, false,
												   prettyFlags, 0);

				/*
				 * Now emit the constraint definition.	There are cases where
				 * the constraint expression will be fully parenthesized and
				 * we don't need the outer parens ... but there are other
				 * cases where we do need 'em.  Be conservative for now.
				 *
				 * Note that simply checking for leading '(' and trailing ')'
				 * would NOT be good enough, consider "(x > 0) AND (y > 0)".
				 */
				appendStringInfo(&buf, "CHECK (%s)", consrc);

				break;
			}
		default:
			elog(ERROR, "invalid constraint type \"%c\"", conForm->contype);
			break;
	}

	/* Cleanup */
	ReleaseSysCache(tup);

	return buf.data;
}


/*
 * Convert an int16[] Datum into a comma-separated list of column names
 * for the indicated relation; append the list to buf.
 */
static void
decompile_column_index_array(Datum column_index_array, Oid relId,
							 StringInfo buf)
{
	Datum	   *keys;
	int			nKeys;
	int			j;

	/* Extract data from array of int16 */
	deconstruct_array(DatumGetArrayTypeP(column_index_array),
					  INT2OID, 2, true, 's',
					  &keys, NULL, &nKeys);

	for (j = 0; j < nKeys; j++)
	{
		char	   *colName;

		colName = get_relid_attribute_name(relId, DatumGetInt16(keys[j]));

		if (j == 0)
			appendStringInfoString(buf, quote_identifier(colName));
		else
			appendStringInfo(buf, ", %s", quote_identifier(colName));
	}
}


/* ----------
 * get_expr			- Decompile an expression tree
 *
 * Input: an expression tree in nodeToString form, and a relation OID
 *
 * Output: reverse-listed expression
 *
 * Currently, the expression can only refer to a single relation, namely
 * the one specified by the second parameter.  This is sufficient for
 * partial indexes, column default expressions, etc.
 * ----------
 */
Datum
pg_get_expr(PG_FUNCTION_ARGS)
{
	text	   *expr = PG_GETARG_TEXT_P(0);
	Oid			relid = PG_GETARG_OID(1);
	char	   *relname;

	/* Get the name for the relation */
	relname = get_rel_name(relid);
	if (relname == NULL)
		PG_RETURN_NULL();		/* should we raise an error? */

	PG_RETURN_TEXT_P(string_to_text(pg_get_expr_worker(expr, relid, relname, 0)));
}

Datum
pg_get_expr_ext(PG_FUNCTION_ARGS)
{
	text	   *expr = PG_GETARG_TEXT_P(0);
	Oid			relid = PG_GETARG_OID(1);
	bool		pretty = PG_GETARG_BOOL(2);
	int			prettyFlags;
	char	   *relname;

	prettyFlags = pretty ? PRETTYFLAG_PAREN | PRETTYFLAG_INDENT : 0;

	/* Get the name for the relation */
	relname = get_rel_name(relid);
	if (relname == NULL)
		PG_RETURN_NULL();		/* should we raise an error? */

	PG_RETURN_TEXT_P(string_to_text(pg_get_expr_worker(expr, relid, relname, prettyFlags)));
}

static char *
pg_get_expr_worker(text *expr, Oid relid, char *relname, int prettyFlags)
{
	Node	   *node;
	List	   *context;
	char	   *exprstr;
	char	   *str;

	/* Convert input TEXT object to C string */
	exprstr = text_to_cstring(expr);

	/* Convert expression to node tree */
	node = (Node *) stringToNode(exprstr);

	pfree(exprstr);

	/* Prepare deparse context if needed */
	if (OidIsValid(relid))
		context = deparse_context_for(relname, relid);
	else
		context = NIL;

	/* Deparse */
	context = deparse_context_for(relname, relid);
	str = deparse_expression_pretty(node, context, false, false,
									prettyFlags, 0);

	return str;
}


/* ----------
 * get_userbyid			- Get a user name by roleid and
 *				  fallback to 'unknown (OID=n)'
 * ----------
 */
Datum
pg_get_userbyid(PG_FUNCTION_ARGS)
{
	Oid			roleid = PG_GETARG_OID(0);
	Name		result;
	int			fetchCount;
	char	   *rname = NULL;

	/*
	 * Allocate space for the result
	 */
	result = (Name) palloc(NAMEDATALEN);
	memset(NameStr(*result), 0, NAMEDATALEN);

	/*
	 * Get the pg_authid entry and print the result
	 */
	rname = caql_getcstring_plus(
			NULL,
			&fetchCount,
			NULL,
			cql("SELECT rolname FROM pg_authid "
				" WHERE oid = :1 ",
				ObjectIdGetDatum(roleid)));

	if (fetchCount)
	{
		StrNCpy(NameStr(*result), rname, NAMEDATALEN);
		pfree(rname);
	}
	else
		sprintf(NameStr(*result), "unknown (OID=%u)", roleid);

	PG_RETURN_NAME(result);
}


/*
 * pg_get_serial_sequence
 *		Get the name of the sequence used by a serial column,
 *		formatted suitably for passing to setval, nextval or currval.
 *		First parameter is not treated as double-quoted, second parameter
 *		is --- see documentation for reason.
 */
Datum
pg_get_serial_sequence(PG_FUNCTION_ARGS)
{
	text	   *tablename = PG_GETARG_TEXT_P(0);
	text	   *columnname = PG_GETARG_TEXT_P(1);
	RangeVar   *tablerv;
	Oid			tableOid;
	char	   *column;
	AttrNumber	attnum;
	Oid			sequenceId = InvalidOid;
	cqContext  *pcqCtx;
	HeapTuple	tup;

	/* Get the OID of the table */
	tablerv = makeRangeVarFromNameList(textToQualifiedNameList(tablename));
	tableOid = RangeVarGetRelid(tablerv, false);

	/* Get the number of the column */
	column = text_to_cstring(columnname);

	attnum = get_attnum(tableOid, column);
	if (attnum == InvalidAttrNumber)
		ereport(ERROR,
				(errcode(ERRCODE_UNDEFINED_COLUMN),
				 errmsg("column \"%s\" of relation \"%s\" does not exist",
						column, tablerv->relname)));

	/* Search the dependency table for the dependent sequence */

	pcqCtx = caql_beginscan(
			NULL,
			cql("SELECT * FROM pg_depend "
				" WHERE refclassid = :1 "
				" AND refobjid = :2 "
				" AND refobjsubid = :3 ",
				ObjectIdGetDatum(RelationRelationId),
				ObjectIdGetDatum(tableOid),
				Int32GetDatum(attnum)));

	while (HeapTupleIsValid(tup = caql_getnext(pcqCtx)))
	{
		Form_pg_depend deprec = (Form_pg_depend) GETSTRUCT(tup);

		/*
		 * We assume any auto dependency of a sequence on a column must be
		 * what we are looking for.  (We need the relkind test because indexes
		 * can also have auto dependencies on columns.)
		 */
		if (deprec->classid == RelationRelationId &&
			deprec->objsubid == 0 &&
			deprec->deptype == DEPENDENCY_AUTO &&
			get_rel_relkind(deprec->objid) == RELKIND_SEQUENCE)
		{
			sequenceId = deprec->objid;
			break;
		}
	}

	caql_endscan(pcqCtx);

	if (OidIsValid(sequenceId))
	{
		HeapTuple	classtup;
		Form_pg_class classtuple;
		char	   *nspname;
		char	   *result;
		cqContext  *relcqCtx;

		/* Get the sequence's pg_class entry */
		relcqCtx = caql_beginscan(
				NULL,
				cql("SELECT * FROM pg_class "
					" WHERE oid = :1 ",
					ObjectIdGetDatum(sequenceId)));

		classtup = caql_getnext(relcqCtx);

		if (!HeapTupleIsValid(classtup))
			elog(ERROR, "cache lookup failed for relation %u", sequenceId);
		classtuple = (Form_pg_class) GETSTRUCT(classtup);

		/* Get the namespace */
		nspname = get_namespace_name(classtuple->relnamespace);
		if (!nspname)
			elog(ERROR, "cache lookup failed for namespace %u",
				 classtuple->relnamespace);

		/* And construct the result string */
		result = quote_qualified_identifier(nspname,
											NameStr(classtuple->relname));

		caql_endscan(relcqCtx);

		PG_RETURN_TEXT_P(string_to_text(result));
	}

	PG_RETURN_NULL();
}

/*
 * pg_get_function_arguments
 * 		Get a nicely-formatted list of arguments for a function.
 * 		This is everything that would go between the parentheses in
 * 		CREATE FUNCTION.
 */
Datum
pg_get_function_arguments(PG_FUNCTION_ARGS)
{
	Oid         	funcid = PG_GETARG_OID(0);
	StringInfoData	buf;
	HeapTuple   	proctup;

	initStringInfo(&buf);

	proctup = SearchSysCache(PROCOID,
                            ObjectIdGetDatum(funcid),
                            0, 0, 0);
	if (!HeapTupleIsValid(proctup))
		elog(ERROR, "cache lookup failed for function %u", funcid);

	(void) print_function_arguments(&buf, proctup, false, true);

	ReleaseSysCache(proctup);

	PG_RETURN_TEXT_P(string_to_text(buf.data));
}


/*
 * pg_get_function_identity_arguments
 * 		Get a formatted list of arguments for a function.
 * 		This is everything that would go between the parentheses in
 * 		ALTER FUNCTION, etc. In particular, don't print defaults.
 */
Datum
pg_get_function_identity_arguments(PG_FUNCTION_ARGS)
{
	Oid         funcid = PG_GETARG_OID(0);
	StringInfoData buf;
	HeapTuple   proctup;

	initStringInfo(&buf);

	proctup = SearchSysCache(PROCOID,
							 ObjectIdGetDatum(funcid),
							 0, 0, 0);
	if (!HeapTupleIsValid(proctup))
		elog(ERROR, "cache lookup failed for function %u", funcid);

	(void) print_function_arguments(&buf, proctup, false, false);

	ReleaseSysCache(proctup);

	PG_RETURN_TEXT_P(string_to_text(buf.data));
}


/*
 * pg_get_function_result
 * 		Get a nicely-formatted version of the result type of a function.
 * 		This is what would appear after RETURNS in CREATE FUNCTION.
 */
Datum
pg_get_function_result(PG_FUNCTION_ARGS)
{
	Oid         	funcid = PG_GETARG_OID(0);
	StringInfoData 	buf;
	StringInfoData	argbuf;
	HeapTuple   	proctup;
	Form_pg_proc 	procform;
	int         	ntabargs = 0;

	initStringInfo(&buf);
	initStringInfo(&argbuf);

	proctup = SearchSysCache(PROCOID,
							 ObjectIdGetDatum(funcid),
							 0, 0, 0);

	if (!HeapTupleIsValid(proctup))
		elog(ERROR, "cache lookup failed for function %u", funcid);
	procform = (Form_pg_proc) GETSTRUCT(proctup);

	ntabargs = print_function_arguments(&argbuf, proctup, true, true);

	/* We have 3 cases: table function, setof function and others */
	if (ntabargs > 0)
	{
		appendStringInfoString(&buf, "TABLE(");
		appendStringInfoString(&buf, argbuf.data);
		appendStringInfoString(&buf, ")");
	}
	else if (procform->proretset)
	{
		appendStringInfoString(&buf, "SETOF ");
		appendStringInfoString(&buf, format_type_be(procform->prorettype));
	}
	else
		appendStringInfoString(&buf, format_type_be(procform->prorettype));

	ReleaseSysCache(proctup);

	PG_RETURN_TEXT_P(string_to_text(buf.data));
}

/*
 * Common code for pg_get_function_arguments and pg_get_function_result:
 * append the desired subset of arguments to buf.  We print only TABLE
 * arguments when print_table_args is true, and all the others when it's false.
 * We print argument defaults only if print_defaults is true.
 * Function return value is the number of arguments printed.
 */
static int
print_function_arguments(StringInfo buf, HeapTuple proctup,
						 bool print_table_args, bool print_defaults)
{
	Form_pg_proc proc = (Form_pg_proc) GETSTRUCT(proctup);
	int         numargs;
	Oid        *argtypes;
	char      **argnames;
	char       *argmodes;
	int         argsprinted;
	int			inputargno;
	int			nlackdefaults;
	ListCell   *nextargdefault = NULL;
	Datum       proargdefaults;
	bool        isnull;
	int         i;

	numargs = get_func_arg_info(proctup,
								&argtypes, &argnames, &argmodes);

	nlackdefaults = numargs;
	proargdefaults = SysCacheGetAttr(PROCOID, proctup,
									 Anum_pg_proc_proargdefaults, &isnull);
	if (!isnull && print_defaults)
	{
		char   *str;
		List   *argdefaults;

		str = TextDatumGetCString(proargdefaults);
		argdefaults = (List *) stringToNode(str);
		Assert(IsA(argdefaults, List));
		pfree(str);
		nextargdefault = list_head(argdefaults);
		/* nlackdefaults counts only *input* arguments lacking defaults */
		nlackdefaults = proc->pronargs - list_length(argdefaults);
	}

	argsprinted = 0;
	inputargno = 0;
	for (i = 0; i < numargs; i++)
	{
		Oid     argtype = argtypes[i];
		char   *argname = argnames ? argnames[i] : NULL;
		char    argmode = argmodes ? argmodes[i] : PROARGMODE_IN;
		const char *modename;

		bool	isinput;

		switch (argmode)
		{
			case PROARGMODE_IN:
				modename = "";
				isinput = true;
				break;
			case PROARGMODE_INOUT:
				modename = "INOUT ";
				isinput = true;
				break;
			case PROARGMODE_OUT:
				modename = "OUT ";
				isinput = false;
				break;
			case PROARGMODE_VARIADIC:
				modename = "VARIADIC ";
				isinput = true;
				break;
			case PROARGMODE_TABLE:
				modename = "";
				isinput = false;
				break;
			default:
				elog(ERROR, "invalid parameter mode '%c'", argmode);
				modename = NULL; /* keep compiler quiet */
				isinput = false;
				break;
		}
		if (isinput)
			inputargno++;       /* this is a 1-based counter */

		if (print_table_args != (argmode == PROARGMODE_TABLE))
			continue;

		if (argsprinted)
			appendStringInfoString(buf, ", ");
		appendStringInfoString(buf, modename);
		if (argname && argname[0])
			appendStringInfo(buf, "%s ", quote_identifier(argname));
		appendStringInfoString(buf, format_type_be(argtype));

		if (print_defaults && isinput && inputargno > nlackdefaults)
		{
			Node    *expr;

			Assert(nextargdefault != NULL);
			expr = (Node *) lfirst(nextargdefault);
			nextargdefault = lnext(nextargdefault);

			appendStringInfo(buf, " DEFAULT %s",
							 deparse_expression(expr, NIL, false, false));
		}
		argsprinted++;
	}

	return argsprinted;
}

/*
 * deparse_expression			- General utility for deparsing expressions
 *
 * calls deparse_expression_pretty with all prettyPrinting disabled
 */
char *
deparse_expression(Node *expr, List *dpcontext,
				   bool forceprefix, bool showimplicit)
{
	return deparse_expression_pretty(expr, dpcontext, forceprefix,
									 showimplicit, 0, 0);
}

/* ----------
 * deparse_expr_sweet			- CDB: expression deparser for EXPLAIN
 *
 * calls deparse_expression_pretty with minimal parentheses but no indenting.
 */
char *
deparse_expr_sweet(Node *expr, List *dpcontext,
				   bool forceprefix, bool showimplicit)
{
	return deparse_expression_pretty(expr, dpcontext, forceprefix,
									 showimplicit, PRETTYFLAG_PAREN, 0);
}

/* ----------
 * deparse_expression_pretty	- General utility for deparsing expressions
 *
 * expr is the node tree to be deparsed.  It must be a transformed expression
 * tree (ie, not the raw output of gram.y).
 *
 * dpcontext is a list of deparse_namespace nodes representing the context
 * for interpreting Vars in the node tree.
 *
 * forceprefix is TRUE to force all Vars to be prefixed with their table names.
 *
 * showimplicit is TRUE to force all implicit casts to be shown explicitly.
 *
 * tries to pretty up the output according to prettyFlags and startIndent.
 *
 * The result is a palloc'd string.
 * ----------
 */
static char *
deparse_expression_pretty(Node *expr, List *dpcontext,
						  bool forceprefix, bool showimplicit,
						  int prettyFlags, int startIndent)
{
	StringInfoData buf;
	deparse_context context;

	initStringInfo(&buf);
	context.buf = &buf;
	context.namespaces = dpcontext;
	context.varprefix = forceprefix;
	context.prettyFlags = prettyFlags;
	context.indentLevel = startIndent;
	context.query = NULL;

	get_rule_expr(expr, &context, showimplicit);

	return buf.data;
}

/* ----------
 * deparse_context_for			- Build deparse context for a single relation
 *
 * Given the reference name (alias) and OID of a relation, build deparsing
 * context for an expression referencing only that relation (as varno 1,
 * varlevelsup 0).	This is sufficient for many uses of deparse_expression.
 * ----------
 */
List *
deparse_context_for(const char *aliasname, Oid relid)
{
	deparse_namespace *dpns;
	RangeTblEntry *rte;

	dpns = (deparse_namespace *) palloc(sizeof(deparse_namespace));

	/* Build a minimal RTE for the rel */
	rte = makeNode(RangeTblEntry);
	rte->rtekind = RTE_RELATION;
	rte->relid = relid;
	rte->eref = makeAlias(aliasname, NIL);
	rte->inh = false;
	rte->inFromCl = true;

	/* Build one-element rtable */
	dpns->rtable = list_make1(rte);
<<<<<<< HEAD
	dpns->ctes = NIL;
	dpns->outer_varno = dpns->inner_varno = 0;
	dpns->outer_rte = dpns->inner_rte = NULL;
=======
	dpns->outer_plan = dpns->inner_plan = NULL;
>>>>>>> d13f41d2

	/* Return a one-deep namespace stack */
	return list_make1(dpns);
}

/*
 * deparse_context_for_plan		- Build deparse context for a plan node
 *
 * When deparsing an expression in a Plan tree, we might have to resolve
 * OUTER or INNER references.  Pass the plan nodes whose targetlists define
 * such references, or NULL when none are expected.  (outer_plan and
 * inner_plan really ought to be declared as "Plan *", but we use "Node *"
 * to avoid having to include plannodes.h in builtins.h.)
 *
 * As a special case, when deparsing a SubqueryScan plan, pass the subplan
 * as inner_plan (there won't be any regular innerPlan() in this case).
 *
 * The plan's rangetable list must also be passed.  We actually prefer to use
 * the rangetable to resolve simple Vars, but the subplan inputs are needed
 * for Vars that reference expressions computed in subplan target lists.
 */
List *
deparse_context_for_plan(Node *outer_plan, Node *inner_plan,
						 List *rtable)
{
	deparse_namespace *dpns;

	dpns = (deparse_namespace *) palloc(sizeof(deparse_namespace));

	dpns->rtable = rtable;
<<<<<<< HEAD
	dpns->ctes = NIL;
	dpns->outer_varno = outer_varno;
	dpns->outer_rte = (RangeTblEntry *) outercontext;
	dpns->inner_varno = inner_varno;
	dpns->inner_rte = (RangeTblEntry *) innercontext;
=======
	dpns->outer_plan = (Plan *) outer_plan;
	dpns->inner_plan = (Plan *) inner_plan;
>>>>>>> d13f41d2

	/* Return a one-deep namespace stack */
	return list_make1(dpns);
}

<<<<<<< HEAD
/*
 * deparse_context_for_subplan	- Build deparse context for a plan node
 *
 * Helper routine to build one of the inputs for deparse_context_for_plan.
 * Pass the name to be used to reference the subplan, plus the Plan node.
 * (subplan really ought to be declared as "Plan *", but we use "Node *"
 * to avoid having to include plannodes.h in builtins.h.)
 *
 * The returned node is actually a RangeTblEntry, but we declare it as just
 * Node to discourage callers from assuming anything.
 */
Node *
deparse_context_for_subplan(const char *name, Node *subplan)
{
	RangeTblEntry *rte = makeNode(RangeTblEntry);

	/*
	 * We create an RTE_SPECIAL RangeTblEntry, and store the subplan in its
	 * funcexpr field.	RTE_SPECIAL nodes shouldn't appear in deparse contexts
	 * otherwise.
	 */
	rte->rtekind = RTE_SPECIAL;
	rte->relid = InvalidOid;
	rte->funcexpr = subplan;
	rte->alias = NULL;
    rte->eref = name ? makeAlias(name, NIL) : NULL;     /*CDB*/
	rte->inh = false;
	rte->inFromCl = true;

	return (Node *) rte;
}

=======
>>>>>>> d13f41d2
/* ----------
 * make_ruledef			- reconstruct the CREATE RULE command
 *				  for a given pg_rewrite tuple
 * ----------
 */
static void
make_ruledef(StringInfo buf, HeapTuple ruletup, TupleDesc rulettc,
			 int prettyFlags)
{
	char	   *rulename;
	char		ev_type;
	Oid			ev_class;
	int2		ev_attr;
	bool		is_instead;
	char	   *ev_qual;
	char	   *ev_action;
	List	   *actions = NIL;
	int			fno;
	Datum		dat;
	bool		isnull;

	/*
	 * Get the attribute values from the rules tuple
	 */
	fno = SPI_fnumber(rulettc, "rulename");
	dat = SPI_getbinval(ruletup, rulettc, fno, &isnull);
	Assert(!isnull);
	rulename = NameStr(*(DatumGetName(dat)));

	fno = SPI_fnumber(rulettc, "ev_type");
	dat = SPI_getbinval(ruletup, rulettc, fno, &isnull);
	Assert(!isnull);
	ev_type = DatumGetChar(dat);

	fno = SPI_fnumber(rulettc, "ev_class");
	dat = SPI_getbinval(ruletup, rulettc, fno, &isnull);
	Assert(!isnull);
	ev_class = DatumGetObjectId(dat);

	fno = SPI_fnumber(rulettc, "ev_attr");
	dat = SPI_getbinval(ruletup, rulettc, fno, &isnull);
	Assert(!isnull);
	ev_attr = DatumGetInt16(dat);

	fno = SPI_fnumber(rulettc, "is_instead");
	dat = SPI_getbinval(ruletup, rulettc, fno, &isnull);
	Assert(!isnull);
	is_instead = DatumGetBool(dat);

	/* these could be nulls */
	fno = SPI_fnumber(rulettc, "ev_qual");
	ev_qual = SPI_getvalue(ruletup, rulettc, fno);

	fno = SPI_fnumber(rulettc, "ev_action");
	ev_action = SPI_getvalue(ruletup, rulettc, fno);
	if (ev_action != NULL)
		actions = (List *) stringToNode(ev_action);

	/*
	 * Build the rules definition text
	 */
	appendStringInfo(buf, "CREATE RULE %s AS",
					 quote_identifier(rulename));

	if (prettyFlags & PRETTYFLAG_INDENT)
		appendStringInfoString(buf, "\n    ON ");
	else
		appendStringInfoString(buf, " ON ");

	/* The event the rule is fired for */
	switch (ev_type)
	{
		case '1':
			appendStringInfo(buf, "SELECT");
			break;

		case '2':
			appendStringInfo(buf, "UPDATE");
			break;

		case '3':
			appendStringInfo(buf, "INSERT");
			break;

		case '4':
			appendStringInfo(buf, "DELETE");
			break;

		default:
			ereport(ERROR,
					(errcode(ERRCODE_FEATURE_NOT_SUPPORTED),
					 errmsg("rule \"%s\" has unsupported event type %d",
							rulename, ev_type)));
			break;
	}

	/* The relation the rule is fired on */
	appendStringInfo(buf, " TO %s", generate_relation_name(ev_class, NIL));
	if (ev_attr > 0)
		appendStringInfo(buf, ".%s",
						 quote_identifier(get_relid_attribute_name(ev_class,
																   ev_attr)));

	/* If the rule has an event qualification, add it */
	if (ev_qual == NULL)
		ev_qual = "";
	if (strlen(ev_qual) > 0 && strcmp(ev_qual, "<>") != 0)
	{
		Node	   *qual;
		Query	   *query;
		deparse_context context;
		deparse_namespace dpns;

		if (prettyFlags & PRETTYFLAG_INDENT)
			appendStringInfoString(buf, "\n  ");
		appendStringInfo(buf, " WHERE ");

		qual = stringToNode(ev_qual);

		/*
		 * We need to make a context for recognizing any Vars in the qual
		 * (which can only be references to OLD and NEW).  Use the rtable of
		 * the first query in the action list for this purpose.
		 */
		query = (Query *) linitial(actions);

		/*
		 * If the action is INSERT...SELECT, OLD/NEW have been pushed down
		 * into the SELECT, and that's what we need to look at. (Ugly kluge
		 * ... try to fix this when we redesign querytrees.)
		 */
		query = getInsertSelectQuery(query, NULL);

		/* Must acquire locks right away; see notes in get_query_def() */
		AcquireRewriteLocks(query);

		context.buf = buf;
		context.namespaces = list_make1(&dpns);
		context.varprefix = (list_length(query->rtable) != 1);
		context.prettyFlags = prettyFlags;
		context.indentLevel = PRETTYINDENT_STD;
		dpns.rtable = query->rtable;
<<<<<<< HEAD
		dpns.ctes = query->cteList;
		dpns.outer_varno = dpns.inner_varno = 0;
		dpns.outer_rte = dpns.inner_rte = NULL;
=======
		dpns.outer_plan = dpns.inner_plan = NULL;
>>>>>>> d13f41d2

		get_rule_expr(qual, &context, false);
	}

	appendStringInfo(buf, " DO ");

	/* The INSTEAD keyword (if so) */
	if (is_instead)
		appendStringInfo(buf, "INSTEAD ");

	/* Finally the rules actions */
	if (list_length(actions) > 1)
	{
		ListCell   *action;
		Query	   *query;

		appendStringInfo(buf, "(");
		foreach(action, actions)
		{
			query = (Query *) lfirst(action);
			get_query_def(query, buf, NIL, NULL, prettyFlags, 0);
			if (prettyFlags)
				appendStringInfo(buf, ";\n");
			else
				appendStringInfo(buf, "; ");
		}
		appendStringInfo(buf, ");");
	}
	else if (list_length(actions) == 0)
	{
		appendStringInfo(buf, "NOTHING;");
	}
	else
	{
		Query	   *query;

		query = (Query *) linitial(actions);
		get_query_def(query, buf, NIL, NULL, prettyFlags, 0);
		appendStringInfo(buf, ";");
	}
}


/* ----------
 * make_viewdef			- reconstruct the SELECT part of a
 *				  view rewrite rule
 * ----------
 */
static void
make_viewdef(StringInfo buf, HeapTuple ruletup, TupleDesc rulettc,
			 int prettyFlags)
{
	Query	   *query;
	char		ev_type;
	Oid			ev_class;
	int2		ev_attr;
	bool		is_instead;
	char	   *ev_qual;
	char	   *ev_action;
	List	   *actions = NIL;
	Relation	ev_relation;
	int			fno;
	bool		isnull;

	/*
	 * Get the attribute values from the rules tuple
	 */
	fno = SPI_fnumber(rulettc, "ev_type");
	ev_type = (char) SPI_getbinval(ruletup, rulettc, fno, &isnull);

	fno = SPI_fnumber(rulettc, "ev_class");
	ev_class = (Oid) SPI_getbinval(ruletup, rulettc, fno, &isnull);

	fno = SPI_fnumber(rulettc, "ev_attr");
	ev_attr = (int2) SPI_getbinval(ruletup, rulettc, fno, &isnull);

	fno = SPI_fnumber(rulettc, "is_instead");
	is_instead = (bool) SPI_getbinval(ruletup, rulettc, fno, &isnull);

	fno = SPI_fnumber(rulettc, "ev_qual");
	ev_qual = SPI_getvalue(ruletup, rulettc, fno);

	fno = SPI_fnumber(rulettc, "ev_action");
	ev_action = SPI_getvalue(ruletup, rulettc, fno);
	if (ev_action != NULL)
		actions = (List *) stringToNode(ev_action);

	if (list_length(actions) != 1)
	{
		appendStringInfo(buf, "Not a view");
		return;
	}

	query = (Query *) linitial(actions);

	if (ev_type != '1' || ev_attr >= 0 || !is_instead ||
		strcmp(ev_qual, "<>") != 0 || query->commandType != CMD_SELECT)
	{
		appendStringInfo(buf, "Not a view");
		return;
	}

	/*
	 * MPP-25160: pg_rewrite was scanned using MVCC snapshot, someone
 	 * else might drop a view that was visible then. We return nothing
 	 * in buf in this case.
	 */
	ev_relation = try_relation_open(ev_class, AccessShareLock, false);
	if (ev_relation == NULL)
	{
		return;
	}
	get_query_def(query, buf, NIL, RelationGetDescr(ev_relation),
				  prettyFlags, 0);
	appendStringInfo(buf, ";");

	heap_close(ev_relation, AccessShareLock);
}


/* ----------
 * get_query_def			- Parse back one query parsetree
 *
 * If resultDesc is not NULL, then it is the output tuple descriptor for
 * the view represented by a SELECT query.
 * ----------
 */
static void
get_query_def(Query *query, StringInfo buf, List *parentnamespace,
			  TupleDesc resultDesc, int prettyFlags, int startIndent)
{
	deparse_context context;
	deparse_namespace dpns;

	/*
	 * Before we begin to examine the query, acquire locks on referenced
	 * relations, and fix up deleted columns in JOIN RTEs.	This ensures
	 * consistent results.	Note we assume it's OK to scribble on the passed
	 * querytree!
	 */
	AcquireRewriteLocks(query);

	context.buf = buf;
	context.namespaces = lcons(&dpns, list_copy(parentnamespace));
	context.varprefix = (parentnamespace != NIL ||
						 list_length(query->rtable) != 1);
	context.prettyFlags = prettyFlags;
	context.indentLevel = startIndent;
	context.query = query;

	dpns.rtable = query->rtable;
<<<<<<< HEAD
	dpns.ctes = query->cteList;
	dpns.outer_varno = dpns.inner_varno = 0;
	dpns.outer_rte = dpns.inner_rte = NULL;
=======
	dpns.outer_plan = dpns.inner_plan = NULL;
>>>>>>> d13f41d2

	switch (query->commandType)
	{
		case CMD_SELECT:
			get_select_query_def(query, &context, resultDesc);
			break;

		case CMD_UPDATE:
			get_update_query_def(query, &context);
			break;

		case CMD_INSERT:
			get_insert_query_def(query, &context);
			break;

		case CMD_DELETE:
			get_delete_query_def(query, &context);
			break;

		case CMD_NOTHING:
			appendStringInfo(buf, "NOTHING");
			break;

		case CMD_UTILITY:
			get_utility_query_def(query, &context);
			break;

		default:
			elog(ERROR, "unrecognized query command type: %d",
				 query->commandType);
			break;
	}
}

/* ----------
 * get_values_def			- Parse back a VALUES list
 * ----------
 */
static void
get_values_def(List *values_lists, deparse_context *context)
{
	StringInfo	buf = context->buf;
	bool		first_list = true;
	ListCell   *vtl;

	appendStringInfoString(buf, "VALUES ");

	foreach(vtl, values_lists)
	{
		List	   *sublist = (List *) lfirst(vtl);
		bool		first_col = true;
		ListCell   *lc;

		if (first_list)
			first_list = false;
		else
			appendStringInfoString(buf, ", ");

		appendStringInfoChar(buf, '(');
		foreach(lc, sublist)
		{
			Node	   *col = (Node *) lfirst(lc);

			if (first_col)
				first_col = false;
			else
				appendStringInfoChar(buf, ',');

			/*
			 * Strip any top-level nodes representing indirection assignments,
			 * then print the result.
			 */
			get_rule_expr(processIndirection(col, context, false),
						  context, false);
		}
		appendStringInfoChar(buf, ')');
	}
}

/* ----------
 * get_with_clause			- Parse back a WITH clause
 * ----------
 */
static void
get_with_clause(Query *query, deparse_context *context)
{
	StringInfo	buf = context->buf;
	const char *sep;
	ListCell   *l;

	if (query->cteList == NIL)
		return;

	if (PRETTY_INDENT(context))
	{
		context->indentLevel += PRETTYINDENT_STD;
		appendStringInfoChar(buf, ' ');
	}

	if (query->hasRecursive)
		sep = "WITH RECURSIVE ";
	else
		sep = "WITH ";
	foreach(l, query->cteList)
	{
		CommonTableExpr *cte = (CommonTableExpr *) lfirst(l);

		appendStringInfoString(buf, sep);
		appendStringInfoString(buf, quote_identifier(cte->ctename));
		if (cte->aliascolnames)
		{
			bool		first = true;
			ListCell   *col;

			appendStringInfoChar(buf, '(');
			foreach(col, cte->aliascolnames)
			{
				if (first)
					first = false;
				else
					appendStringInfoString(buf, ", ");
				appendStringInfoString(buf,
									   quote_identifier(strVal(lfirst(col))));
			}
			appendStringInfoChar(buf, ')');
		}
		appendStringInfoString(buf, " AS (");
		if (PRETTY_INDENT(context))
			appendContextKeyword(context, "", 0, 0, 0);
		get_query_def((Query *) cte->ctequery, buf, context->namespaces, NULL,
					  context->prettyFlags, context->indentLevel);
		if (PRETTY_INDENT(context))
			appendContextKeyword(context, "", 0, 0, 0);
		appendStringInfoChar(buf, ')');
		sep = ", ";
	}

	if (PRETTY_INDENT(context))
	{
		context->indentLevel -= PRETTYINDENT_STD;
		appendContextKeyword(context, "", 0, 0, 0);
	}
	else
	{
		appendStringInfoChar(buf, ' ');
	}
}

/* ----------
 * get_select_query_def			- Parse back a SELECT parsetree
 * ----------
 */
static void
get_select_query_def(Query *query, deparse_context *context,
					 TupleDesc resultDesc)
{
	StringInfo	buf = context->buf;
	bool		force_colno;
	ListCell   *l;

	/* Insert the WITH clause if given */
	get_with_clause(query, context);

	/*
	 * If the Query node has a setOperations tree, then it's the top level of
	 * a UNION/INTERSECT/EXCEPT query; only the ORDER BY and LIMIT fields are
	 * interesting in the top query itself.
	 */
	if (query->setOperations)
	{
		get_setop_query(query->setOperations, query, context, resultDesc);
		/* ORDER BY clauses must be simple in this case */
		force_colno = true;
	}
	else
	{
		get_basic_select_query(query, context, resultDesc);
		force_colno = false;
	}

	/* Add the ORDER BY clause if given */
	if (query->sortClause != NIL)
	{
<<<<<<< HEAD
        get_sortlist_expr(query->sortClause,
                          query->targetList,
                          force_colno,
                          context,
                          " ORDER BY ");
=======
		appendContextKeyword(context, " ORDER BY ",
							 -PRETTYINDENT_STD, PRETTYINDENT_STD, 1);
		sep = "";
		foreach(l, query->sortClause)
		{
			SortClause *srt = (SortClause *) lfirst(l);
			Node	   *sortexpr;
			Oid			sortcoltype;
			TypeCacheEntry *typentry;

			appendStringInfoString(buf, sep);
			sortexpr = get_rule_sortgroupclause(srt, query->targetList,
												force_colno, context);
			sortcoltype = exprType(sortexpr);
			/* See whether operator is default < or > for datatype */
			typentry = lookup_type_cache(sortcoltype,
										 TYPECACHE_LT_OPR | TYPECACHE_GT_OPR);
			if (srt->sortop == typentry->lt_opr)
			{
				/* ASC is default, so emit nothing for it */
				if (srt->nulls_first)
					appendStringInfo(buf, " NULLS FIRST");
			}
			else if (srt->sortop == typentry->gt_opr)
			{
				appendStringInfo(buf, " DESC");
				/* DESC defaults to NULLS FIRST */
				if (!srt->nulls_first)
					appendStringInfo(buf, " NULLS LAST");
			}
			else
			{
				appendStringInfo(buf, " USING %s",
								 generate_operator_name(srt->sortop,
														sortcoltype,
														sortcoltype));
				/* be specific to eliminate ambiguity */
				if (srt->nulls_first)
					appendStringInfo(buf, " NULLS FIRST");
				else
					appendStringInfo(buf, " NULLS LAST");
			}
			sep = ", ";
		}
>>>>>>> d13f41d2
	}

	/* Add the LIMIT clause if given */
	if (query->limitOffset != NULL)
	{
		appendContextKeyword(context, " OFFSET ",
							 -PRETTYINDENT_STD, PRETTYINDENT_STD, 0);
		get_rule_expr(query->limitOffset, context, false);
	}
	if (query->limitCount != NULL)
	{
		appendContextKeyword(context, " LIMIT ",
							 -PRETTYINDENT_STD, PRETTYINDENT_STD, 0);
		if (IsA(query->limitCount, Const) &&
			((Const *) query->limitCount)->constisnull)
			appendStringInfo(buf, "ALL");
		else
			get_rule_expr(query->limitCount, context, false);
	}

	/* Add the SCATTER BY clause, if given */
	if (query->scatterClause)
	{
		appendContextKeyword(context, " SCATTER ",
							 -PRETTYINDENT_STD, PRETTYINDENT_STD, 1);

		/* Distinguish between RANDOMLY and BY <expr-list> */
		if (list_length(query->scatterClause) == 1 && 
			linitial(query->scatterClause) == NULL)
		{
			appendStringInfo(buf, "RANDOMLY");			
		}
		else
		{
			ListCell	*lc;

			appendStringInfo(buf, "BY ");
			foreach(lc, query->scatterClause)
			{
				Node *expr = (Node *) lfirst(lc);

				get_rule_expr(expr, context, false);
				if (lc->next)
					appendStringInfo(buf, ", ");
			}
		}
	}

	/* Add FOR UPDATE/SHARE clauses if present */
	foreach(l, query->rowMarks)
	{
		RowMarkClause *rc = (RowMarkClause *) lfirst(l);
		RangeTblEntry *rte = rt_fetch(rc->rti, query->rtable);

		if (rc->forUpdate)
			appendContextKeyword(context, " FOR UPDATE",
								 -PRETTYINDENT_STD, PRETTYINDENT_STD, 0);
		else
			appendContextKeyword(context, " FOR SHARE",
								 -PRETTYINDENT_STD, PRETTYINDENT_STD, 0);
		appendStringInfo(buf, " OF %s",
						 quote_identifier(rte->eref->aliasname));
		if (rc->noWait)
			appendStringInfo(buf, " NOWAIT");
	}
}

static void
get_basic_select_query(Query *query, deparse_context *context,
					   TupleDesc resultDesc)
{
	StringInfo	buf = context->buf;
	char	   *sep;
	ListCell   *l;

	if (PRETTY_INDENT(context))
	{
		context->indentLevel += PRETTYINDENT_STD;
		appendStringInfoChar(buf, ' ');
	}

	/*
	 * If the query looks like SELECT * FROM (VALUES ...), then print just the
	 * VALUES part.  This reverses what transformValuesClause() did at parse
	 * time.  If the jointree contains just a single VALUES RTE, we assume
	 * this case applies (without looking at the targetlist...)
	 */
	if (list_length(query->jointree->fromlist) == 1)
	{
		RangeTblRef *rtr = (RangeTblRef *) linitial(query->jointree->fromlist);

		if (IsA(rtr, RangeTblRef))
		{
			RangeTblEntry *rte = rt_fetch(rtr->rtindex, query->rtable);

			if (rte->rtekind == RTE_VALUES)
			{
				get_values_def(rte->values_lists, context);
				return;
			}
		}
	}

	/*
	 * Build up the query string - first we say SELECT
	 */
	appendStringInfo(buf, "SELECT");

	/* Add the DISTINCT clause if given */
	if (query->distinctClause != NIL)
	{
		if (has_distinct_on_clause(query))
		{
			appendStringInfo(buf, " DISTINCT ON (");
			sep = "";
			foreach(l, query->distinctClause)
			{
				SortClause *srt = (SortClause *) lfirst(l);

				appendStringInfoString(buf, sep);
				get_rule_sortgroupclause(srt, query->targetList,
										 false, context);
				sep = ", ";
			}
			appendStringInfo(buf, ")");
		}
		else
			appendStringInfo(buf, " DISTINCT");
	}

	/* Then we tell what to select (the targetlist) */
	get_target_list(query->targetList, context, resultDesc);

	/* Add the FROM clause if needed */
	get_from_clause(query, " FROM ", context);

	/* Add the WHERE clause if given */
	if (query->jointree->quals != NULL)
	{
		appendContextKeyword(context, " WHERE ",
							 -PRETTYINDENT_STD, PRETTYINDENT_STD, 1);
		get_rule_expr(query->jointree->quals, context, false);
	}

	/* Add the GROUP BY clause if given */
	if (query->groupClause != NULL)
	{
		appendContextKeyword(context, " GROUP BY ",
							 -PRETTYINDENT_STD, PRETTYINDENT_STD, 1);
		get_rule_grouplist(query->groupClause, query->targetList, false, context);
	}

	/* Add the HAVING clause if given */
	if (query->havingQual != NULL)
	{
		appendContextKeyword(context, " HAVING ",
							 -PRETTYINDENT_STD, PRETTYINDENT_STD, 0);
		get_rule_expr(query->havingQual, context, false);
	}

	/* The WINDOW clause must be last */
	if (query->windowClause)
	{
		bool first = true;
		foreach(l, query->windowClause)
		{
			WindowSpec *spec = (WindowSpec *) lfirst(l);

			/* unnamed windows will be displayed in the target list */
			if (!spec->name)
				continue;

			if (first)
			{
				appendContextKeyword(context, " WINDOW",
									 -PRETTYINDENT_STD, PRETTYINDENT_STD, 1);
				first = false;
			}
			else
				appendStringInfoString(buf, ",");

			appendStringInfo(buf, " %s AS ", quote_identifier(spec->name));
			get_windowspec_expr(spec, context);
		}
	}
}

/* ----------
 * get_target_list			- Parse back a SELECT target list
 *
 * This is also used for RETURNING lists in INSERT/UPDATE/DELETE.
 * ----------
 */
static void
get_target_list(List *targetList, deparse_context *context,
				TupleDesc resultDesc)
{
	StringInfo	buf = context->buf;
	char	   *sep;
	int			colno;
	ListCell   *l;

	sep = " ";
	colno = 0;
	foreach(l, targetList)
	{
		TargetEntry *tle = (TargetEntry *) lfirst(l);
		char	   *colname;
		const char *attname;

		if (tle->resjunk)
			continue;			/* ignore junk entries */

		appendStringInfoString(buf, sep);
		sep = ", ";
		colno++;

		/*
		 * We special-case Var nodes rather than using get_rule_expr. This is
		 * needed because get_rule_expr will display a whole-row Var as
		 * "foo.*", which is the preferred notation in most contexts, but at
		 * the top level of a SELECT list it's not right (the parser will
		 * expand that notation into multiple columns, yielding behavior
		 * different from a whole-row Var).  We need to call get_variable
		 * directly so that we can tell it to do the right thing.
		 */
		if (tle->expr && IsA(tle->expr, Var))
		{
<<<<<<< HEAD
			Var		   *var = (Var *) (tle->expr);
			const char *schemaname;
			const char *refname;

			get_names_for_var(var, 0, context,
							  &schemaname, &refname, &attname);
			if (refname && (context->varprefix || attname == NULL))
			{
				if (schemaname)
					appendStringInfo(buf, "%s.",
									 quote_identifier(schemaname));

				if (strcmp(refname, "*NEW*") == 0)
					appendStringInfoString(buf, "new");
				else if (strcmp(refname, "*OLD*") == 0)
					appendStringInfoString(buf, "old");
				else
					appendStringInfoString(buf, quote_identifier(refname));

				if (attname)
					appendStringInfoChar(buf, '.');
			}
			if (attname)
				appendStringInfoString(buf, quote_identifier(attname));
			else
			{
				/*
				 * In the whole-row Var case, refname is what the default AS
				 * name would be.
				 */
				attname = refname;
			}
=======
			attname = get_variable((Var *) tle->expr, 0, true, context);
>>>>>>> d13f41d2
		}
		else
		{
			get_rule_expr((Node *) tle->expr, context, true);
			/* We'll show the AS name unless it's this: */
			attname = "?column?";
		}

		/*
		 * Figure out what the result column should be called.	In the context
		 * of a view, use the view's tuple descriptor (so as to pick up the
		 * effects of any column RENAME that's been done on the view).
		 * Otherwise, just use what we can find in the TLE.
		 */
		if (resultDesc && colno <= resultDesc->natts)
			colname = NameStr(resultDesc->attrs[colno - 1]->attname);
		else
			colname = tle->resname;

		/* Show AS unless the column's name is correct as-is */
		if (colname)			/* resname could be NULL */
		{
			if (attname == NULL || strcmp(attname, colname) != 0)
				appendStringInfo(buf, " AS %s", quote_identifier(colname));
		}
	}
}

static void
get_setop_query(Node *setOp, Query *query, deparse_context *context,
				TupleDesc resultDesc)
{
	StringInfo	buf = context->buf;
	bool		need_paren;

	if (IsA(setOp, RangeTblRef))
	{
		RangeTblRef *rtr = (RangeTblRef *) setOp;
		RangeTblEntry *rte = rt_fetch(rtr->rtindex, query->rtable);
		Query	   *subquery = rte->subquery;

		Assert(subquery != NULL);
		Assert(subquery->setOperations == NULL);
		/* Need parens if WITH, ORDER BY, FOR UPDATE, or LIMIT; see gram.y */
		need_paren = (subquery->cteList ||
					  subquery->sortClause ||
					  subquery->rowMarks ||
					  subquery->limitOffset ||
					  subquery->limitCount);
		if (need_paren)
			appendStringInfoChar(buf, '(');
		get_query_def(subquery, buf, context->namespaces, resultDesc,
					  context->prettyFlags, context->indentLevel);
		if (need_paren)
			appendStringInfoChar(buf, ')');
	}
	else if (IsA(setOp, SetOperationStmt))
	{
		SetOperationStmt *op = (SetOperationStmt *) setOp;

		/*
		 * We force parens whenever nesting two SetOperationStmts. There are
		 * some cases in which parens are needed around a leaf query too, but
		 * those are more easily handled at the next level down (see code
		 * above).
		 */
		need_paren = !IsA(op->larg, RangeTblRef);

		if (need_paren)
			appendStringInfoChar(buf, '(');
		get_setop_query(op->larg, query, context, resultDesc);
		if (need_paren)
			appendStringInfoChar(buf, ')');

		if (!PRETTY_INDENT(context))
			appendStringInfoChar(buf, ' ');
		switch (op->op)
		{
			case SETOP_UNION:
				appendContextKeyword(context, "UNION ",
									 -PRETTYINDENT_STD, PRETTYINDENT_STD, 0);
				break;
			case SETOP_INTERSECT:
				appendContextKeyword(context, "INTERSECT ",
									 -PRETTYINDENT_STD, PRETTYINDENT_STD, 0);
				break;
			case SETOP_EXCEPT:
				appendContextKeyword(context, "EXCEPT ",
									 -PRETTYINDENT_STD, PRETTYINDENT_STD, 0);
				break;
			default:
				elog(ERROR, "unrecognized set op: %d",
					 (int) op->op);
		}
		if (op->all)
			appendStringInfo(buf, "ALL ");

		if (PRETTY_INDENT(context))
			appendContextKeyword(context, "", 0, 0, 0);

		need_paren = !IsA(op->rarg, RangeTblRef);

		if (need_paren)
			appendStringInfoChar(buf, '(');
		get_setop_query(op->rarg, query, context, resultDesc);
		if (need_paren)
			appendStringInfoChar(buf, ')');
	}
	else
	{
		elog(ERROR, "unrecognized node type: %d",
			 (int) nodeTag(setOp));
	}
}

/*
 * Display a list of grouping or (grouping extension) clauses.
 *
 * The param 'in_grpsets' indicates if the given grplist is
 * immediatelly inside a GROUPING SETS clause. This is used
 * to determine how to use parantheses.
 */
static void
get_rule_grouplist(List *grplist, List *tlist,
				   bool in_grpsets, deparse_context *context)
{
	StringInfo buf = context->buf;
	char *sep;
	ListCell *lc;

	sep = "";
	foreach (lc, grplist)
	{
		Node *node = (Node *)lfirst(lc);
		Assert (node == NULL ||
				IsA(node, List) ||
				IsA(node, GroupClause) ||
				IsA(node, GroupingClause));

<<<<<<< HEAD
		appendStringInfoString(buf, sep);

		if (node == NULL)
		{
			if (!in_grpsets)
				appendStringInfoString(buf, "()");
			else
				continue; /* do nothing */
		}

		else if (IsA(node, List))
		{
			appendStringInfoString(buf, "(");
			get_rule_grouplist((List *)node, tlist, in_grpsets, context);
			appendStringInfoString(buf, ")");
		}

		else if (IsA(node, GroupClause))
		{
			if (in_grpsets)
				appendStringInfoString(buf, "(");
			get_rule_sortgroupclause((GroupClause *)node, tlist,
									  false,context);
			if (in_grpsets)
				appendStringInfoString(buf, ")");
		}
		
		else
		{
			get_rule_groupingclause((GroupingClause *)node, tlist,
									context);
		}

		sep = ", ";
	}
}

/*
 * Display a grouping extension clause.
 */
static void
get_rule_groupingclause(GroupingClause *grp, List *tlist,
						deparse_context *context)
{
	StringInfo buf = context->buf;
	bool in_grpsets = false;

	switch(grp->groupType)
	{
		case GROUPINGTYPE_ROLLUP:
			appendStringInfoString(buf, "ROLLUP (");
			break;
		case GROUPINGTYPE_CUBE:
			appendStringInfoString(buf, "CUBE (");
			break;
		case GROUPINGTYPE_GROUPING_SETS:
			in_grpsets = true;
			appendStringInfoString(buf, "GROUPING SETS (");
			break;
		default:
			elog(ERROR, "unrecognized grouping type: %d",
				 grp->groupType);
	}

	get_rule_grouplist(grp->groupsets, tlist, in_grpsets, context);
	appendStringInfoString(buf, ")");
}

/*
 * Display a sort/group clause.
 *
 * Also returns the expression tree, so caller need not find it again.
 */
static Node *
get_rule_sortgroupclause(SortClause *srt, List *tlist, bool force_colno,
						 deparse_context *context)
{
	StringInfo	buf = context->buf;
	TargetEntry *tle;
	Node	   *expr;

	tle = get_sortgroupclause_tle(srt, tlist);
	expr = (Node *) tle->expr;

=======
>>>>>>> d13f41d2
	/*
	 * Use column-number form if requested by caller.  Otherwise, if
	 * expression is a constant, force it to be dumped with an explicit
	 * cast as decoration --- this is because a simple integer constant
	 * is ambiguous (and will be misinterpreted by findTargetlistEntry())
	 * if we dump it without any decoration.  Otherwise, just dump the
	 * expression normally.
	 */
	if (force_colno)
	{
		Assert(!tle->resjunk);
		appendStringInfo(buf, "%d", tle->resno);
	}
	else if (expr && IsA(expr, Const))
		get_const_expr((Const *) expr, context, 1);
	else
		get_rule_expr(expr, context, true);

	return expr;
}

/* ----------
 * get_insert_query_def			- Parse back an INSERT parsetree
 * ----------
 */
static void
get_insert_query_def(Query *query, deparse_context *context)
{
	StringInfo	buf = context->buf;
	RangeTblEntry *select_rte = NULL;
	RangeTblEntry *values_rte = NULL;
	RangeTblEntry *rte;
	char	   *sep;
	ListCell   *values_cell;
	ListCell   *l;
	List	   *strippedexprs;

	/*
	 * If it's an INSERT ... SELECT or multi-row VALUES, there will be a
	 * single RTE for the SELECT or VALUES.  Plain VALUES has neither.
	 */
	foreach(l, query->rtable)
	{
		rte = (RangeTblEntry *) lfirst(l);

		if (rte->rtekind == RTE_SUBQUERY)
		{
			if (select_rte)
				elog(ERROR, "too many subquery RTEs in INSERT");
			select_rte = rte;
		}

		if (rte->rtekind == RTE_VALUES)
		{
			if (values_rte)
				elog(ERROR, "too many values RTEs in INSERT");
			values_rte = rte;
		}
	}
	if (select_rte && values_rte)
		elog(ERROR, "both subquery and values RTEs in INSERT");

	/*
	 * Start the query with INSERT INTO relname
	 */
	rte = rt_fetch(query->resultRelation, query->rtable);
	Assert(rte->rtekind == RTE_RELATION);

	if (PRETTY_INDENT(context))
	{
		context->indentLevel += PRETTYINDENT_STD;
		appendStringInfoChar(buf, ' ');
	}
<<<<<<< HEAD
	appendStringInfo(buf, "INSERT INTO %s (",
					 generate_relation_name(rte->relid, NIL));
=======
	appendStringInfo(buf, "INSERT INTO %s ",
					 generate_relation_name(rte->relid));
>>>>>>> d13f41d2

	/*
	 * Add the insert-column-names list.  To handle indirection properly, we
	 * need to look for indirection nodes in the top targetlist (if it's
	 * INSERT ... SELECT or INSERT ... single VALUES), or in the first
	 * expression list of the VALUES RTE (if it's INSERT ... multi VALUES). We
	 * assume that all the expression lists will have similar indirection in
	 * the latter case.
	 */
	if (values_rte)
		values_cell = list_head((List *) linitial(values_rte->values_lists));
	else
		values_cell = NULL;
	strippedexprs = NIL;
	sep = "";
	if (query->targetList)
		appendStringInfoChar(buf, '(');
	foreach(l, query->targetList)
	{
		TargetEntry *tle = (TargetEntry *) lfirst(l);

		if (tle->resjunk)
			continue;			/* ignore junk entries */

		appendStringInfoString(buf, sep);
		sep = ", ";

		/*
		 * Put out name of target column; look in the catalogs, not at
		 * tle->resname, since resname will fail to track RENAME.
		 */
		appendStringInfoString(buf,
						quote_identifier(get_relid_attribute_name(rte->relid,
															   tle->resno)));

		/*
		 * Print any indirection needed (subfields or subscripts), and strip
		 * off the top-level nodes representing the indirection assignments.
		 */
		if (values_cell)
		{
			/* we discard the stripped expression in this case */
			processIndirection((Node *) lfirst(values_cell), context, true);
			values_cell = lnext(values_cell);
		}
		else
		{
			/* we keep a list of the stripped expressions in this case */
			strippedexprs = lappend(strippedexprs,
									processIndirection((Node *) tle->expr,
													   context, true));
		}
	}
	if (query->targetList)
		appendStringInfo(buf, ") ");

	if (select_rte)
	{
		/* Add the SELECT */
		get_query_def(select_rte->subquery, buf, NIL, NULL,
					  context->prettyFlags, context->indentLevel);
	}
	else if (values_rte)
	{
		/* Add the multi-VALUES expression lists */
		get_values_def(values_rte->values_lists, context);
	}
	else if (strippedexprs)
	{
		/* Add the single-VALUES expression list */
		appendContextKeyword(context, "VALUES (",
							 -PRETTYINDENT_STD, PRETTYINDENT_STD, 2);
		get_rule_expr((Node *) strippedexprs, context, false);
		appendStringInfoChar(buf, ')');
	}
	else
	{
		/* No expressions, so it must be DEFAULT VALUES */
		appendStringInfo(buf, "DEFAULT VALUES");
	}

	/* Add RETURNING if present */
	if (query->returningList)
	{
		appendContextKeyword(context, " RETURNING",
							 -PRETTYINDENT_STD, PRETTYINDENT_STD, 1);
		get_target_list(query->returningList, context, NULL);
	}
}


/* ----------
 * get_update_query_def			- Parse back an UPDATE parsetree
 * ----------
 */
static void
get_update_query_def(Query *query, deparse_context *context)
{
	StringInfo	buf = context->buf;
	char	   *sep;
	RangeTblEntry *rte;
	ListCell   *l;

	/*
	 * Start the query with UPDATE relname SET
	 */
	rte = rt_fetch(query->resultRelation, query->rtable);
	Assert(rte->rtekind == RTE_RELATION);
	if (PRETTY_INDENT(context))
	{
		appendStringInfoChar(buf, ' ');
		context->indentLevel += PRETTYINDENT_STD;
	}
	appendStringInfo(buf, "UPDATE %s%s",
					 only_marker(rte),
<<<<<<< HEAD
					 generate_relation_name(rte->relid, NIL));
=======
					 generate_relation_name(rte->relid));
>>>>>>> d13f41d2
	if (rte->alias != NULL)
		appendStringInfo(buf, " %s",
						 quote_identifier(rte->alias->aliasname));
	appendStringInfoString(buf, " SET ");

	/* Add the comma separated list of 'attname = value' */
	sep = "";
	foreach(l, query->targetList)
	{
		TargetEntry *tle = (TargetEntry *) lfirst(l);
		Node	   *expr;

		if (tle->resjunk)
			continue;			/* ignore junk entries */

		appendStringInfoString(buf, sep);
		sep = ", ";

		/*
		 * Put out name of target column; look in the catalogs, not at
		 * tle->resname, since resname will fail to track RENAME.
		 */
		appendStringInfoString(buf,
						quote_identifier(get_relid_attribute_name(rte->relid,
															   tle->resno)));

		/*
		 * Print any indirection needed (subfields or subscripts), and strip
		 * off the top-level nodes representing the indirection assignments.
		 */
		expr = processIndirection((Node *) tle->expr, context, true);

		appendStringInfo(buf, " = ");

		get_rule_expr(expr, context, false);
	}

	/* Add the FROM clause if needed */
	get_from_clause(query, " FROM ", context);

	/* Add a WHERE clause if given */
	if (query->jointree->quals != NULL)
	{
		appendContextKeyword(context, " WHERE ",
							 -PRETTYINDENT_STD, PRETTYINDENT_STD, 1);
		get_rule_expr(query->jointree->quals, context, false);
	}

	/* Add RETURNING if present */
	if (query->returningList)
	{
		appendContextKeyword(context, " RETURNING",
							 -PRETTYINDENT_STD, PRETTYINDENT_STD, 1);
		get_target_list(query->returningList, context, NULL);
	}
}


/* ----------
 * get_delete_query_def			- Parse back a DELETE parsetree
 * ----------
 */
static void
get_delete_query_def(Query *query, deparse_context *context)
{
	StringInfo	buf = context->buf;
	RangeTblEntry *rte;

	/*
	 * Start the query with DELETE FROM relname
	 */
	rte = rt_fetch(query->resultRelation, query->rtable);
	Assert(rte->rtekind == RTE_RELATION);
	if (PRETTY_INDENT(context))
	{
		appendStringInfoChar(buf, ' ');
		context->indentLevel += PRETTYINDENT_STD;
	}
	appendStringInfo(buf, "DELETE FROM %s%s",
					 only_marker(rte),
<<<<<<< HEAD
					 generate_relation_name(rte->relid, NIL));
=======
					 generate_relation_name(rte->relid));
>>>>>>> d13f41d2
	if (rte->alias != NULL)
		appendStringInfo(buf, " %s",
						 quote_identifier(rte->alias->aliasname));

	/* Add the USING clause if given */
	get_from_clause(query, " USING ", context);

	/* Add a WHERE clause if given */
	if (query->jointree->quals != NULL)
	{
		appendContextKeyword(context, " WHERE ",
							 -PRETTYINDENT_STD, PRETTYINDENT_STD, 1);
		get_rule_expr(query->jointree->quals, context, false);
	}

	/* Add RETURNING if present */
	if (query->returningList)
	{
		appendContextKeyword(context, " RETURNING",
							 -PRETTYINDENT_STD, PRETTYINDENT_STD, 1);
		get_target_list(query->returningList, context, NULL);
	}
}


/* ----------
 * get_utility_query_def			- Parse back a UTILITY parsetree
 * ----------
 */
static void
get_utility_query_def(Query *query, deparse_context *context)
{
	StringInfo	buf = context->buf;

	if (query->utilityStmt && IsA(query->utilityStmt, NotifyStmt))
	{
		NotifyStmt *stmt = (NotifyStmt *) query->utilityStmt;

		appendContextKeyword(context, "",
							 0, PRETTYINDENT_STD, 1);
		appendStringInfo(buf, "NOTIFY %s",
					   quote_qualified_identifier(stmt->relation->schemaname,
												  stmt->relation->relname));
	}
	else
	{
		/* Currently only NOTIFY utility commands can appear in rules */
		elog(ERROR, "unexpected utility statement type");
	}
}


/*
 * push_plan: set up deparse_namespace to recurse into the tlist of a subplan
 *
 * When expanding an OUTER or INNER reference, we must push new outer/inner
 * subplans in case the referenced expression itself uses OUTER/INNER.	We
 * modify the top stack entry in-place to avoid affecting levelsup issues
 * (although in a Plan tree there really shouldn't be any).
 *
 * Caller must save and restore outer_plan and inner_plan around this.
 */
static void
push_plan(deparse_namespace *dpns, Plan *subplan)
{
	/*
	 * We special-case Append to pretend that the first child plan is the
	 * OUTER referent; otherwise normal.
	 */
	if (IsA(subplan, Append))
		dpns->outer_plan = (Plan *) linitial(((Append *) subplan)->appendplans);
	else
		dpns->outer_plan = outerPlan(subplan);

	/*
	 * For a SubqueryScan, pretend the subplan is INNER referent.  (We don't
	 * use OUTER because that could someday conflict with the normal meaning.)
	 */
	if (IsA(subplan, SubqueryScan))
		dpns->inner_plan = ((SubqueryScan *) subplan)->subplan;
	else
		dpns->inner_plan = innerPlan(subplan);
}


/*
 * Display a Var appropriately.
 *
 * In some cases (currently only when recursing into an unnamed join)
 * the Var's varlevelsup has to be interpreted with respect to a context
 * above the current one; levelsup indicates the offset.
 *
 * If istoplevel is TRUE, the Var is at the top level of a SELECT's
 * targetlist, which means we need special treatment of whole-row Vars.
 * Instead of the normal "tab.*", we'll print "tab.*::typename", which is a
 * dirty hack to prevent "tab.*" from being expanded into multiple columns.
 * (The parser will strip the useless coercion, so no inefficiency is added in
 * dump and reload.)  We used to print just "tab" in such cases, but that is
 * ambiguous and will yield the wrong result if "tab" is also a plain column
 * name in the query.
 *
 * Returns the attname of the Var, or NULL if the Var has no attname (because
 * it is a whole-row Var).
 */
static char *
get_variable(Var *var, int levelsup, bool istoplevel, deparse_context *context)
{
	StringInfo	buf = context->buf;
	RangeTblEntry *rte;
	AttrNumber	attnum;
	int			netlevelsup;
	deparse_namespace *dpns;
	char	   *schemaname;
	char	   *refname;
	char	   *attname;

	/* Find appropriate nesting depth */
	netlevelsup = var->varlevelsup + levelsup;
	if (netlevelsup >= list_length(context->namespaces))
		elog(ERROR, "bogus varlevelsup: %d offset %d",
			 var->varlevelsup, levelsup);
	dpns = (deparse_namespace *) list_nth(context->namespaces,
										  netlevelsup);

	/*
	 * Try to find the relevant RTE in this rtable.  In a plan tree, it's
	 * likely that varno is OUTER or INNER, in which case we must dig down
	 * into the subplans.
	 */
	if (var->varno >= 1 && var->varno <= list_length(dpns->rtable))
	{
		rte = rt_fetch(var->varno, dpns->rtable);
		attnum = var->varattno;
	}
	else if (var->varno == OUTER && dpns->outer_plan)
	{
		TargetEntry *tle;
		Plan	   *save_outer;
		Plan	   *save_inner;

		tle = get_tle_by_resno(dpns->outer_plan->targetlist, var->varattno);
		if (!tle)
			elog(ERROR, "bogus varattno for OUTER var: %d", var->varattno);

		Assert(netlevelsup == 0);
		save_outer = dpns->outer_plan;
		save_inner = dpns->inner_plan;
		push_plan(dpns, dpns->outer_plan);

		/*
		 * Force parentheses because our caller probably assumed a Var is a
		 * simple expression.
		 */
		if (!IsA(tle->expr, Var))
			appendStringInfoChar(buf, '(');
		get_rule_expr((Node *) tle->expr, context, true);
		if (!IsA(tle->expr, Var))
			appendStringInfoChar(buf, ')');

		dpns->outer_plan = save_outer;
		dpns->inner_plan = save_inner;
		return NULL;
	}
<<<<<<< HEAD
	else if (var->varno == dpns->outer_varno || var->varno == 0)
		rte = dpns->outer_rte;
	else if (var->varno == dpns->inner_varno)
		rte = dpns->inner_rte;
	else
		rte = NULL;
	return rte;
}
=======
	else if (var->varno == INNER && dpns->inner_plan)
	{
		TargetEntry *tle;
		Plan	   *save_outer;
		Plan	   *save_inner;
>>>>>>> d13f41d2

		tle = get_tle_by_resno(dpns->inner_plan->targetlist, var->varattno);
		if (!tle)
			elog(ERROR, "bogus varattno for INNER var: %d", var->varattno);

<<<<<<< HEAD
/*
 * Get the schemaname, refname and attname for a (possibly nonlocal) Var.
 *
 * In some cases (currently only when recursing into an unnamed join)
 * the Var's varlevelsup has to be interpreted with respect to a context
 * above the current one; levelsup indicates the offset.
 *
 * schemaname is usually returned as NULL.	It will be non-null only if
 * use of the unqualified refname would find the wrong RTE.
 *
 * refname will be returned as NULL if the Var references an unnamed join.
 * In this case the Var *must* be displayed without any qualification.
 *
 * attname will be returned as NULL if the Var represents a whole tuple
 * of the relation.  (Typically we'd want to display the Var as "foo.*",
 * but it's convenient to return NULL to make it easier for callers to
 * distinguish this case.)
 */
static void
get_names_for_var(Var *var, int levelsup, deparse_context *context,
				  const char  **schemaname,
                  const char  **refname,
                  const char  **attname)
{
	RangeTblEntry *rte;
	AttrNumber	attnum;
=======
		Assert(netlevelsup == 0);
		save_outer = dpns->outer_plan;
		save_inner = dpns->inner_plan;
		push_plan(dpns, dpns->inner_plan);

		/*
		 * Force parentheses because our caller probably assumed a Var is a
		 * simple expression.
		 */
		if (!IsA(tle->expr, Var))
			appendStringInfoChar(buf, '(');
		get_rule_expr((Node *) tle->expr, context, true);
		if (!IsA(tle->expr, Var))
			appendStringInfoChar(buf, ')');
>>>>>>> d13f41d2

		dpns->outer_plan = save_outer;
		dpns->inner_plan = save_inner;
		return NULL;
	}
	else
	{
		elog(ERROR, "bogus varno: %d", var->varno);
		return NULL;			/* keep compiler quiet */
	}

<<<<<<< HEAD
	/* Emit results */
	*schemaname = NULL;			/* default assumptions */

    if (rte == NULL ||
        rte->rtekind == RTE_VOID)
    {
        *attname = NULL;
        *refname = "*BOGUS*";
        ereport(WARNING, (errcode(ERRCODE_INTERNAL_ERROR),
                          errmsg_internal("bogus var: varno=%d varattno=%d",
                                          var->varno, var->varattno) ));
        return;
    }

    if (rte->eref)
        *refname = rte->eref->aliasname;
    else
        *refname = NULL;
=======
	/* Identify names to use */
	schemaname = NULL;			/* default assumptions */
	refname = rte->eref->aliasname;
>>>>>>> d13f41d2

	/* Exceptions occur only if the RTE is alias-less */
	if (rte->alias == NULL)
	{
		if (rte->rtekind == RTE_RELATION)
		{
			/*
			 * It's possible that use of the bare refname would find another
			 * more-closely-nested RTE, or be ambiguous, in which case we need
			 * to specify the schemaname to avoid these errors.
			 */
<<<<<<< HEAD
			if (rte->eref &&
                find_rte_by_refname(rte->eref->aliasname, context) != rte)
				*schemaname =
					get_namespace_name(get_rel_namespace(rte->relid));
=======
			if (find_rte_by_refname(rte->eref->aliasname, context) != rte)
				schemaname = get_namespace_name(get_rel_namespace(rte->relid));
>>>>>>> d13f41d2
		}
		else if (rte->rtekind == RTE_JOIN)
		{
			/*
			 * If it's an unnamed join, look at the expansion of the alias
			 * variable.  If it's a simple reference to one of the input vars
			 * then recursively print the name of that var, instead. (This
			 * allows correct decompiling of cases where there are identically
			 * named columns on both sides of the join.) When it's not a
			 * simple reference, we have to just print the unqualified
			 * variable name (this can only happen with columns that were
			 * merged by USING or NATURAL clauses).
			 *
			 * This wouldn't work in decompiling plan trees, because we don't
			 * store joinaliasvars lists after planning; but a plan tree
			 * should never contain a join alias variable.
			 */
			if (rte->joinaliasvars == NIL)
				elog(ERROR, "cannot decompile join alias var in plan tree");
			if (attnum > 0)
			{
				Var		   *aliasvar;

				aliasvar = (Var *) list_nth(rte->joinaliasvars, attnum - 1);
				if (IsA(aliasvar, Var))
				{
					return get_variable(aliasvar, var->varlevelsup + levelsup,
										istoplevel, context);
				}
			}

			/*
			 * Unnamed join has neither schemaname nor refname.  (Note: since
			 * it's unnamed, there is no way the user could have referenced it
			 * to create a whole-row Var for it.  So we don't have to cover
			 * that case below.)
			 */
<<<<<<< HEAD
			TargetEntry    *tle = NULL;

			if (rte->funcexpr)
				tle = get_tle_by_resno(((Plan *)rte->funcexpr)->targetlist, attnum);

			if (tle && tle->resname)
			{
				*attname = tle->resname;
			}
			else
			{
				char		buf[32];

				snprintf(buf, sizeof(buf), "?column%d?", attnum);
				*attname = pstrdup(buf);
			}
			return;
=======
			refname = NULL;
>>>>>>> d13f41d2
		}
	}

	if (attnum == InvalidAttrNumber)
		attname = NULL;
	else
		attname = get_rte_attribute_name(rte, attnum);

	if (refname && (context->varprefix || attname == NULL))
	{
		if (schemaname)
			appendStringInfo(buf, "%s.",
							 quote_identifier(schemaname));

		if (strcmp(refname, "*NEW*") == 0)
			appendStringInfoString(buf, "new");
		else if (strcmp(refname, "*OLD*") == 0)
			appendStringInfoString(buf, "old");
		else
			appendStringInfoString(buf, quote_identifier(refname));

		appendStringInfoChar(buf, '.');
	}
	if (attname)
		appendStringInfoString(buf, quote_identifier(attname));
	else
	{
		appendStringInfoChar(buf, '*');
		if (istoplevel)
			appendStringInfo(buf, "::%s",
							 format_type_with_typemod(var->vartype,
													  var->vartypmod));
	}

	return attname;
}


/*
 * Get the name of a field of an expression of composite type.
 *
 * This is fairly straightforward except for the case of a Var of type RECORD.
 * Since no actual table or view column is allowed to have type RECORD, such
 * a Var must refer to a JOIN or FUNCTION RTE or to a subquery output.	We
 * drill down to find the ultimate defining expression and attempt to infer
 * the field name from it.	We ereport if we can't determine the name.
 *
 * levelsup is an extra offset to interpret the Var's varlevelsup correctly.
 */
static const char *
get_name_for_var_field(Var *var, int fieldno,
					   int levelsup, deparse_context *context)
{
	RangeTblEntry *rte;
	AttrNumber	attnum;
	int			netlevelsup;
	deparse_namespace *dpns;
	TupleDesc	tupleDesc;
	Node	   *expr;

	/*
	 * If it's a Var of type RECORD, we have to find what the Var refers to;
	 * if not, we can use get_expr_result_type. If that fails, we try
	 * lookup_rowtype_tupdesc, which will probably fail too, but will ereport
	 * an acceptable message.
	 */
	if (!IsA(var, Var) ||
		var->vartype != RECORDOID)
	{
		if (get_expr_result_type((Node *) var, NULL, &tupleDesc) != TYPEFUNC_COMPOSITE)
			tupleDesc = lookup_rowtype_tupdesc_copy(exprType((Node *) var),
													exprTypmod((Node *) var));
		Assert(tupleDesc);
		/* Got the tupdesc, so we can extract the field name */
		Assert(fieldno >= 1 && fieldno <= tupleDesc->natts);
		return NameStr(tupleDesc->attrs[fieldno - 1]->attname);
	}

	/* Find appropriate nesting depth */
	netlevelsup = var->varlevelsup + levelsup;
	if (netlevelsup >= list_length(context->namespaces))
		elog(ERROR, "bogus varlevelsup: %d offset %d",
			 var->varlevelsup, levelsup);
	dpns = (deparse_namespace *) list_nth(context->namespaces,
										  netlevelsup);

	/*
	 * Try to find the relevant RTE in this rtable.  In a plan tree, it's
	 * likely that varno is OUTER or INNER, in which case we must dig down
	 * into the subplans.
	 */
	if (var->varno >= 1 && var->varno <= list_length(dpns->rtable))
	{
		rte = rt_fetch(var->varno, dpns->rtable);
		attnum = var->varattno;
	}
	else if (var->varno == OUTER && dpns->outer_plan)
	{
		TargetEntry *tle;
		Plan	   *save_outer;
		Plan	   *save_inner;
		const char *result;

		tle = get_tle_by_resno(dpns->outer_plan->targetlist, var->varattno);
		if (!tle)
			elog(ERROR, "bogus varattno for OUTER var: %d", var->varattno);

		Assert(netlevelsup == 0);
		save_outer = dpns->outer_plan;
		save_inner = dpns->inner_plan;
		push_plan(dpns, dpns->outer_plan);

		result = get_name_for_var_field((Var *) tle->expr, fieldno,
										levelsup, context);

		dpns->outer_plan = save_outer;
		dpns->inner_plan = save_inner;
		return result;
	}
	else if (var->varno == INNER && dpns->inner_plan)
	{
		TargetEntry *tle;
		Plan	   *save_outer;
		Plan	   *save_inner;
		const char *result;

		tle = get_tle_by_resno(dpns->inner_plan->targetlist, var->varattno);
		if (!tle)
			elog(ERROR, "bogus varattno for INNER var: %d", var->varattno);

		Assert(netlevelsup == 0);
		save_outer = dpns->outer_plan;
		save_inner = dpns->inner_plan;
		push_plan(dpns, dpns->inner_plan);

		result = get_name_for_var_field((Var *) tle->expr, fieldno,
										levelsup, context);

		dpns->outer_plan = save_outer;
		dpns->inner_plan = save_inner;
		return result;
	}
	else
	{
		elog(ERROR, "bogus varno: %d", var->varno);
		return NULL;			/* keep compiler quiet */
	}

    if (rte == NULL)
    {
        ereport(WARNING, (errcode(ERRCODE_INTERNAL_ERROR),
                          errmsg_internal("bogus var: varno=%d varattno=%d",
                                          var->varno, var->varattno) ));
        return "*BOGUS*";
    }

	if (attnum == InvalidAttrNumber)
	{
		/* Var is whole-row reference to RTE, so select the right field */
		return get_rte_attribute_name(rte, fieldno);
	}

	/*
	 * This part has essentially the same logic as the parser's
	 * expandRecordVariable() function, but we are dealing with a different
	 * representation of the input context, and we only need one field name
	 * not a TupleDesc.  Also, we need a special case for deparsing Plan
	 * trees, because the subquery field has been removed from SUBQUERY RTEs.
	 */
	expr = (Node *) var;		/* default if we can't drill down */

	switch (rte->rtekind)
	{
		case RTE_RELATION:
		case RTE_SPECIAL:
		case RTE_VALUES:

			/*
			 * This case should not occur: a column of a table or values list
			 * shouldn't have type RECORD.  Fall through and fail (most
			 * likely) at the bottom.
			 */
			break;
		case RTE_SUBQUERY:
			{
<<<<<<< HEAD
				/* Subselect-in-FROM: examine sub-select's output expr */
				TargetEntry *ste = get_tle_by_resno(rte->subquery->targetList,
													attnum);

				if (ste == NULL || ste->resjunk)
                {
                    ereport(WARNING, (errcode(ERRCODE_INTERNAL_ERROR),
                                      errmsg_internal("bogus var: varno=%d varattno=%d",
                                                      var->varno, var->varattno) ));
                    return "*BOGUS*";
                }
				expr = (Node *) ste->expr;
				if (IsA(expr, Var))
				{
					const char *result = NULL;

					/*
					 * Recurse into the sub-select to see what its Var
					 * refers to. We have to build an additional level of
					 * namespace to keep in step with varlevelsup in the
					 * subselect.
					 */
					deparse_namespace mydpns;
					memset(&mydpns, 0, sizeof(mydpns));
					Assert(rte->subquery != NULL);
					mydpns.rtable = rte->subquery->rtable;
					mydpns.ctes = rte->subquery->cteList;
					
					context->namespaces = lcons(&mydpns,
												context->namespaces);
=======
				if (rte->subquery)
				{
					/* Subselect-in-FROM: examine sub-select's output expr */
					TargetEntry *ste = get_tle_by_resno(rte->subquery->targetList,
														attnum);

					if (ste == NULL || ste->resjunk)
						elog(ERROR, "subquery %s does not have attribute %d",
							 rte->eref->aliasname, attnum);
					expr = (Node *) ste->expr;
					if (IsA(expr, Var))
					{
						/*
						 * Recurse into the sub-select to see what its Var
						 * refers to. We have to build an additional level of
						 * namespace to keep in step with varlevelsup in the
						 * subselect.
						 */
						deparse_namespace mydpns;
						const char *result;

						mydpns.rtable = rte->subquery->rtable;
						mydpns.outer_plan = mydpns.inner_plan = NULL;

						context->namespaces = lcons(&mydpns,
													context->namespaces);

						result = get_name_for_var_field((Var *) expr, fieldno,
														0, context);
>>>>>>> d13f41d2

						context->namespaces =
							list_delete_first(context->namespaces);

<<<<<<< HEAD
					context->namespaces =
						list_delete_first(context->namespaces);
=======
						return result;
					}
					/* else fall through to inspect the expression */
				}
				else
				{
					/*
					 * We're deparsing a Plan tree so we don't have complete
					 * RTE entries.  But the only place we'd see a Var
					 * directly referencing a SUBQUERY RTE is in a
					 * SubqueryScan plan node, and we can look into the child
					 * plan's tlist instead.
					 */
					TargetEntry *tle;
					Plan	   *save_outer;
					Plan	   *save_inner;
					const char *result;
>>>>>>> d13f41d2

					if (!dpns->inner_plan)
						elog(ERROR, "failed to find plan for subquery %s",
							 rte->eref->aliasname);
					tle = get_tle_by_resno(dpns->inner_plan->targetlist,
										   attnum);
					if (!tle)
						elog(ERROR, "bogus varattno for subquery var: %d",
							 attnum);
					Assert(netlevelsup == 0);
					save_outer = dpns->outer_plan;
					save_inner = dpns->inner_plan;
					push_plan(dpns, dpns->inner_plan);

					result = get_name_for_var_field((Var *) tle->expr, fieldno,
													levelsup, context);

					dpns->outer_plan = save_outer;
					dpns->inner_plan = save_inner;
					return result;
				}
			}
			break;
		case RTE_CTE:
			{
				/* similar to RTE_SUBQUERY */
				CommonTableExpr *cte = NULL;
				Index ctelevelsup;
				ListCell *lc = NULL;

				/*
				 * Try to find the referenced CTE using the namespace stack.
				 */
				ctelevelsup = rte->ctelevelsup + levelsup;
				if (ctelevelsup < list_length(context->namespaces))
				{
					deparse_namespace *ctenamespace;

					ctenamespace = (deparse_namespace *)
						list_nth(context->namespaces, ctelevelsup);
					foreach(lc, ctenamespace->ctes)
					{
						cte = (CommonTableExpr *) lfirst(lc);
						if (strcmp(cte->ctename, rte->ctename) == 0)
							break;
					}
				}
				if (lc != NULL)
				{
					Assert(cte != NULL);
					
					TargetEntry *ste = get_tle_by_resno(GetCTETargetList(cte), attnum);
					if (ste == NULL || ste->resjunk)
					{
						ereport(WARNING, (errcode(ERRCODE_INTERNAL_ERROR),
										  errmsg_internal("bogus var: varno=%d varattno=%d",
														  var->varno, var->varattno) ));
						return "*BOGUS*";
					}
					
					expr = (Node *) ste->expr;
					if (IsA(expr, Var))
					{
						const char *result = NULL;

						/*
						 * Recurse into the CTE to see what its Var refers to.
						 * We have to build an additional level of namespace
						 * to keep in step with varlevelsup in the CTE.
						 * Furthermore it could be an outer CTE, so we may
						 * have to delete some levels of namespace.
						 */
						List *save_nslist = context->namespaces;
						List *new_nslist;
						deparse_namespace mydpns;
						Query *ctequery = (Query *)cte->ctequery;
						Assert(ctequery != NULL && IsA(ctequery, Query));

						memset(&mydpns, 0, sizeof(mydpns));
						mydpns.rtable = ctequery->rtable;
						mydpns.ctes = ctequery->cteList;

						new_nslist = list_copy_tail(context->namespaces,
													ctelevelsup);
						context->namespaces = lcons(&mydpns, new_nslist);

						result = get_name_for_var_field((Var *) expr, fieldno,
														0, context);
						
						context->namespaces = save_nslist;

						return result;
					}
					/* else fall through to inspect the expression */
				}
			}
			break;
		case RTE_JOIN:
			/* Join RTE --- recursively inspect the alias variable */
			if (rte->joinaliasvars == NIL)
				elog(ERROR, "cannot decompile join alias var in plan tree");
			Assert(attnum > 0 && attnum <= list_length(rte->joinaliasvars));
			expr = (Node *) list_nth(rte->joinaliasvars, attnum - 1);
			if (IsA(expr, Var))
				return get_name_for_var_field((Var *) expr, fieldno,
											  var->varlevelsup + levelsup,
											  context);
			/* else fall through to inspect the expression */
			break;
		case RTE_TABLEFUNCTION:
		case RTE_FUNCTION:

			/*
			 * We couldn't get here unless a function is declared with one of
			 * its result columns as RECORD, which is not allowed.
			 */
			break;
<<<<<<< HEAD
		case RTE_SPECIAL:
			{
				/*
				 * We are looking at a deparse context node set up by
				 * deparse_context_for_subplan().  The Var must refer to an
				 * expression computed by this subplan (or possibly one of its
				 * inputs), rather than any simple attribute of an RTE entry.
				 * Look into the subplan's target list to get the referenced
				 * expression, digging down as far as needed to find something
				 * that's not a Var, and then pass it to
				 * get_expr_result_type().
				 */
				Plan	   *subplan = (Plan *) rte->funcexpr;

				while (subplan)
				{
					TargetEntry *ste;

					ste = get_tle_by_resno(subplan->targetlist,
										   ((Var *) expr)->varattno);
					if (!ste || !ste->expr)
						break;
					expr = (Node *) ste->expr;
					if (!IsA(expr, Var))
						break;
					switch (((Var *)expr)->varno)
                    {
                        case 0:
                        case OUTER:
						    subplan = outerPlan(subplan);
                            break;
                        case INNER:
						    subplan = innerPlan(subplan);
                            break;
                        default:
                            ereport(WARNING, (errcode(ERRCODE_INTERNAL_ERROR),
                                errmsg_internal("bogus var: varno=%d varattno=%d "
                                                "subvarno=%d subattno=%d",
                                                var->varno, var->varattno,
                                                ((Var *)expr)->varno,
                                                ((Var *)expr)->varattno) ));
                            return "*BOGUS*";
                    }
				}
				if (!subplan)
                {
                    ereport(WARNING, (errcode(ERRCODE_INTERNAL_ERROR),
                        errmsg_internal("bogus var: varno=%d varattno=%d",
                                        var->varno, var->varattno) ));
                    return "*BOGUS*";
                }
			}
			break;
        case RTE_VOID:
            /* No references should exist to a deleted RTE. */
            break;
=======
>>>>>>> d13f41d2
	}

	/*
	 * We now have an expression we can't expand any more, so see if
	 * get_expr_result_type() can do anything with it.	If not, pass to
	 * lookup_rowtype_tupdesc() which will probably fail, but will give an
	 * appropriate error message while failing.
	 */
	if (get_expr_result_type(expr, NULL, &tupleDesc) != TYPEFUNC_COMPOSITE)
		tupleDesc = lookup_rowtype_tupdesc_copy(exprType(expr),
												exprTypmod(expr));
	Assert(tupleDesc);
	/* Got the tupdesc, so we can extract the field name */
	Assert(fieldno >= 1 && fieldno <= tupleDesc->natts);
	return NameStr(tupleDesc->attrs[fieldno - 1]->attname);
}


/*
 * find_rte_by_refname		- look up an RTE by refname in a deparse context
 *
 * Returns NULL if there is no matching RTE or the refname is ambiguous.
 *
 * NOTE: this code is not really correct since it does not take account of
 * the fact that not all the RTEs in a rangetable may be visible from the
 * point where a Var reference appears.  For the purposes we need, however,
 * the only consequence of a false match is that we might stick a schema
 * qualifier on a Var that doesn't really need it.  So it seems close
 * enough.
 */
static RangeTblEntry *
find_rte_by_refname(const char *refname, deparse_context *context)
{
	RangeTblEntry *result = NULL;
	ListCell   *nslist;

	foreach(nslist, context->namespaces)
	{
		deparse_namespace *dpns = (deparse_namespace *) lfirst(nslist);
		ListCell   *rtlist;

		foreach(rtlist, dpns->rtable)
		{
			RangeTblEntry *rte = (RangeTblEntry *) lfirst(rtlist);

            if (rte->eref &&
                strcmp(rte->eref->aliasname, refname) == 0)
			{
				if (result)
					return NULL;	/* it's ambiguous */
				result = rte;
			}
		}
<<<<<<< HEAD
		if (dpns->outer_rte &&
            dpns->outer_rte->eref &&
			strcmp(dpns->outer_rte->eref->aliasname, refname) == 0)
		{
			if (result)
				return NULL;	/* it's ambiguous */
			result = dpns->outer_rte;
		}
		if (dpns->inner_rte &&
			dpns->inner_rte->eref &&
			strcmp(dpns->inner_rte->eref->aliasname, refname) == 0)
		{
			if (result)
				return NULL;	/* it's ambiguous */
			result = dpns->inner_rte;
		}
=======
>>>>>>> d13f41d2
		if (result)
			break;
	}
	return result;
}


/*
 * get_simple_binary_op_name
 *
 * helper function for isSimpleNode
 * will return single char binary operator name, or NULL if it's not
 */
static const char *
get_simple_binary_op_name(OpExpr *expr)
{
	List	   *args = expr->args;

	if (list_length(args) == 2)
	{
		/* binary operator */
		Node	   *arg1 = (Node *) linitial(args);
		Node	   *arg2 = (Node *) lsecond(args);
		const char *op;

		op = generate_operator_name(expr->opno, exprType(arg1), exprType(arg2));
		if (strlen(op) == 1)
			return op;
	}
	return NULL;
}


/*
 * isSimpleNode - check if given node is simple (doesn't need parenthesizing)
 *
 *	true   : simple in the context of parent node's type
 *	false  : not simple
 */
static bool
isSimpleNode(Node *node, Node *parentNode, int prettyFlags)
{
	if (!node)
		return false;

	switch (nodeTag(node))
	{
		case T_Var:
		case T_Const:
		case T_Param:
		case T_CoerceToDomainValue:
		case T_SetToDefault:
		case T_CurrentOfExpr:
			/* single words: always simple */
			return true;

		case T_ArrayRef:
		case T_ArrayExpr:
		case T_RowExpr:
		case T_CoalesceExpr:
		case T_MinMaxExpr:
		case T_NullIfExpr:
		case T_XmlExpr:
		case T_Aggref:
		case T_FuncExpr:
		case T_PercentileExpr:
			/* function-like: name(..) or name[..] */
			return true;

			/* CASE keywords act as parentheses */
		case T_CaseExpr:
			return true;

		case T_FieldSelect:

			/*
			 * appears simple since . has top precedence, unless parent is
			 * T_FieldSelect itself!
			 */
			return (IsA(parentNode, FieldSelect) ? false : true);

		case T_FieldStore:

			/*
			 * treat like FieldSelect (probably doesn't matter)
			 */
			return (IsA(parentNode, FieldStore) ? false : true);

		case T_CoerceToDomain:
			/* maybe simple, check args */
			return isSimpleNode((Node *) ((CoerceToDomain *) node)->arg,
								node, prettyFlags);
		case T_RelabelType:
			return isSimpleNode((Node *) ((RelabelType *) node)->arg,
								node, prettyFlags);
		case T_CoerceViaIO:
			return isSimpleNode((Node *) ((CoerceViaIO *) node)->arg,
								node, prettyFlags);
		case T_ArrayCoerceExpr:
			return isSimpleNode((Node *) ((ArrayCoerceExpr *) node)->arg,
								node, prettyFlags);
		case T_ConvertRowtypeExpr:
			return isSimpleNode((Node *) ((ConvertRowtypeExpr *) node)->arg,
								node, prettyFlags);

		case T_OpExpr:
			{
				/* depends on parent node type; needs further checking */
				if (prettyFlags & PRETTYFLAG_PAREN && IsA(parentNode, OpExpr))
				{
					const char *op;
					const char *parentOp;
					bool		is_lopriop;
					bool		is_hipriop;
					bool		is_lopriparent;
					bool		is_hipriparent;

					op = get_simple_binary_op_name((OpExpr *) node);
					if (!op)
						return false;

					/* We know only the basic operators + - and * / % */
					is_lopriop = (strchr("+-", *op) != NULL);
					is_hipriop = (strchr("*/%", *op) != NULL);
					if (!(is_lopriop || is_hipriop))
						return false;

					parentOp = get_simple_binary_op_name((OpExpr *) parentNode);
					if (!parentOp)
						return false;

					is_lopriparent = (strchr("+-", *parentOp) != NULL);
					is_hipriparent = (strchr("*/%", *parentOp) != NULL);
					if (!(is_lopriparent || is_hipriparent))
						return false;

					if (is_hipriop && is_lopriparent)
						return true;	/* op binds tighter than parent */

					if (is_lopriop && is_hipriparent)
						return false;

					/*
					 * Operators are same priority --- can skip parens only if
					 * we have (a - b) - c, not a - (b - c).
					 */
					if (node == (Node *) linitial(((OpExpr *) parentNode)->args))
						return true;

					return false;
				}
				/* else do the same stuff as for T_SubLink et al. */
				/* FALL THROUGH */
			}

		case T_SubLink:
		case T_NullTest:
		case T_BooleanTest:
		case T_DistinctExpr:
			switch (nodeTag(parentNode))
			{
				case T_FuncExpr:
					{
						/* special handling for casts */
						CoercionForm type = ((FuncExpr *) parentNode)->funcformat;

						if (type == COERCE_EXPLICIT_CAST ||
							type == COERCE_IMPLICIT_CAST)
							return false;
						return true;	/* own parentheses */
					}
				case T_BoolExpr:		/* lower precedence */
				case T_ArrayRef:		/* other separators */
				case T_ArrayExpr:		/* other separators */
				case T_RowExpr:	/* other separators */
				case T_CoalesceExpr:	/* own parentheses */
				case T_MinMaxExpr:		/* own parentheses */
<<<<<<< HEAD
=======
				case T_XmlExpr:	/* own parentheses */
>>>>>>> d13f41d2
				case T_NullIfExpr:		/* other separators */
				case T_XmlExpr:			/* own parentheses */
				case T_Aggref:	/* own parentheses */
				case T_CaseExpr:		/* other separators */
					return true;
				default:
					return false;
			}

		case T_BoolExpr:
			switch (nodeTag(parentNode))
			{
				case T_BoolExpr:
					if (prettyFlags & PRETTYFLAG_PAREN)
					{
						BoolExprType type;
						BoolExprType parentType;

						type = ((BoolExpr *) node)->boolop;
						parentType = ((BoolExpr *) parentNode)->boolop;
						switch (type)
						{
							case NOT_EXPR:
							case AND_EXPR:
								if (parentType == AND_EXPR)
									return true;
								break;
							case OR_EXPR:
								if (parentType == OR_EXPR)
									return true;
								break;
						}
					}
					return false;
				case T_FuncExpr:
					{
						/* special handling for casts */
						CoercionForm type = ((FuncExpr *) parentNode)->funcformat;

						if (type == COERCE_EXPLICIT_CAST ||
							type == COERCE_IMPLICIT_CAST)
							return false;
						return true;	/* own parentheses */
					}
				case T_ArrayRef:		/* other separators */
				case T_ArrayExpr:		/* other separators */
				case T_RowExpr:	/* other separators */
				case T_CoalesceExpr:	/* own parentheses */
				case T_MinMaxExpr:		/* own parentheses */
<<<<<<< HEAD
=======
				case T_XmlExpr:	/* own parentheses */
>>>>>>> d13f41d2
				case T_NullIfExpr:		/* other separators */
				case T_XmlExpr:			/* own parentheses */
				case T_Aggref:	/* own parentheses */
				case T_CaseExpr:		/* other separators */
					return true;
				default:
					return false;
			}

		default:
			break;
	}
	/* those we don't know: in dubio complexo */
	return false;
}


/*
 * appendStringInfoSpaces - append spaces to buffer
 */
static void
appendStringInfoSpaces(StringInfo buf, int count)
{
	while (count-- > 0)
		appendStringInfoChar(buf, ' ');
}

/*
 * appendContextKeyword - append a keyword to buffer
 *
 * If prettyPrint is enabled, perform a line break, and adjust indentation.
 * Otherwise, just append the keyword.
 */
static void
appendContextKeyword(deparse_context *context, const char *str,
					 int indentBefore, int indentAfter, int indentPlus)
{
	if (PRETTY_INDENT(context))
	{
		context->indentLevel += indentBefore;

		appendStringInfoChar(context->buf, '\n');
		appendStringInfoSpaces(context->buf,
							   Max(context->indentLevel, 0) + indentPlus);
		appendStringInfoString(context->buf, str);

		context->indentLevel += indentAfter;
		if (context->indentLevel < 0)
			context->indentLevel = 0;
	}
	else
		appendStringInfoString(context->buf, str);
}

/*
 * get_rule_expr_paren	- deparse expr using get_rule_expr,
 * embracing the string with parentheses if necessary for prettyPrint.
 *
 * Never embrace if prettyFlags=0, because it's done in the calling node.
 *
 * Any node that does *not* embrace its argument node by sql syntax (with
 * parentheses, non-operator keywords like CASE/WHEN/ON, or comma etc) should
 * use get_rule_expr_paren instead of get_rule_expr so parentheses can be
 * added.
 */
static void
get_rule_expr_paren(Node *node, deparse_context *context,
					bool showimplicit, Node *parentNode)
{
	bool		need_paren;

	need_paren = PRETTY_PAREN(context) &&
		!isSimpleNode(node, parentNode, context->prettyFlags);

	if (need_paren)
		appendStringInfoChar(context->buf, '(');

	get_rule_expr(node, context, showimplicit);

	if (need_paren)
		appendStringInfoChar(context->buf, ')');
}


/* ----------
 * get_rule_expr			- Parse back an expression
 *
 * Note: showimplicit determines whether we display any implicit cast that
 * is present at the top of the expression tree.  It is a passed argument,
 * not a field of the context struct, because we change the value as we
 * recurse down into the expression.  In general we suppress implicit casts
 * when the result type is known with certainty (eg, the arguments of an
 * OR must be boolean).  We display implicit casts for arguments of functions
 * and operators, since this is needed to be certain that the same function
 * or operator will be chosen when the expression is re-parsed.
 * ----------
 */
static void
get_rule_expr(Node *node, deparse_context *context,
			  bool showimplicit)
{
	StringInfo	buf = context->buf;

	if (node == NULL)
		return;

	/*
	 * Each level of get_rule_expr must emit an indivisible term
	 * (parenthesized if necessary) to ensure result is reparsed into the same
	 * expression tree.  The only exception is that when the input is a List,
	 * we emit the component items comma-separated with no surrounding
	 * decoration; this is convenient for most callers.
	 */
	switch (nodeTag(node))
	{
		case T_Var:
<<<<<<< HEAD
			{
				Var		   *var = (Var *) node;
				const char *schemaname;
				const char *refname;
				const char *attname;

				get_names_for_var(var, 0, context,
								  &schemaname, &refname, &attname);
				if (refname && (context->varprefix || attname == NULL))
				{
					if (schemaname)
						appendStringInfo(buf, "%s.",
										 quote_identifier(schemaname));

					if (strcmp(refname, "*NEW*") == 0)
						appendStringInfoString(buf, "new.");
					else if (strcmp(refname, "*OLD*") == 0)
						appendStringInfoString(buf, "old.");
					else
						appendStringInfo(buf, "%s.",
										 quote_identifier(refname));
				}
				if (attname)
					appendStringInfoString(buf, quote_identifier(attname));
				else
					appendStringInfoString(buf, "*");
			}
=======
			(void) get_variable((Var *) node, 0, false, context);
>>>>>>> d13f41d2
			break;

		case T_Const:
			get_const_expr((Const *) node, context, 0);
			break;

		case T_Param:
			appendStringInfo(buf, "$%d", ((Param *) node)->paramid);
			break;


		case T_Grouping:
			appendStringInfo(buf, "Grouping");
			break;

		case T_GroupId:
			appendStringInfo(buf, "group_id()");
			break;

		case T_GroupingFunc:
			get_groupingfunc_expr((GroupingFunc *)node, context);
			break;

		case T_Aggref:
			get_agg_expr((Aggref *) node, context);
			break;

		case T_WindowRef:
			get_windowref_expr((WindowRef *)node, context);
			break;

		case T_ArrayRef:
			{
				ArrayRef   *aref = (ArrayRef *) node;
				bool		need_parens;

				/*
				 * Parenthesize the argument unless it's a simple Var or a
				 * FieldSelect.  (In particular, if it's another ArrayRef, we
				 * *must* parenthesize to avoid confusion.)
				 */
				need_parens = !IsA(aref->refexpr, Var) &&
					!IsA(aref->refexpr, FieldSelect);
				if (need_parens)
					appendStringInfoChar(buf, '(');
				get_rule_expr((Node *) aref->refexpr, context, showimplicit);
				if (need_parens)
					appendStringInfoChar(buf, ')');
				printSubscripts(aref, context);

				/*
				 * Array assignment nodes should have been handled in
				 * processIndirection().
				 */
				if (aref->refassgnexpr)
					elog(ERROR, "unexpected refassgnexpr");
			}
			break;

		case T_FuncExpr:
			get_func_expr((FuncExpr *) node, context, showimplicit);
			break;

		case T_OpExpr:
			get_oper_expr((OpExpr *) node, context);
			break;

		case T_DistinctExpr:
			{
				DistinctExpr *expr = (DistinctExpr *) node;
				List	   *args = expr->args;
				Node	   *arg1 = (Node *) linitial(args);
				Node	   *arg2 = (Node *) lsecond(args);

				if (!PRETTY_PAREN(context))
					appendStringInfoChar(buf, '(');
				get_rule_expr_paren(arg1, context, true, node);
				appendStringInfo(buf, " IS DISTINCT FROM ");
				get_rule_expr_paren(arg2, context, true, node);
				if (!PRETTY_PAREN(context))
					appendStringInfoChar(buf, ')');
			}
			break;

		case T_ScalarArrayOpExpr:
			{
				ScalarArrayOpExpr *expr = (ScalarArrayOpExpr *) node;
				List	   *args = expr->args;
				Node	   *arg1 = (Node *) linitial(args);
				Node	   *arg2 = (Node *) lsecond(args);

				if (!PRETTY_PAREN(context))
					appendStringInfoChar(buf, '(');
				get_rule_expr_paren(arg1, context, true, node);
				appendStringInfo(buf, " %s %s (",
								 generate_operator_name(expr->opno,
														exprType(arg1),
										   get_element_type(exprType(arg2))),
								 expr->useOr ? "ANY" : "ALL");
				get_rule_expr_paren(arg2, context, true, node);
				appendStringInfoChar(buf, ')');
				if (!PRETTY_PAREN(context))
					appendStringInfoChar(buf, ')');
			}
			break;

		case T_BoolExpr:
			{
				BoolExpr   *expr = (BoolExpr *) node;
				Node	   *first_arg = linitial(expr->args);
				ListCell   *arg = lnext(list_head(expr->args));

				switch (expr->boolop)
				{
					case AND_EXPR:
						if (!PRETTY_PAREN(context))
							appendStringInfoChar(buf, '(');
						get_rule_expr_paren(first_arg, context,
											false, node);
						while (arg)
						{
							appendStringInfo(buf, " AND ");
							get_rule_expr_paren((Node *) lfirst(arg), context,
												false, node);
							arg = lnext(arg);
						}
						if (!PRETTY_PAREN(context))
							appendStringInfoChar(buf, ')');
						break;

					case OR_EXPR:
						if (!PRETTY_PAREN(context))
							appendStringInfoChar(buf, '(');
						get_rule_expr_paren(first_arg, context,
											false, node);
						while (arg)
						{
							appendStringInfo(buf, " OR ");
							get_rule_expr_paren((Node *) lfirst(arg), context,
												false, node);
							arg = lnext(arg);
						}
						if (!PRETTY_PAREN(context))
							appendStringInfoChar(buf, ')');
						break;

					case NOT_EXPR:
						if (!PRETTY_PAREN(context))
							appendStringInfoChar(buf, '(');
						appendStringInfo(buf, "NOT ");
						get_rule_expr_paren(first_arg, context,
											false, node);
						if (!PRETTY_PAREN(context))
							appendStringInfoChar(buf, ')');
						break;

					default:
						elog(ERROR, "unrecognized boolop: %d",
							 (int) expr->boolop);
				}
			}
			break;

		case T_SubLink:
			get_sublink_expr((SubLink *) node, context);
			break;

		case T_SubPlan:
			{
				/*
				 * We cannot see an already-planned subplan in rule deparsing,
				 * only while EXPLAINing a query plan. For now, just punt.
				 */
				if (((SubPlan *) node)->useHashTable)
					appendStringInfo(buf, "(hashed subplan)");
				else
					appendStringInfo(buf, "(subplan)");
			}
			break;

		case T_FieldSelect:
			{
				FieldSelect *fselect = (FieldSelect *) node;
				Node	   *arg = (Node *) fselect->arg;
				int			fno = fselect->fieldnum;
				const char *fieldname;
				bool		need_parens;

				/*
				 * Parenthesize the argument unless it's an ArrayRef or
				 * another FieldSelect.  Note in particular that it would be
				 * WRONG to not parenthesize a Var argument; simplicity is not
				 * the issue here, having the right number of names is.
				 */
				need_parens = !IsA(arg, ArrayRef) &&!IsA(arg, FieldSelect);
				if (need_parens)
					appendStringInfoChar(buf, '(');
				get_rule_expr(arg, context, true);
				if (need_parens)
					appendStringInfoChar(buf, ')');

				/*
				 * Get and print the field name.
				 */
				fieldname = get_name_for_var_field((Var *) arg, fno,
												   0, context);
				appendStringInfo(buf, ".%s", quote_identifier(fieldname));
			}
			break;

		case T_FieldStore:

			/*
			 * We shouldn't see FieldStore here; it should have been stripped
			 * off by processIndirection().
			 */
			elog(ERROR, "unexpected FieldStore");
			break;

		case T_RelabelType:
			{
				RelabelType *relabel = (RelabelType *) node;
				Node	   *arg = (Node *) relabel->arg;

				if (relabel->relabelformat == COERCE_IMPLICIT_CAST &&
					!showimplicit)
				{
					/* don't show the implicit cast */
					get_rule_expr_paren(arg, context, false, node);
				}
				else
				{
					get_coercion_expr(arg, context,
									  relabel->resulttype,
									  relabel->resulttypmod,
									  node);
				}
			}
			break;

		case T_CoerceViaIO:
			{
				CoerceViaIO *iocoerce = (CoerceViaIO *) node;
				Node	   *arg = (Node *) iocoerce->arg;

				if (iocoerce->coerceformat == COERCE_IMPLICIT_CAST &&
					!showimplicit)
				{
					/* don't show the implicit cast */
					get_rule_expr_paren(arg, context, false, node);
				}
				else
				{
					get_coercion_expr(arg, context,
									  iocoerce->resulttype,
									  -1,
									  node);
				}
			}
			break;

		case T_ArrayCoerceExpr:
			{
				ArrayCoerceExpr *acoerce = (ArrayCoerceExpr *) node;
				Node	   *arg = (Node *) acoerce->arg;

				if (acoerce->coerceformat == COERCE_IMPLICIT_CAST &&
					!showimplicit)
				{
					/* don't show the implicit cast */
					get_rule_expr_paren(arg, context, false, node);
				}
				else
				{
					get_coercion_expr(arg, context,
									  acoerce->resulttype,
									  acoerce->resulttypmod,
									  node);
				}
			}
			break;

		case T_CoerceViaIO:
			{
				CoerceViaIO *iocoerce = (CoerceViaIO *) node;
				Node	   *arg = (Node *) iocoerce->arg;

				if (iocoerce->coerceformat == COERCE_IMPLICIT_CAST &&
					!showimplicit)
				{
					/* don't show the implicit cast */
					get_rule_expr_paren(arg, context, false, node);
				}
				else
				{
					get_coercion_expr(arg, context,
									  iocoerce->resulttype,
									  -1,
									  node);
				}
			}
			break;

		case T_ArrayCoerceExpr:
			{
				ArrayCoerceExpr *acoerce = (ArrayCoerceExpr *) node;
				Node	   *arg = (Node *) acoerce->arg;

				if (acoerce->coerceformat == COERCE_IMPLICIT_CAST &&
					!showimplicit)
				{
					/* don't show the implicit cast */
					get_rule_expr_paren(arg, context, false, node);
				}
				else
				{
					get_coercion_expr(arg, context,
									  acoerce->resulttype,
									  acoerce->resulttypmod,
									  node);
				}
			}
			break;

		case T_ConvertRowtypeExpr:
			{
				ConvertRowtypeExpr *convert = (ConvertRowtypeExpr *) node;
				Node	   *arg = (Node *) convert->arg;

				if (convert->convertformat == COERCE_IMPLICIT_CAST &&
					!showimplicit)
				{
					/* don't show the implicit cast */
					get_rule_expr_paren(arg, context, false, node);
				}
				else
				{
					get_coercion_expr(arg, context,
									  convert->resulttype, -1,
									  node);
				}
			}
			break;

		case T_CaseExpr:
			{
				CaseExpr   *caseexpr = (CaseExpr *) node;
				ListCell   *temp;

				appendContextKeyword(context, "CASE",
									 0, PRETTYINDENT_VAR, 0);
				if (caseexpr->arg)
				{
					appendStringInfoChar(buf, ' ');
					get_rule_expr((Node *) caseexpr->arg, context, true);
				}
				foreach(temp, caseexpr->args)
				{
					CaseWhen   *when = (CaseWhen *) lfirst(temp);
					Node	   *w = (Node *) when->expr;

					if (caseexpr->arg)
					{
						/*
						 * The parser should have produced WHEN clauses of
						 * the form "CaseTestExpr = RHS", possibly with an
						 * implicit coercion inserted above the CaseTestExpr.
						 * For accurate decompilation of rules it's essential
						 * that we show just the RHS.  However in an
						 * expression that's been through the optimizer, the
						 * WHEN clause could be almost anything (since the
						 * equality operator could have been expanded into an
						 * inline function).  If we don't recognize the form
						 * of the WHEN clause, just punt and display it as-is.
						 */
						if (IsA(w, OpExpr))
						{
<<<<<<< HEAD
                            OpExpr     *opexpr = (OpExpr *)w;
						    Node	   *rhs;

                            Assert(IsA(linitial(opexpr->args), CaseTestExpr) ||
								   IsA(linitial(opexpr->args), Const) ||
                                   IsA(linitial(opexpr->args), RelabelType));
							rhs = (Node *) lsecond(opexpr->args);
						    get_rule_expr(rhs, context, false);
					    }
						else if (IsA(w, CaseTestExpr))
							appendStringInfo(buf, "TRUE");
						else if (not_clause(w))
						{
							Expr *arg = get_notclausearg((Expr *) w);
							if (IsA(arg, CaseTestExpr))
								appendStringInfo(buf, "FALSE");
							else
							{
								/* WHEN IS NOT DISTINCT FROM */
								DistinctExpr 	*dexpr;
								Node			*rhs;

								Insist(IsA(arg, DistinctExpr));
								dexpr = (DistinctExpr *) arg;

								appendStringInfo(buf, "IS NOT DISTINCT FROM ");
								rhs = (Node *) lsecond(dexpr->args);
								get_rule_expr(rhs, context, false);
							}
=======
							List	   *args = ((OpExpr *) w)->args;

							if (list_length(args) == 2 &&
								IsA(strip_implicit_coercions(linitial(args)),
									CaseTestExpr))
								w = (Node *) lsecond(args);
>>>>>>> d13f41d2
						}
					}

					if (!PRETTY_INDENT(context))
						appendStringInfoChar(buf, ' ');
					appendContextKeyword(context, "WHEN ",
										 0, 0, 0);
					get_rule_expr(w, context, false);
					appendStringInfo(buf, " THEN ");
					get_rule_expr((Node *) when->result, context, true);
				}
				if (!PRETTY_INDENT(context))
					appendStringInfoChar(buf, ' ');
				appendContextKeyword(context, "ELSE ",
									 0, 0, 0);
				get_rule_expr((Node *) caseexpr->defresult, context, true);
				if (!PRETTY_INDENT(context))
					appendStringInfoChar(buf, ' ');
				appendContextKeyword(context, "END",
									 -PRETTYINDENT_VAR, 0, 0);
			}
			break;

		case T_CaseTestExpr:
			{
				/*
				 * Normally we should never get here, since for expressions
				 * that can contain this node type we attempt to avoid
				 * recursing to it.  But in an optimized expression we might
				 * be unable to avoid that (see comments for CaseExpr).  If we
				 * do see one, print it as CASE_TEST_EXPR.
				 */
				appendStringInfo(buf, "CASE_TEST_EXPR");
			}
			break;

		case T_ArrayExpr:
			{
				ArrayExpr  *arrayexpr = (ArrayExpr *) node;

				appendStringInfo(buf, "ARRAY[");
				get_rule_expr((Node *) arrayexpr->elements, context, true);
				appendStringInfoChar(buf, ']');

				/*
				 * If the array isn't empty, we assume its elements are
				 * coerced to the desired type.  If it's empty, though, we
				 * need an explicit coercion to the array type.
				 */
				if (arrayexpr->elements == NIL)
					appendStringInfo(buf, "::%s",
						format_type_with_typemod(arrayexpr->array_typeid, -1));
			}
			break;

		case T_TableValueExpr:
			{
				TableValueExpr	*tabexpr  = (TableValueExpr *) node;
				Query			*subquery = (Query*) tabexpr->subquery;

				appendStringInfo(buf, "TABLE(");
				get_query_def(subquery, buf, context->namespaces, NULL,
							  context->prettyFlags, context->indentLevel);
				appendStringInfoChar(buf, ')');
			}
			break;

		case T_RowExpr:
			{
				RowExpr    *rowexpr = (RowExpr *) node;
				TupleDesc	tupdesc = NULL;
				ListCell   *arg;
				int			i;
				char	   *sep;

				/*
				 * If it's a named type and not RECORD, we may have to skip
				 * dropped columns and/or claim there are NULLs for added
				 * columns.
				 */
				if (rowexpr->row_typeid != RECORDOID)
				{
					tupdesc = lookup_rowtype_tupdesc(rowexpr->row_typeid, -1);
					Assert(list_length(rowexpr->args) <= tupdesc->natts);
				}

				/*
				 * SQL99 allows "ROW" to be omitted when there is more than
				 * one column, but for simplicity we always print it.
				 */
				appendStringInfo(buf, "ROW(");
				sep = "";
				i = 0;
				foreach(arg, rowexpr->args)
				{
					Node	   *e = (Node *) lfirst(arg);

					if (tupdesc == NULL ||
						!tupdesc->attrs[i]->attisdropped)
					{
						appendStringInfoString(buf, sep);
						get_rule_expr(e, context, true);
						sep = ", ";
					}
					i++;
				}
				if (tupdesc != NULL)
				{
					while (i < tupdesc->natts)
					{
						if (!tupdesc->attrs[i]->attisdropped)
						{
							appendStringInfoString(buf, sep);
							appendStringInfo(buf, "NULL");
							sep = ", ";
						}
						i++;
					}

					ReleaseTupleDesc(tupdesc);
				}
				appendStringInfo(buf, ")");
				if (rowexpr->row_format == COERCE_EXPLICIT_CAST)
					appendStringInfo(buf, "::%s",
						  format_type_with_typemod(rowexpr->row_typeid, -1));
			}
			break;

		case T_RowCompareExpr:
			{
				RowCompareExpr *rcexpr = (RowCompareExpr *) node;
				ListCell   *arg;
				char	   *sep;

				/*
				 * SQL99 allows "ROW" to be omitted when there is more than
				 * one column, but for simplicity we always print it.
				 */
				appendStringInfo(buf, "(ROW(");
				sep = "";
				foreach(arg, rcexpr->largs)
				{
					Node	   *e = (Node *) lfirst(arg);

					appendStringInfoString(buf, sep);
					get_rule_expr(e, context, true);
					sep = ", ";
				}

				/*
				 * We assume that the name of the first-column operator will
				 * do for all the rest too.  This is definitely open to
				 * failure, eg if some but not all operators were renamed
				 * since the construct was parsed, but there seems no way to
				 * be perfect.
				 */
				appendStringInfo(buf, ") %s ROW(",
						  generate_operator_name(linitial_oid(rcexpr->opnos),
										   exprType(linitial(rcexpr->largs)),
										 exprType(linitial(rcexpr->rargs))));
				sep = "";
				foreach(arg, rcexpr->rargs)
				{
					Node	   *e = (Node *) lfirst(arg);

					appendStringInfoString(buf, sep);
					get_rule_expr(e, context, true);
					sep = ", ";
				}
				appendStringInfo(buf, "))");
			}
			break;

		case T_CoalesceExpr:
			{
				CoalesceExpr *coalesceexpr = (CoalesceExpr *) node;

				appendStringInfo(buf, "COALESCE(");
				get_rule_expr((Node *) coalesceexpr->args, context, true);
				appendStringInfoChar(buf, ')');
			}
			break;

		case T_MinMaxExpr:
			{
				MinMaxExpr *minmaxexpr = (MinMaxExpr *) node;

				switch (minmaxexpr->op)
				{
					case IS_GREATEST:
						appendStringInfo(buf, "GREATEST(");
						break;
					case IS_LEAST:
						appendStringInfo(buf, "LEAST(");
						break;
				}
				get_rule_expr((Node *) minmaxexpr->args, context, true);
				appendStringInfoChar(buf, ')');
			}
			break;

		case T_NullIfExpr:
			{
				NullIfExpr *nullifexpr = (NullIfExpr *) node;

				appendStringInfo(buf, "NULLIF(");
				get_rule_expr((Node *) nullifexpr->args, context, true);
				appendStringInfoChar(buf, ')');
			}
			break;

		case T_NullTest:
			{
				NullTest   *ntest = (NullTest *) node;

				if (!PRETTY_PAREN(context))
					appendStringInfoChar(buf, '(');
				get_rule_expr_paren((Node *) ntest->arg, context, true, node);
				switch (ntest->nulltesttype)
				{
					case IS_NULL:
						appendStringInfo(buf, " IS NULL");
						break;
					case IS_NOT_NULL:
						appendStringInfo(buf, " IS NOT NULL");
						break;
					default:
						elog(ERROR, "unrecognized nulltesttype: %d",
							 (int) ntest->nulltesttype);
				}
				if (!PRETTY_PAREN(context))
					appendStringInfoChar(buf, ')');
			}
			break;

		case T_BooleanTest:
			{
				BooleanTest *btest = (BooleanTest *) node;

				if (!PRETTY_PAREN(context))
					appendStringInfoChar(buf, '(');
				get_rule_expr_paren((Node *) btest->arg, context, false, node);
				switch (btest->booltesttype)
				{
					case IS_TRUE:
						appendStringInfo(buf, " IS TRUE");
						break;
					case IS_NOT_TRUE:
						appendStringInfo(buf, " IS NOT TRUE");
						break;
					case IS_FALSE:
						appendStringInfo(buf, " IS FALSE");
						break;
					case IS_NOT_FALSE:
						appendStringInfo(buf, " IS NOT FALSE");
						break;
					case IS_UNKNOWN:
						appendStringInfo(buf, " IS UNKNOWN");
						break;
					case IS_NOT_UNKNOWN:
						appendStringInfo(buf, " IS NOT UNKNOWN");
						break;
					default:
						elog(ERROR, "unrecognized booltesttype: %d",
							 (int) btest->booltesttype);
				}
				if (!PRETTY_PAREN(context))
					appendStringInfoChar(buf, ')');
			}
			break;

		case T_XmlExpr:
			{
				XmlExpr    *xexpr = (XmlExpr *) node;
				bool		needcomma = false;
				ListCell   *arg;
				ListCell   *narg;
				Const	   *con;

				switch (xexpr->op)
				{
					case IS_XMLCONCAT:
						appendStringInfoString(buf, "XMLCONCAT(");
						break;
					case IS_XMLELEMENT:
						appendStringInfoString(buf, "XMLELEMENT(");
						break;
					case IS_XMLFOREST:
						appendStringInfoString(buf, "XMLFOREST(");
						break;
					case IS_XMLPARSE:
						appendStringInfoString(buf, "XMLPARSE(");
						break;
					case IS_XMLPI:
						appendStringInfoString(buf, "XMLPI(");
						break;
					case IS_XMLROOT:
						appendStringInfoString(buf, "XMLROOT(");
						break;
					case IS_XMLSERIALIZE:
						appendStringInfoString(buf, "XMLSERIALIZE(");
						break;
					case IS_DOCUMENT:
						break;
				}
				if (xexpr->op == IS_XMLPARSE || xexpr->op == IS_XMLSERIALIZE)
				{
					if (xexpr->xmloption == XMLOPTION_DOCUMENT)
						appendStringInfoString(buf, "DOCUMENT ");
					else
						appendStringInfoString(buf, "CONTENT ");
				}
				if (xexpr->name)
				{
					appendStringInfo(buf, "NAME %s",
									 quote_identifier(map_xml_name_to_sql_identifier(xexpr->name)));
					needcomma = true;
				}
				if (xexpr->named_args)
				{
					if (xexpr->op != IS_XMLFOREST)
					{
						if (needcomma)
							appendStringInfoString(buf, ", ");
						appendStringInfoString(buf, "XMLATTRIBUTES(");
						needcomma = false;
					}
					forboth(arg, xexpr->named_args, narg, xexpr->arg_names)
					{
						Node	   *e = (Node *) lfirst(arg);
						char	   *argname = strVal(lfirst(narg));

						if (needcomma)
							appendStringInfoString(buf, ", ");
						get_rule_expr((Node *) e, context, true);
						appendStringInfo(buf, " AS %s",
										 quote_identifier(map_xml_name_to_sql_identifier(argname)));
						needcomma = true;
					}
					if (xexpr->op != IS_XMLFOREST)
						appendStringInfoChar(buf, ')');
				}
				if (xexpr->args)
				{
					if (needcomma)
						appendStringInfoString(buf, ", ");
					switch (xexpr->op)
					{
						case IS_XMLCONCAT:
						case IS_XMLELEMENT:
						case IS_XMLFOREST:
						case IS_XMLPI:
						case IS_XMLSERIALIZE:
							/* no extra decoration needed */
							get_rule_expr((Node *) xexpr->args, context, true);
							break;
						case IS_XMLPARSE:
							Assert(list_length(xexpr->args) == 2);

							get_rule_expr((Node *) linitial(xexpr->args),
										  context, true);

							con = (Const *) lsecond(xexpr->args);
							Assert(IsA(con, Const));
							Assert(!con->constisnull);
							if (DatumGetBool(con->constvalue))
								appendStringInfoString(buf,
													 " PRESERVE WHITESPACE");
							else
								appendStringInfoString(buf,
													   " STRIP WHITESPACE");
							break;
						case IS_XMLROOT:
							Assert(list_length(xexpr->args) == 3);

							get_rule_expr((Node *) linitial(xexpr->args),
										  context, true);

							appendStringInfoString(buf, ", VERSION ");
							con = (Const *) lsecond(xexpr->args);
							if (IsA(con, Const) &&
								con->constisnull)
								appendStringInfoString(buf, "NO VALUE");
							else
								get_rule_expr((Node *) con, context, false);

							con = (Const *) lthird(xexpr->args);
							Assert(IsA(con, Const));
							if (con->constisnull)
								 /* suppress STANDALONE NO VALUE */ ;
							else
							{
								switch (DatumGetInt32(con->constvalue))
								{
									case XML_STANDALONE_YES:
										appendStringInfoString(buf,
														 ", STANDALONE YES");
										break;
									case XML_STANDALONE_NO:
										appendStringInfoString(buf,
														  ", STANDALONE NO");
										break;
									case XML_STANDALONE_NO_VALUE:
										appendStringInfoString(buf,
													", STANDALONE NO VALUE");
										break;
									default:
										break;
								}
							}
							break;
						case IS_DOCUMENT:
							get_rule_expr_paren((Node *) xexpr->args, context, false, node);
							break;
					}

				}
				if (xexpr->op == IS_XMLSERIALIZE)
<<<<<<< HEAD
					appendStringInfo(buf, " AS %s",
									 format_type_with_typemod(xexpr->type,
															  xexpr->typmod));
=======
					appendStringInfo(buf, " AS %s", format_type_with_typemod(xexpr->type,
															 xexpr->typmod));
>>>>>>> d13f41d2
				if (xexpr->op == IS_DOCUMENT)
					appendStringInfoString(buf, " IS DOCUMENT");
				else
					appendStringInfoChar(buf, ')');
			}
			break;

		case T_CoerceToDomain:
			{
				CoerceToDomain *ctest = (CoerceToDomain *) node;
				Node	   *arg = (Node *) ctest->arg;

				if (ctest->coercionformat == COERCE_IMPLICIT_CAST &&
					!showimplicit)
				{
					/* don't show the implicit cast */
					get_rule_expr(arg, context, false);
				}
				else
				{
					if (!PRETTY_PAREN(context))
						appendStringInfoChar(buf, '(');
					get_rule_expr_paren(arg, context, false, node);
					if (!PRETTY_PAREN(context))
						appendStringInfoChar(buf, ')');
					appendStringInfo(buf, "::%s",
								  format_type_with_typemod(ctest->resulttype,
													   ctest->resulttypmod));
				}
			}
			break;

		case T_CoerceToDomainValue:
			appendStringInfo(buf, "VALUE");
			break;

		case T_SetToDefault:
			appendStringInfo(buf, "DEFAULT");
			break;

		case T_CurrentOfExpr:
			appendStringInfo(buf, "CURRENT OF %s",
			quote_identifier(((CurrentOfExpr *) node)->cursor_name));
			break;

		case T_PercentileExpr:
			{
				PercentileExpr *p = (PercentileExpr *) node;

				if (p->perckind == PERC_MEDIAN)
				{
					Node	   *expr;

					expr = get_sortgroupclause_expr(linitial(p->sortClause), p->sortTargets);
					appendStringInfoString(buf, "median(");
					get_rule_expr(expr, context, false);
					appendStringInfoString(buf, ")");
				}
				else
				{
<<<<<<< HEAD
					if (p->perckind == PERC_CONT)
					{
						appendStringInfoString(buf, "percentile_cont(");
					}
					else if (p->perckind == PERC_DISC)
					{
						appendStringInfoString(buf, "percentile_disc(");
					}
					else
						Assert(false);
					get_rule_expr((Node *) p->args, context, true);
					appendStringInfoString(buf, ") WITHIN GROUP (");
					get_sortlist_expr(p->sortClause,
									  p->sortTargets,
									  false, context, "ORDER BY ");
					appendStringInfoString(buf, ") ");
=======
					get_coercion_expr(arg, context,
									  ctest->resulttype,
									  ctest->resulttypmod,
									  node);
>>>>>>> d13f41d2
				}
			}
			break;

<<<<<<< HEAD
=======
		case T_CoerceToDomainValue:
			appendStringInfo(buf, "VALUE");
			break;

		case T_SetToDefault:
			appendStringInfo(buf, "DEFAULT");
			break;

		case T_CurrentOfExpr:
			{
				CurrentOfExpr *cexpr = (CurrentOfExpr *) node;

				if (cexpr->cursor_name)
					appendStringInfo(buf, "CURRENT OF %s",
									 quote_identifier(cexpr->cursor_name));
				else
					appendStringInfo(buf, "CURRENT OF $%d",
									 cexpr->cursor_param);
			}
			break;

>>>>>>> d13f41d2
		case T_List:
			{
				char	   *sep;
				ListCell   *l;

				sep = "";
				foreach(l, (List *) node)
				{
					appendStringInfoString(buf, sep);
					get_rule_expr((Node *) lfirst(l), context, showimplicit);
					sep = ", ";
				}
			}
			break;

		default:
			elog(ERROR, "unrecognized node type: %d", (int) nodeTag(node));
			break;
	}
}


/*
 * get_oper_expr			- Parse back an OpExpr node
 */
static void
get_oper_expr(OpExpr *expr, deparse_context *context)
{
	StringInfo	buf = context->buf;
	Oid			opno = expr->opno;
	List	   *args = expr->args;

	if (!PRETTY_PAREN(context))
		appendStringInfoChar(buf, '(');
	if (list_length(args) == 2)
	{
		/* binary operator */
		Node	   *arg1 = (Node *) linitial(args);
		Node	   *arg2 = (Node *) lsecond(args);

		get_rule_expr_paren(arg1, context, true, (Node *) expr);
		appendStringInfo(buf, " %s ",
						 generate_operator_name(opno,
												exprType(arg1),
												exprType(arg2)));
		get_rule_expr_paren(arg2, context, true, (Node *) expr);
	}
	else
	{
		/* unary operator --- but which side? */
		Node	   *arg = (Node *) linitial(args);
		HeapTuple	tp;
		Form_pg_operator optup;
		cqContext	   *pcqCtx;

		pcqCtx = caql_beginscan(
				NULL,
				cql("SELECT * FROM pg_operator "
					" WHERE oid = :1 ",
					ObjectIdGetDatum(opno)));

		tp = caql_getnext(pcqCtx);

		if (!HeapTupleIsValid(tp))
			elog(ERROR, "cache lookup failed for operator %u", opno);
		optup = (Form_pg_operator) GETSTRUCT(tp);
		switch (optup->oprkind)
		{
			case 'l':
				appendStringInfo(buf, "%s ",
								 generate_operator_name(opno,
														InvalidOid,
														exprType(arg)));
				get_rule_expr_paren(arg, context, true, (Node *) expr);
				break;
			case 'r':
				get_rule_expr_paren(arg, context, true, (Node *) expr);
				appendStringInfo(buf, " %s",
								 generate_operator_name(opno,
														exprType(arg),
														InvalidOid));
				break;
			default:
				elog(ERROR, "bogus oprkind: %d", optup->oprkind);
		}
		caql_endscan(pcqCtx);
	}
	if (!PRETTY_PAREN(context))
		appendStringInfoChar(buf, ')');
}

/*
 * get_func_expr			- Parse back a FuncExpr node
 */
static void
get_func_expr(FuncExpr *expr, deparse_context *context,
			  bool showimplicit)
{
	StringInfo	buf = context->buf;
	Oid			funcoid = expr->funcid;
	Oid			argtypes[FUNC_MAX_ARGS];
	int			nargs;
	bool		is_variadic;
	ListCell   *l;

	/*
	 * If the function call came from an implicit coercion, then just show the
	 * first argument --- unless caller wants to see implicit coercions.
	 */
	if (expr->funcformat == COERCE_IMPLICIT_CAST && !showimplicit)
	{
		get_rule_expr_paren((Node *) linitial(expr->args), context,
							false, (Node *) expr);
		return;
	}

	/*
	 * If the function call came from a cast, then show the first argument
	 * plus an explicit cast operation.
	 */
	if (expr->funcformat == COERCE_EXPLICIT_CAST ||
		expr->funcformat == COERCE_IMPLICIT_CAST)
	{
		Node	   *arg = linitial(expr->args);
		Oid			rettype = expr->funcresulttype;
		int32		coercedTypmod;

		/* Get the typmod if this is a length-coercion function */
		(void) exprIsLengthCoercion((Node *) expr, &coercedTypmod);

		get_coercion_expr(arg, context,
						  rettype, coercedTypmod,
						  (Node *) expr);

		return;
	}

	/*
	 * Normal function: display as proname(args).  First we need to extract
	 * the argument datatypes.
	 */
	nargs = 0;
	foreach(l, expr->args)
	{
		if (nargs >= FUNC_MAX_ARGS)
			ereport(ERROR,
					(errcode(ERRCODE_TOO_MANY_ARGUMENTS),
					 errmsg("too many arguments")));
		argtypes[nargs] = exprType((Node *) lfirst(l));
		nargs++;
	}

	appendStringInfo(buf, "%s(",
					 generate_function_name(funcoid, nargs, argtypes, &is_variadic));
	nargs = 0;
	foreach(l, expr->args)
	{
		if (nargs++ > 0)
			appendStringInfoString(buf, ", ");
		if (is_variadic && lnext(l) == NULL)
			appendStringInfoString(buf, "VARIADIC ");
		get_rule_expr((Node *) lfirst(l), context, true);

	}
	appendStringInfoChar(buf, ')');
}

/*
 * get_groupingfunc_expr - Parse back a grouping function node.
 */
static void
get_groupingfunc_expr(GroupingFunc *grpfunc, deparse_context *context)
{
	StringInfo buf = context->buf;
	ListCell *lc;
	char *sep = "";
	List *group_exprs;
	if (context->query == NULL)
	{
		appendStringInfoString(buf, "grouping");
		return;
	}

	group_exprs = get_grouplist_exprs(context->query->groupClause,
									  context->query->targetList);

	appendStringInfoString(buf, "grouping(");
	foreach (lc, grpfunc->args)
	{
		int entry_no = (int)intVal(lfirst(lc));
		Node *expr;
		Assert (entry_no < list_length(context->query->targetList));

		expr = (Node *)list_nth(group_exprs, entry_no);
		appendStringInfoString(buf, sep);
		get_rule_expr(expr, context, true);
		sep = ", ";
	}
	
	appendStringInfoString(buf, ")");
}

/*
 * get_agg_expr			- Parse back an Aggref node
 */
static void
get_agg_expr(Aggref *aggref, deparse_context *context)
{
	StringInfo	buf = context->buf;
	Oid			argtypes[FUNC_MAX_ARGS];
	int			nargs;
	ListCell   *l;
	Oid fnoid;

	nargs = 0;
	foreach(l, aggref->args)
	{
		if (nargs >= FUNC_MAX_ARGS)
			ereport(ERROR,
					(errcode(ERRCODE_TOO_MANY_ARGUMENTS),
					 errmsg("too many arguments")));
		argtypes[nargs] = exprType((Node *) lfirst(l));
		nargs++;
	}

	/*
	 * Depending on the stage of aggregation, this Aggref
	 * may represent functions that are different from the
	 * function initially specified. Thus, it is possible that these
	 * functions take different number of arguments. However,
	 * this is pretty rare. I think that COUNT(*) is the only one
	 * so far -- COUNT(*) has no argument in the first stage, while in the
	 * second stage, we add one argument for COUNT. So COUNT(*) becomes
	 * COUNT(ANY).
	 */
	fnoid = aggref->aggfnoid;
	switch(aggref->aggstage)
	{
		case AGGSTAGE_FINAL:
		{
			if (aggref->aggfnoid == COUNT_STAR_OID)
				fnoid = COUNT_ANY_OID;

			break;
		}
		case AGGSTAGE_PARTIAL:
		case AGGSTAGE_NORMAL:
		default:
			break;
	}

	appendStringInfo(buf, "%s(%s",
					 generate_function_name(fnoid, nargs, argtypes, NULL),
					 aggref->aggdistinct ? "DISTINCT " : "");
	/* aggstar can be set only in zero-argument aggregates */
	if (aggref->aggstar)
		appendStringInfoChar(buf, '*');
	else
		get_rule_expr((Node *) aggref->args, context, true);

    /* Handle ORDER BY clause for ordered aggregates */
    if (aggref->aggorder != NULL && !aggref->aggorder->sortImplicit)
    {
        get_sortlist_expr(aggref->aggorder->sortClause, 
                          aggref->aggorder->sortTargets,
                          false,  /* force_colno */
                          context, 
                          " ORDER BY ");
    }
	appendStringInfoChar(buf, ')');
}

static void
get_windowedge_expr(WindowFrameEdge *edge, deparse_context *context)
{
	StringInfo buf = context->buf;

	switch(edge->kind)
	{
		case WINDOW_UNBOUND_PRECEDING:
			appendStringInfo(buf, " UNBOUNDED PRECEDING");
			break;
		case WINDOW_BOUND_PRECEDING:
			get_rule_expr(edge->val, context, true);
			appendStringInfo(buf, " PRECEDING");
			break;
		case WINDOW_CURRENT_ROW:
			appendStringInfo(buf, " CURRENT ROW");
			break;
		case WINDOW_BOUND_FOLLOWING:
			get_rule_expr(edge->val, context, true);
			appendStringInfo(buf, " FOLLOWING");
			break;
		case WINDOW_UNBOUND_FOLLOWING:
			appendStringInfo(buf, " UNBOUNDED FOLLOWING");
			break;
		default:
			elog(ERROR, "unknown frame type");
			break;
	}
}

static void
get_sortlist_expr(List *l, List *targetList, bool force_colno,
                  deparse_context *context, char *keyword_clause)
{
	ListCell *cell;
	char *sep;
	StringInfo buf = context->buf;

	appendContextKeyword(context, keyword_clause,
						 -PRETTYINDENT_STD, PRETTYINDENT_STD, 1);
	sep = "";
	foreach(cell, l)
	{
		SortClause *srt = (SortClause *) lfirst(cell);
		Node	   *sortexpr;
		Oid			sortcoltype;
		TypeCacheEntry *typentry;

		appendStringInfoString(buf, sep);
		sortexpr = get_rule_sortgroupclause(srt, targetList, force_colno,
										    context);
		sortcoltype = exprType(sortexpr);
		/* See whether operator is default < or > for datatype */
		typentry = lookup_type_cache(sortcoltype,
									 TYPECACHE_LT_OPR | TYPECACHE_GT_OPR);
		if (srt->sortop == typentry->lt_opr)
		{
			/* ASC is default, so emit nothing for it */
			if (srt->nulls_first)
				appendStringInfo(buf, " NULLS FIRST");
		}
		else if (srt->sortop == typentry->gt_opr)
		{
			appendStringInfo(buf, " DESC");
			/* DESC defaults to NULLS FIRST */
			if (!srt->nulls_first)
				appendStringInfo(buf, " NULLS LAST");
		}
		else
		{
			appendStringInfo(buf, " USING %s",
							 generate_operator_name(srt->sortop,
													sortcoltype,
													sortcoltype));
			/* be specific to eliminate ambiguity */
			if (srt->nulls_first)
				appendStringInfo(buf, " NULLS FIRST");
			else
				appendStringInfo(buf, " NULLS LAST");
		}
		sep = ", ";
	}
}

static void
get_windowspec_expr(WindowSpec *spec, deparse_context *context)
{
	StringInfo buf = context->buf;

	appendStringInfoChar(buf, '(');

	if (spec->parent)
	{
		appendStringInfo(buf, "%s", quote_identifier(spec->parent));
	}
	else
	{
		/* parent and partition are mutually exclusive */
		if (spec->partition)
			get_sortlist_expr(spec->partition, 
                              context->query->targetList,
                              false,  /* force_colno */
                              context, 
                              "PARTITION BY ");
	}	
	
	if (spec->order)
	{
		/* 
		 * If spec has a parent and that parent defines ordering, don't
		 * display the order here.
		 */
		bool display_order = true;
		
		if (spec->parent)
		{
			ListCell *l;
			foreach(l, context->query->windowClause)
			{
				WindowSpec *tmp = (WindowSpec *)lfirst(l);

				if (tmp->name && strcmp(spec->parent, tmp->name) == 0 &&
					tmp->order)
				{
					display_order = false;
					break;
				}
			}
		}
		if (display_order)
		{
			get_sortlist_expr(spec->order, 
                              context->query->targetList,
                              false,  /* force_colno */
                              context, 
                              " ORDER BY ");
		}
	}
	
	if (spec->frame)
	{
		WindowFrame *f = spec->frame;

		/*
		 * Like the ORDER-BY clause, if spec has a parent and that
		 * parent defines framing, don't display the frame clause
		 * here.
		 */
		bool display_frame = true;
		
		if (spec->parent)
		{
			ListCell *l;
			foreach(l, context->query->windowClause)
			{
				WindowSpec *tmp = (WindowSpec *)lfirst(l);

				if (tmp->name && strcmp(spec->parent, tmp->name) == 0 &&
					tmp->frame)
				{
					display_frame = false;
					break;
				}
			}
		}

		if (display_frame)
		{
			appendStringInfo(buf, " %s ", f->is_rows ? "ROWS" : "RANGE");
			if (f->is_between)
			{
				appendStringInfo(buf, "BETWEEN ");
				get_windowedge_expr(f->trail, context);
				appendStringInfo(buf, " AND ");
				get_windowedge_expr(f->lead, context);
			}
			else
			{
				get_windowedge_expr(f->trail, context);
			}
		}

		/* exclusion statement */
		switch(f->exclude)
		{
			case WINDOW_EXCLUSION_NULL:
				break;
			case WINDOW_EXCLUSION_CUR_ROW:
				appendStringInfo(buf, " EXCLUDE CURRENT ROW");
		   		break;
			case WINDOW_EXCLUSION_GROUP:
				appendStringInfo(buf, " EXCLUDE GROUP");
				break;
			case WINDOW_EXCLUSION_TIES:
				appendStringInfo(buf, " EXCLUDE TIES");
				break;
			case WINDOW_EXCLUSION_NO_OTHERS:
				appendStringInfo(buf, " EXCLUDE NO OTHERS");
				break;
			default:
				elog(ERROR, "invalid exclusion type: %i", f->exclude);
		}
	}
	appendStringInfoChar(buf, ')');
}

/*
 * get_windowref_expr			- Parse back a WindowRef node
 */
static void
get_windowref_expr(WindowRef *wref, deparse_context *context)
{
	StringInfo	buf = context->buf;
	Oid			argtypes[FUNC_MAX_ARGS];
	int			nargs;
	ListCell   *l;
	WindowSpec *spec;

	nargs = 0;
	foreach(l, wref->args)
	{
		if (nargs >= FUNC_MAX_ARGS)
			ereport(ERROR,
					(errcode(ERRCODE_TOO_MANY_ARGUMENTS),
					 errmsg("too many arguments")));
		argtypes[nargs] = exprType((Node *) lfirst(l));
		nargs++;
	}

	appendStringInfo(buf, "%s(",
					 generate_function_name(wref->winfnoid, nargs, argtypes, NULL));

	get_rule_expr((Node *) wref->args, context, true);
	appendStringInfoChar(buf, ')');

	/*
	 * context->query can be NULL when called from explain.
	 * In such cases, we do not attempt to extract OVER clause
	 * details: MPP-20672.
	 */
	if (context->query == NULL)
	{
		return;
	}

	/* now for the OVER clause */
	appendStringInfo(buf, " OVER");

	spec = (WindowSpec *)list_nth(context->query->windowClause, wref->winspec);

	/*
	 * If the spec has a name, it must be in the WINDOW clause, which is
	 * displayed later. We shouldn't actually encounter such a window
	 * ref.
	 */
	if (spec->name)
	{
		/* XXX: change this to an assertion later */
		elog(ERROR, "internal error");
	}
	else
	{
		get_windowspec_expr(spec, context);
	}
}

<<<<<<< HEAD
/*
 * get_coercion_expr
 *
 *  Make a string representation of a value coerced to a specific type
=======
/* ----------
 * get_coercion_expr
 *
 *	Make a string representation of a value coerced to a specific type
>>>>>>> d13f41d2
 * ----------
 */
static void
get_coercion_expr(Node *arg, deparse_context *context,
<<<<<<< HEAD
		  Oid resulttype, int32 resulttypmod,
		  Node *parentNode)
{
    StringInfo  buf = context->buf;

    /*
     * Since parse_coerce.c doesn't immediately collapse application of
     * length-coercion functions to constants, what we'll typically see
     * in such cases is a Const with typmod -1 and a length-coercion
     * function right above it.  Avoid generating redundant output.
     * However, beware of suppressing casts when the user actually wrote
     * something like 'foo'::text::char(3).
     */
    if (arg && IsA(arg, Const) &&
	((Const *) arg)->consttype == resulttype &&
	((Const *) arg)->consttypmod == -1)
    {
	/* Show the constant without normal ::typename decoration */
	get_const_expr((Const *) arg, context, false);
    }
    else
    {
	if (!PRETTY_PAREN(context))
	    appendStringInfoChar(buf, '(');
	get_rule_expr_paren(arg, context, false, parentNode);
	if (!PRETTY_PAREN(context))
	    appendStringInfoChar(buf, ')');
    }
    appendStringInfo(buf, "::%s",
		     format_type_with_typemod(resulttype, resulttypmod));
=======
				  Oid resulttype, int32 resulttypmod,
				  Node *parentNode)
{
	StringInfo	buf = context->buf;

	/*
	 * Since parse_coerce.c doesn't immediately collapse application of
	 * length-coercion functions to constants, what we'll typically see in
	 * such cases is a Const with typmod -1 and a length-coercion function
	 * right above it.	Avoid generating redundant output. However, beware of
	 * suppressing casts when the user actually wrote something like
	 * 'foo'::text::char(3).
	 */
	if (arg && IsA(arg, Const) &&
		((Const *) arg)->consttype == resulttype &&
		((Const *) arg)->consttypmod == -1)
	{
		/* Show the constant without normal ::typename decoration */
		get_const_expr((Const *) arg, context, -1);
	}
	else
	{
		if (!PRETTY_PAREN(context))
			appendStringInfoChar(buf, '(');
		get_rule_expr_paren(arg, context, false, parentNode);
		if (!PRETTY_PAREN(context))
			appendStringInfoChar(buf, ')');
	}
	appendStringInfo(buf, "::%s",
					 format_type_with_typemod(resulttype, resulttypmod));
>>>>>>> d13f41d2
}

/* ----------
 * get_const_expr
 *
 *	Make a string representation of a Const
 *
 * showtype can be -1 to never show "::typename" decoration, or +1 to always
 * show it, or 0 to show it only if the constant wouldn't be assumed to be
 * the right type by default.
 * ----------
 */
static void
get_const_expr(Const *constval, deparse_context *context, int showtype)
{
	StringInfo	buf = context->buf;
	Oid			typoutput;
	bool		typIsVarlena;
	char	   *extval;
	char	   *valptr;
	bool		isfloat = false;
	bool		needlabel;

	if (constval->constisnull)
	{
		/*
		 * Always label the type of a NULL constant to prevent misdecisions
		 * about type when reparsing.
		 */
		appendStringInfo(buf, "NULL");
		if (showtype >= 0)
			appendStringInfo(buf, "::%s",
							 format_type_with_typemod(constval->consttype,
<<<<<<< HEAD
													  -1));
=======
													  constval->consttypmod));
>>>>>>> d13f41d2
		return;
	}

	getTypeOutputInfo(constval->consttype,
					  &typoutput, &typIsVarlena);

	extval = OidOutputFunctionCall(typoutput, constval->constvalue);

	switch (constval->consttype)
	{
		case INT2OID:
		case INT4OID:
		case INT8OID:
		case OIDOID:
		case FLOAT4OID:
		case FLOAT8OID:
		case NUMERICOID:
			{
				/*
				 * These types are printed without quotes unless they contain
				 * values that aren't accepted by the scanner unquoted (e.g.,
				 * 'NaN').	Note that strtod() and friends might accept NaN,
				 * so we can't use that to test.
				 *
				 * In reality we only need to defend against infinity and NaN,
				 * so we need not get too crazy about pattern matching here.
				 *
				 * There is a special-case gotcha: if the constant is signed,
				 * we need to parenthesize it, else the parser might see a
				 * leading plus/minus as binding less tightly than adjacent
				 * operators --- particularly, the cast that we might attach
				 * below.
				 */
				if (strspn(extval, "0123456789+-eE.") == strlen(extval))
				{
					if (extval[0] == '+' || extval[0] == '-')
						appendStringInfo(buf, "(%s)", extval);
					else
						appendStringInfoString(buf, extval);
					if (strcspn(extval, "eE.") != strlen(extval))
						isfloat = true; /* it looks like a float */
				}
				else
					appendStringInfo(buf, "'%s'", extval);
			}
			break;

		case BITOID:
		case VARBITOID:
			appendStringInfo(buf, "B'%s'", extval);
			break;

		case BOOLOID:
			if (strcmp(extval, "t") == 0)
				appendStringInfo(buf, "true");
			else
				appendStringInfo(buf, "false");
			break;

		default:

			/*
			 * We form the string literal according to the prevailing setting
			 * of standard_conforming_strings; we never use E''. User is
			 * responsible for making sure result is used correctly.
			 */
			appendStringInfoChar(buf, '\'');
			for (valptr = extval; *valptr; valptr++)
			{
				char		ch = *valptr;

				if (SQL_STR_DOUBLE(ch, !standard_conforming_strings))
					appendStringInfoChar(buf, ch);
				appendStringInfoChar(buf, ch);
			}
			appendStringInfoChar(buf, '\'');
			break;
	}

	pfree(extval);

	if (showtype < 0)
		return;

	/*
	 * For showtype == 0, append ::typename unless the constant will be
	 * implicitly typed as the right type when it is read in.
	 *
	 * XXX this code has to be kept in sync with the behavior of the parser,
	 * especially make_const.
	 */
	switch (constval->consttype)
	{
		case BOOLOID:
		case INT4OID:
		case UNKNOWNOID:
			/* These types can be left unlabeled */
			needlabel = false;
			break;
		case NUMERICOID:

			/*
			 * Float-looking constants will be typed as numeric, but if
			 * there's a specific typmod we need to show it.
			 */
			needlabel = !isfloat || (constval->consttypmod >= 0);
			break;
		default:
			needlabel = true;
			break;
	}
	if (needlabel || showtype > 0)
		appendStringInfo(buf, "::%s",
						 format_type_with_typemod(constval->consttype,
												  constval->consttypmod));
}


/* ----------
 * get_sublink_expr			- Parse back a sublink
 * ----------
 */
static void
get_sublink_expr(SubLink *sublink, deparse_context *context)
{
	StringInfo	buf = context->buf;
	Query	   *query = (Query *) (sublink->subselect);
	char	   *opname = NULL;
	bool		need_paren;

	if (sublink->subLinkType == ARRAY_SUBLINK)
		appendStringInfo(buf, "ARRAY(");
	else
		appendStringInfoChar(buf, '(');

	/*
	 * Note that we print the name of only the first operator, when there are
	 * multiple combining operators.  This is an approximation that could go
	 * wrong in various scenarios (operators in different schemas, renamed
	 * operators, etc) but there is not a whole lot we can do about it, since
	 * the syntax allows only one operator to be shown.
	 */
	if (sublink->testexpr)
	{
		if (IsA(sublink->testexpr, OpExpr))
		{
			/* single combining operator */
			OpExpr	   *opexpr = (OpExpr *) sublink->testexpr;

			get_rule_expr(linitial(opexpr->args), context, true);
			opname = generate_operator_name(opexpr->opno,
											exprType(linitial(opexpr->args)),
											exprType(lsecond(opexpr->args)));
		}
		else if (IsA(sublink->testexpr, BoolExpr))
		{
			/* multiple combining operators, = or <> cases */
			char	   *sep;
			ListCell   *l;

			appendStringInfoChar(buf, '(');
			sep = "";
			foreach(l, ((BoolExpr *) sublink->testexpr)->args)
			{
				OpExpr	   *opexpr = (OpExpr *) lfirst(l);

				Assert(IsA(opexpr, OpExpr));
				appendStringInfoString(buf, sep);
				get_rule_expr(linitial(opexpr->args), context, true);
				if (!opname)
					opname = generate_operator_name(opexpr->opno,
											exprType(linitial(opexpr->args)),
											exprType(lsecond(opexpr->args)));
				sep = ", ";
			}
			appendStringInfoChar(buf, ')');
		}
		else if (IsA(sublink->testexpr, RowCompareExpr))
		{
			/* multiple combining operators, < <= > >= cases */
			RowCompareExpr *rcexpr = (RowCompareExpr *) sublink->testexpr;

			appendStringInfoChar(buf, '(');
			get_rule_expr((Node *) rcexpr->largs, context, true);
			opname = generate_operator_name(linitial_oid(rcexpr->opnos),
											exprType(linitial(rcexpr->largs)),
										  exprType(linitial(rcexpr->rargs)));
			appendStringInfoChar(buf, ')');
		}
		else
			elog(ERROR, "unrecognized testexpr type: %d",
				 (int) nodeTag(sublink->testexpr));
	}

	need_paren = true;

	switch (sublink->subLinkType)
	{
		case EXISTS_SUBLINK:
			appendStringInfo(buf, "EXISTS ");
			break;

		case ANY_SUBLINK:
			if (strcmp(opname, "=") == 0)		/* Represent = ANY as IN */
				appendStringInfo(buf, " IN ");
			else
				appendStringInfo(buf, " %s ANY ", opname);
			break;

		case ALL_SUBLINK:
			appendStringInfo(buf, " %s ALL ", opname);
			break;

		case ROWCOMPARE_SUBLINK:
			appendStringInfo(buf, " %s ", opname);
			break;

		case EXPR_SUBLINK:
		case ARRAY_SUBLINK:
			need_paren = false;
			break;

		default:
			elog(ERROR, "unrecognized sublink type: %d",
				 (int) sublink->subLinkType);
			break;
	}

	if (need_paren)
		appendStringInfoChar(buf, '(');

	get_query_def(query, buf, context->namespaces, NULL,
				  context->prettyFlags, context->indentLevel);

	if (need_paren)
		appendStringInfo(buf, "))");
	else
		appendStringInfoChar(buf, ')');
}


/* ----------
 * get_from_clause			- Parse back a FROM clause
 *
 * "prefix" is the keyword that denotes the start of the list of FROM
 * elements. It is FROM when used to parse back SELECT and UPDATE, but
 * is USING when parsing back DELETE.
 * ----------
 */
static void
get_from_clause(Query *query, const char *prefix, deparse_context *context)
{
	StringInfo	buf = context->buf;
	bool		first = true;
	ListCell   *l;

	/*
	 * We use the query's jointree as a guide to what to print.  However, we
	 * must ignore auto-added RTEs that are marked not inFromCl. (These can
	 * only appear at the top level of the jointree, so it's sufficient to
	 * check here.)  This check also ensures we ignore the rule pseudo-RTEs
	 * for NEW and OLD.
	 */
	foreach(l, query->jointree->fromlist)
	{
		Node	   *jtnode = (Node *) lfirst(l);

		if (IsA(jtnode, RangeTblRef))
		{
			int			varno = ((RangeTblRef *) jtnode)->rtindex;
			RangeTblEntry *rte = rt_fetch(varno, query->rtable);

			if (!rte->inFromCl)
				continue;
		}

		if (first)
		{
			appendContextKeyword(context, prefix,
								 -PRETTYINDENT_STD, PRETTYINDENT_STD, 2);
			first = false;
		}
		else
			appendStringInfoString(buf, ", ");

		get_from_clause_item(jtnode, query, context);
	}
}

static void
get_from_clause_item(Node *jtnode, Query *query, deparse_context *context)
{
	StringInfo	buf = context->buf;

	if (IsA(jtnode, RangeTblRef))
	{
		int			varno = ((RangeTblRef *) jtnode)->rtindex;
		RangeTblEntry *rte = rt_fetch(varno, query->rtable);
		bool		gavealias = false;

		switch (rte->rtekind)
		{
			case RTE_RELATION:
				/* Normal relation RTE */
				appendStringInfo(buf, "%s%s",
								 only_marker(rte),
								 generate_relation_name(rte->relid, context->namespaces));
				break;
			case RTE_SUBQUERY:
				/* Subquery RTE */
				appendStringInfoChar(buf, '(');
				get_query_def(rte->subquery, buf, context->namespaces, NULL,
							  context->prettyFlags, context->indentLevel);
				appendStringInfoChar(buf, ')');
				break;
			case RTE_CTE:
				appendStringInfoString(buf, quote_identifier(rte->ctename));
				break;
			case RTE_TABLEFUNCTION:
				/* Table Function RTE */
				/* fallthrough */
			case RTE_FUNCTION:
				/* Function RTE */
				get_rule_expr(rte->funcexpr, context, true);
				break;
			case RTE_VALUES:
				/* Values list RTE */
				get_values_def(rte->values_lists, context);
				break;
			default:
				elog(ERROR, "unrecognized RTE kind: %d", (int) rte->rtekind);
				break;
		}

		if (rte->alias != NULL)
		{
			appendStringInfo(buf, " %s",
							 quote_identifier(rte->alias->aliasname));
			gavealias = true;
		}
		else if (rte->rtekind == RTE_RELATION &&
				 strcmp(rte->eref->aliasname, get_relation_name(rte->relid)) != 0)
		{
			/*
			 * Apparently the rel has been renamed since the rule was made.
			 * Emit a fake alias clause so that variable references will still
			 * work.  This is not a 100% solution but should work in most
			 * reasonable situations.
			 */
			appendStringInfo(buf, " %s",
							 quote_identifier(rte->eref->aliasname));
			gavealias = true;
		}
		else if (rte->rtekind == RTE_FUNCTION || rte->rtekind == RTE_TABLEFUNCTION)
		{
			/*
			 * For a function RTE, always give an alias. This covers possible
			 * renaming of the function and/or instability of the
			 * FigureColname rules for things that aren't simple functions.
			 */
			appendStringInfo(buf, " %s",
							 quote_identifier(rte->eref->aliasname));
			gavealias = true;
		}

		if (rte->rtekind == RTE_FUNCTION || rte->rtekind == RTE_TABLEFUNCTION)
		{
			if (rte->funccoltypes != NIL)
			{
				/* Function returning RECORD, reconstruct the columndefs */
				if (!gavealias)
					appendStringInfo(buf, " AS ");
				get_from_clause_coldeflist(rte->eref->colnames,
										   rte->funccoltypes,
										   rte->funccoltypmods,
										   context);
			}
			else
			{
				/*
				 * For a function RTE, always emit a complete column alias
				 * list; this is to protect against possible instability of
				 * the default column names (eg, from altering parameter
				 * names).
				 */
				get_from_clause_alias(rte->eref, rte, context);
			}
		}
		else
		{
			/*
			 * For non-function RTEs, just report whatever the user originally
			 * gave as column aliases.
			 */
			get_from_clause_alias(rte->alias, rte, context);
		}
	}
	else if (IsA(jtnode, JoinExpr))
	{
		JoinExpr   *j = (JoinExpr *) jtnode;
		bool		need_paren_on_right;

		need_paren_on_right = PRETTY_PAREN(context) &&
			!IsA(j->rarg, RangeTblRef) &&
			!(IsA(j->rarg, JoinExpr) &&((JoinExpr *) j->rarg)->alias != NULL);

		if (!PRETTY_PAREN(context) || j->alias != NULL)
			appendStringInfoChar(buf, '(');

		get_from_clause_item(j->larg, query, context);

		if (j->isNatural)
		{
			if (!PRETTY_INDENT(context))
				appendStringInfoChar(buf, ' ');
			switch (j->jointype)
			{
				case JOIN_INNER:
					appendContextKeyword(context, "NATURAL JOIN ",
										 -PRETTYINDENT_JOIN,
										 PRETTYINDENT_JOIN, 0);
					break;
				case JOIN_LEFT:
					appendContextKeyword(context, "NATURAL LEFT JOIN ",
										 -PRETTYINDENT_JOIN,
										 PRETTYINDENT_JOIN, 0);
					break;
				case JOIN_FULL:
					appendContextKeyword(context, "NATURAL FULL JOIN ",
										 -PRETTYINDENT_JOIN,
										 PRETTYINDENT_JOIN, 0);
					break;
				case JOIN_RIGHT:
					appendContextKeyword(context, "NATURAL RIGHT JOIN ",
										 -PRETTYINDENT_JOIN,
										 PRETTYINDENT_JOIN, 0);
					break;
				default:
					elog(ERROR, "unrecognized join type: %d",
						 (int) j->jointype);
			}
		}
		else
		{
			switch (j->jointype)
			{
				case JOIN_INNER:
					if (j->quals)
						appendContextKeyword(context, " JOIN ",
											 -PRETTYINDENT_JOIN,
											 PRETTYINDENT_JOIN, 2);
					else
						appendContextKeyword(context, " CROSS JOIN ",
											 -PRETTYINDENT_JOIN,
											 PRETTYINDENT_JOIN, 1);
					break;
				case JOIN_LEFT:
					appendContextKeyword(context, " LEFT JOIN ",
										 -PRETTYINDENT_JOIN,
										 PRETTYINDENT_JOIN, 2);
					break;
				case JOIN_FULL:
					appendContextKeyword(context, " FULL JOIN ",
										 -PRETTYINDENT_JOIN,
										 PRETTYINDENT_JOIN, 2);
					break;
				case JOIN_RIGHT:
					appendContextKeyword(context, " RIGHT JOIN ",
										 -PRETTYINDENT_JOIN,
										 PRETTYINDENT_JOIN, 2);
					break;
				default:
					elog(ERROR, "unrecognized join type: %d",
						 (int) j->jointype);
			}
		}

		if (need_paren_on_right)
			appendStringInfoChar(buf, '(');
		get_from_clause_item(j->rarg, query, context);
		if (need_paren_on_right)
			appendStringInfoChar(buf, ')');

		context->indentLevel -= PRETTYINDENT_JOIN_ON;

		if (!j->isNatural)
		{
			if (j->usingClause)
			{
				ListCell   *col;

				appendStringInfo(buf, " USING (");
				foreach(col, j->usingClause)
				{
					if (col != list_head(j->usingClause))
						appendStringInfo(buf, ", ");
					appendStringInfoString(buf,
									  quote_identifier(strVal(lfirst(col))));
				}
				appendStringInfoChar(buf, ')');
			}
			else if (j->quals)
			{
				appendStringInfo(buf, " ON ");
				if (!PRETTY_PAREN(context))
					appendStringInfoChar(buf, '(');
				get_rule_expr(j->quals, context, false);
				if (!PRETTY_PAREN(context))
					appendStringInfoChar(buf, ')');
			}
		}
		if (!PRETTY_PAREN(context) || j->alias != NULL)
			appendStringInfoChar(buf, ')');

		/* Yes, it's correct to put alias after the right paren ... */
		if (j->alias != NULL)
		{
			appendStringInfo(buf, " %s",
							 quote_identifier(j->alias->aliasname));
			get_from_clause_alias(j->alias,
								  rt_fetch(j->rtindex, query->rtable),
								  context);
		}
	}
	else
		elog(ERROR, "unrecognized node type: %d",
			 (int) nodeTag(jtnode));
}

/*
 * get_from_clause_alias - reproduce column alias list
 *
 * This is tricky because we must ignore dropped columns.
 */
static void
get_from_clause_alias(Alias *alias, RangeTblEntry *rte,
					  deparse_context *context)
{
	StringInfo	buf = context->buf;
	ListCell   *col;
	AttrNumber	attnum;
	bool		first = true;

	if (alias == NULL || alias->colnames == NIL)
		return;					/* definitely nothing to do */

	attnum = 0;
	foreach(col, alias->colnames)
	{
		attnum++;
		if (get_rte_attribute_is_dropped(rte, attnum))
			continue;
		if (first)
		{
			appendStringInfoChar(buf, '(');
			first = false;
		}
		else
			appendStringInfo(buf, ", ");
		appendStringInfoString(buf,
							   quote_identifier(strVal(lfirst(col))));
	}
	if (!first)
		appendStringInfoChar(buf, ')');
}

/*
 * get_from_clause_coldeflist - reproduce FROM clause coldeflist
 *
 * The coldeflist is appended immediately (no space) to buf.  Caller is
 * responsible for ensuring that an alias or AS is present before it.
 */
static void
get_from_clause_coldeflist(List *names, List *types, List *typmods,
						   deparse_context *context)
{
	StringInfo	buf = context->buf;
	ListCell   *l1;
	ListCell   *l2;
	ListCell   *l3;
	int			i = 0;

	appendStringInfoChar(buf, '(');

	l2 = list_head(types);
	l3 = list_head(typmods);
	foreach(l1, names)
	{
		char	   *attname = strVal(lfirst(l1));
		Oid			atttypid;
		int32		atttypmod;

		atttypid = lfirst_oid(l2);
		l2 = lnext(l2);
		atttypmod = lfirst_int(l3);
		l3 = lnext(l3);

		if (i > 0)
			appendStringInfo(buf, ", ");
		appendStringInfo(buf, "%s %s",
						 quote_identifier(attname),
						 format_type_with_typemod(atttypid, atttypmod));
		i++;
	}

	appendStringInfoChar(buf, ')');
}

/*
 * get_opclass_name			- fetch name of an index operator class
 *
 * The opclass name is appended (after a space) to buf.
 *
 * Output is suppressed if the opclass is the default for the given
 * actual_datatype.  (If you don't want this behavior, just pass
 * InvalidOid for actual_datatype.)
 */
static void
get_opclass_name(Oid opclass, Oid actual_datatype,
				 StringInfo buf)
{
	HeapTuple	ht_opc;
	Form_pg_opclass opcrec;
	char	   *opcname;
	char	   *nspname;
	cqContext  *pcqCtx;

	pcqCtx = caql_beginscan(
			NULL,
			cql("SELECT * FROM pg_opclass "
				" WHERE oid = :1 ",
				ObjectIdGetDatum(opclass)));

	ht_opc = caql_getnext(pcqCtx);

	if (!HeapTupleIsValid(ht_opc))
		elog(ERROR, "cache lookup failed for opclass %u", opclass);
	opcrec = (Form_pg_opclass) GETSTRUCT(ht_opc);

	if (!OidIsValid(actual_datatype) ||
		GetDefaultOpClass(actual_datatype, opcrec->opcmethod) != opclass)
	{
		/* Okay, we need the opclass name.	Do we need to qualify it? */
		opcname = NameStr(opcrec->opcname);
		if (OpclassIsVisible(opclass))
			appendStringInfo(buf, " %s", quote_identifier(opcname));
		else
		{
			nspname = get_namespace_name(opcrec->opcnamespace);
			appendStringInfo(buf, " %s.%s",
							 quote_identifier(nspname),
							 quote_identifier(opcname));
		}
	}
	caql_endscan(pcqCtx);
}

/*
 * processIndirection - take care of array and subfield assignment
 *
 * We strip any top-level FieldStore or assignment ArrayRef nodes that
 * appear in the input, and return the subexpression that's to be assigned.
 * If printit is true, we also print out the appropriate decoration for the
 * base column name (that the caller just printed).
 */
static Node *
processIndirection(Node *node, deparse_context *context, bool printit)
{
	StringInfo	buf = context->buf;

	for (;;)
	{
		if (node == NULL)
			break;
		if (IsA(node, FieldStore))
		{
			FieldStore *fstore = (FieldStore *) node;
			Oid			typrelid;
			char	   *fieldname;

			/* lookup tuple type */
			typrelid = get_typ_typrelid(fstore->resulttype);
			if (!OidIsValid(typrelid))
				elog(ERROR, "argument type %s of FieldStore is not a tuple type",
					 format_type_be(fstore->resulttype));

			/*
			 * Print the field name.  Note we assume here that there's only
			 * one field being assigned to.  This is okay in stored rules but
			 * could be wrong in executable target lists.  Presently no
			 * problem since explain.c doesn't print plan targetlists, but
			 * someday may have to think of something ...
			 */
			fieldname = get_relid_attribute_name(typrelid,
											linitial_int(fstore->fieldnums));
			if (printit)
				appendStringInfo(buf, ".%s", quote_identifier(fieldname));

			/*
			 * We ignore arg since it should be an uninteresting reference to
			 * the target column or subcolumn.
			 */
			node = (Node *) linitial(fstore->newvals);
		}
		else if (IsA(node, ArrayRef))
		{
			ArrayRef   *aref = (ArrayRef *) node;

			if (aref->refassgnexpr == NULL)
				break;
			if (printit)
				printSubscripts(aref, context);

			/*
			 * We ignore refexpr since it should be an uninteresting reference
			 * to the target column or subcolumn.
			 */
			node = (Node *) aref->refassgnexpr;
		}
		else
			break;
	}

	return node;
}

static void
printSubscripts(ArrayRef *aref, deparse_context *context)
{
	StringInfo	buf = context->buf;
	ListCell   *lowlist_item;
	ListCell   *uplist_item;

	lowlist_item = list_head(aref->reflowerindexpr);	/* could be NULL */
	foreach(uplist_item, aref->refupperindexpr)
	{
		appendStringInfoChar(buf, '[');
		if (lowlist_item)
		{
			get_rule_expr((Node *) lfirst(lowlist_item), context, false);
			appendStringInfoChar(buf, ':');
			lowlist_item = lnext(lowlist_item);
		}
		get_rule_expr((Node *) lfirst(uplist_item), context, false);
		appendStringInfoChar(buf, ']');
	}
}


/*
 * quote_literal_internal			- Quote a literal as required.
 *
 * NOTE: think not to make this function's behavior change with
 * standard_conforming_strings.  We don't know where the result
 * literal will be used, and so we must generate a result that
 * will work with either setting.  Take a look at what dblink
 * uses this for before thinking you know better.
 */
const char *
quote_literal_internal(const char *literal)
{
	char	   *result;
	const char *cp1;
	char	   *cp2;
	int			len;

	len = strlen(literal);
	/* We make a worst-case result area; wasting a little space is OK */
	result = (char *) palloc(len * 2 + 3);

	cp1 = literal;
	cp2 = result;

	for (; len-- > 0; cp1++)
	{
		if (*cp1 == '\\')
		{
			*cp2++ = ESCAPE_STRING_SYNTAX;
			break;
		}
	}

	len = strlen(literal);
	cp1 = literal;

	*cp2++ = '\'';
	while (len-- > 0)
	{
		if (SQL_STR_DOUBLE(*cp1, true))
			*cp2++ = *cp1;
		*cp2++ = *cp1++;
	}
	*cp2++ = '\'';

	result[cp2 - ((char *) result)] = '\0';

	return result;
}

/*
 * quote_identifier			- Quote an identifier only if needed
 *
 * When quotes are needed, we palloc the required space; slightly
 * space-wasteful but well worth it for notational simplicity.
 */
const char *
quote_identifier(const char *ident)
{
	/*
	 * Can avoid quoting if ident starts with a lowercase letter or underscore
	 * and contains only lowercase letters, digits, and underscores, *and* is
	 * not any SQL keyword.  Otherwise, supply quotes.
	 */
	int			nquotes = 0;
	bool		safe;
	const char *ptr;
	char	   *result;
	char	   *optr;

	/*
	 * would like to use <ctype.h> macros here, but they might yield unwanted
	 * locale-specific results...
	 */
	safe = ((ident[0] >= 'a' && ident[0] <= 'z') || ident[0] == '_');

	for (ptr = ident; *ptr; ptr++)
	{
		char		ch = *ptr;

		if ((ch >= 'a' && ch <= 'z') ||
			(ch >= '0' && ch <= '9') ||
			(ch == '_'))
		{
			/* okay */
		}
		else
		{
			safe = false;
			if (ch == '"')
				nquotes++;
		}
	}

	if (safe)
	{
		/*
		 * Check for keyword.  We quote keywords except for unreserved ones.
		 * (In some cases we could avoid quoting a col_name or type_func_name
		 * keyword, but it seems much harder than it's worth to tell that.)
		 *
		 * Note: ScanKeywordLookup() does case-insensitive comparison, but
		 * that's fine, since we already know we have all-lower-case.
		 */
		const ScanKeyword *keyword = ScanKeywordLookup(ident);

		if (keyword != NULL && keyword->category != UNRESERVED_KEYWORD)
			safe = false;
	}

	if (safe)
		return ident;			/* no change needed */

	result = (char *) palloc(strlen(ident) + nquotes + 2 + 1);

	optr = result;
	*optr++ = '"';
	for (ptr = ident; *ptr; ptr++)
	{
		char		ch = *ptr;

		if (ch == '"')
			*optr++ = '"';
		*optr++ = ch;
	}
	*optr++ = '"';
	*optr = '\0';

	return result;
}

/*
 * quote_qualified_identifier	- Quote a possibly-qualified identifier
 *
 * Return a name of the form namespace.ident, or just ident if namespace
 * is NULL, quoting each component if necessary.  The result is palloc'd.
 */
char *
quote_qualified_identifier(const char *qualifier,
						   const char *ident)
{
	StringInfoData buf;

	initStringInfo(&buf);
	if (qualifier)
		appendStringInfo(&buf, "%s.", quote_identifier(qualifier));
	appendStringInfoString(&buf, quote_identifier(ident));
	return buf.data;
}

/*
 * get_relation_name
 *		Get the unqualified name of a relation specified by OID
 *
 * This differs from the underlying get_rel_name() function in that it will
 * throw error instead of silently returning NULL if the OID is bad.
 */
static char *
get_relation_name(Oid relid)
{
	char	   *relname = get_rel_name(relid);

	if (!relname)
		elog(ERROR, "cache lookup failed for relation %u", relid);
	return relname;
}

/*
 * generate_relation_name
 *		Compute the name to display for a relation specified by OID
 *
 * The result includes all necessary quoting and schema-prefixing.
 *
 * If namespaces isn't NIL, it must be a list of deparse_namespace nodes.
 * We will forcibly qualify the relation name if it equals any CTE name
 * visible in the namespace list.
 */
static char *
generate_relation_name(Oid relid, List *namespaces)
{
	HeapTuple	tp;
	Form_pg_class reltup;
	bool		need_qual;
	ListCell   *nslist;
	char	   *relname;
	char	   *nspname;
	char	   *result;
	cqContext  *pcqCtx;

	pcqCtx = caql_beginscan(
			NULL,
			cql("SELECT * FROM pg_class "
				" WHERE oid = :1 ",
				ObjectIdGetDatum(relid)));

	tp = caql_getnext(pcqCtx);

	if (!HeapTupleIsValid(tp))
		elog(ERROR, "cache lookup failed for relation %u", relid);
	reltup = (Form_pg_class) GETSTRUCT(tp);
	relname = NameStr(reltup->relname);

	/* Check for conflicting CTE name */
	need_qual = false;
	foreach(nslist, namespaces)
	{
		deparse_namespace *dpns = (deparse_namespace *) lfirst(nslist);
		ListCell   *ctlist;

		foreach(ctlist, dpns->ctes)
		{
			CommonTableExpr *cte = (CommonTableExpr *) lfirst(ctlist);

			if (strcmp(cte->ctename, relname) == 0)
			{
				need_qual = true;
				break;
			}
		}
		if (need_qual)
			break;
	}

	/* Otherwise, qualify the name if not visible in search path */
	if (!need_qual)
		need_qual = !RelationIsVisible(relid);

	/* Qualify the name if not visible in search path */
	if (need_qual)
		nspname = get_namespace_name(reltup->relnamespace);
	else
		nspname = NULL;

	result = quote_qualified_identifier(nspname, relname);

	caql_endscan(pcqCtx);

	return result;
}

/*
 * generate_function_name
 *		Compute the name to display for a function specified by OID,
 *		given that it is being called with the specified actual arg types.
 *		(Arg types matter because of ambiguous-function resolution rules.)
 *
 * The result includes all necessary quoting and schema-prefixing.
 */
static char *
generate_function_name(Oid funcid, int nargs, Oid *argtypes, bool *is_variadic)
{
	HeapTuple	proctup;
	Form_pg_proc procform;
	char	   *proname;
	char	   *nspname;
	char	   *result;
	FuncDetailCode p_result;
	Oid			p_funcid;
	Oid			p_rettype;
	bool		p_retset;
	bool        p_retstrict;
	bool        p_retordered;
	int			p_nvargs;
	Oid		   *p_true_typeids;
	cqContext  *pcqCtx;

	pcqCtx = caql_beginscan(
			NULL,
			cql("SELECT * FROM pg_proc "
				" WHERE oid = :1 ",
				ObjectIdGetDatum(funcid)));

	proctup = caql_getnext(pcqCtx);

	if (!HeapTupleIsValid(proctup))
		elog(ERROR, "cache lookup failed for function %u", funcid);
	procform = (Form_pg_proc) GETSTRUCT(proctup);
	proname = NameStr(procform->proname);

	/*
	 * The idea here is to schema-qualify only if the parser would fail to
	 * resolve the correct function given the unqualified func name with the
	 * specified argtypes.
	 */
	p_result = func_get_detail(list_make1(makeString(proname)),
							   NIL, nargs, argtypes, false, false,
							   &p_funcid, &p_rettype,
							   &p_retset, &p_retstrict, &p_retordered,
							   &p_nvargs, &p_true_typeids, NULL);
	if ((p_result == FUNCDETAIL_NORMAL || p_result == FUNCDETAIL_AGGREGATE) &&
		p_funcid == funcid)
		nspname = NULL;
	else
		nspname = get_namespace_name(procform->pronamespace);

	result = quote_qualified_identifier(nspname, proname);
	/* Check variadic-ness if caller cares */
	if (is_variadic)
	{
		bool 	isnull;
		Datum	varDatum;
		Oid		varOid;

		varDatum = SysCacheGetAttr (PROCOID, proctup,
									Anum_pg_proc_provariadic, &isnull);
		varOid = DatumGetObjectId(varDatum);

		/* "any" variadics are not treated as variadics for listing */
		if (OidIsValid(varOid) && varOid != ANYOID)
			*is_variadic = true;
		else
			*is_variadic = false;
	}
	caql_endscan(pcqCtx);

	return result;
}

/*
 * generate_operator_name
 *		Compute the name to display for an operator specified by OID,
 *		given that it is being called with the specified actual arg types.
 *		(Arg types matter because of ambiguous-operator resolution rules.
 *		Pass InvalidOid for unused arg of a unary operator.)
 *
 * The result includes all necessary quoting and schema-prefixing,
 * plus the OPERATOR() decoration needed to use a qualified operator name
 * in an expression.
 */
static char *
generate_operator_name(Oid operid, Oid arg1, Oid arg2)
{
	StringInfoData buf;
	HeapTuple	opertup;
	Form_pg_operator operform;
	char	   *oprname;
	char	   *nspname;
	Operator	p_result;
	cqContext  *pcqCtx;

	initStringInfo(&buf);

	pcqCtx = caql_beginscan(
			NULL,
			cql("SELECT * FROM pg_operator "
				" WHERE oid = :1 ",
				ObjectIdGetDatum(operid)));

	opertup = caql_getnext(pcqCtx);

	if (!HeapTupleIsValid(opertup))
		elog(ERROR, "cache lookup failed for operator %u", operid);
	operform = (Form_pg_operator) GETSTRUCT(opertup);
	oprname = NameStr(operform->oprname);

	/*
	 * The idea here is to schema-qualify only if the parser would fail to
	 * resolve the correct operator given the unqualified op name with the
	 * specified argtypes.
	 */
	switch (operform->oprkind)
	{
		case 'b':
			p_result = oper(NULL, list_make1(makeString(oprname)), arg1, arg2,
							true, -1);
			break;
		case 'l':
			p_result = left_oper(NULL, list_make1(makeString(oprname)), arg2,
								 true, -1);
			break;
		case 'r':
			p_result = right_oper(NULL, list_make1(makeString(oprname)), arg1,
								  true, -1);
			break;
		default:
			elog(ERROR, "unrecognized oprkind: %d", operform->oprkind);
			p_result = NULL;	/* keep compiler quiet */
			break;
	}

	if (p_result != NULL && oprid(p_result) == operid)
		nspname = NULL;
	else
	{
		nspname = get_namespace_name(operform->oprnamespace);
		appendStringInfo(&buf, "OPERATOR(%s.", quote_identifier(nspname));
	}

	appendStringInfoString(&buf, oprname);

	if (nspname)
		appendStringInfoChar(&buf, ')');

	if (p_result != NULL)
		ReleaseOperator(p_result);

	caql_endscan(pcqCtx);

	return buf.data;
}

/*
 * Given a C string, produce a TEXT datum.
 *
 * We assume that the input was palloc'd and may be freed.
 */
static text *
string_to_text(char *str)
{
	text	   *result;
	int			slen = strlen(str);
	int			tlen;

	tlen = slen + VARHDRSZ;
	result = (text *) palloc(tlen);
	SET_VARSIZE(result, tlen);
	memcpy(VARDATA(result), str, slen);

	pfree(str);

	return result;
}

static char *
reloptions_to_string(Datum reloptions)
{
	char	   *result;
	Datum		sep,
				txt;

	/*
	 * We want to use array_to_text(reloptions, ', ') --- but
	 * DirectFunctionCall2(array_to_text) does not work, because
	 * array_to_text() relies on flinfo to be valid.  So use
	 * OidFunctionCall2.
	 */
	sep = DirectFunctionCall1(textin, CStringGetDatum(", "));
	txt = OidFunctionCall2(F_ARRAY_TO_TEXT, reloptions, sep);
	result = DatumGetCString(DirectFunctionCall1(textout, txt));

	return result;
}

/*
 * Generate a C string representing a relation's reloptions, or NULL if none.
 */
static char *
flatten_reloptions(Oid relid)
{
	char	   *result = NULL;
	HeapTuple	tuple;
	Datum		reloptions;
	bool		isnull;
	cqContext  *pcqCtx;

	pcqCtx = caql_beginscan(
			NULL,
			cql("SELECT * FROM pg_class "
				" WHERE oid = :1 ",
				ObjectIdGetDatum(relid)));

	tuple = caql_getnext(pcqCtx);

	if (!HeapTupleIsValid(tuple))
		elog(ERROR, "cache lookup failed for relation %u", relid);

	reloptions = caql_getattr(pcqCtx,
							  Anum_pg_class_reloptions, &isnull);
	if (!isnull)
		result = reloptions_to_string(reloptions);

	caql_endscan(pcqCtx);

	return result;
}

static void
deparse_part_param(deparse_context *c, List *dat)
{
	ListCell *lc;
	bool first = true;

	foreach(lc, dat)
	{
		if (!first)
			appendStringInfo(c->buf, ", ");
		else
			first = false;

		/* MPP-8258: fix for double precision types that use
		 * FuncExpr's (vs Consts)
		 */
		if (IsA(lfirst(lc), Const))
			get_const_expr(lfirst(lc), c, 0);
		else
			get_rule_expr(lfirst(lc), c, false);
	}
}

static void
partition_rule_range(deparse_context *c, List *start, bool startinc, 
					 List *end, bool endinc, List *every)
{
	List *l1;

	l1 = start;
	if (l1)
	{
		appendStringInfoString(c->buf, "START (");
		deparse_part_param(c, l1);
		appendStringInfo(c->buf, ")%s",
						 startinc == false ? " EXCLUSIVE" : "");
	}

	l1 = end;
	if (l1)
	{
		appendStringInfoString(c->buf, " END (");
		deparse_part_param(c, l1);
		appendStringInfo(c->buf, ")%s",
						 endinc == true ? " INCLUSIVE" : "");
	}

	l1 = every;
	if (l1)
	{
		appendStringInfoString(c->buf, " EVERY (");
		deparse_part_param(c, l1);
		appendStringInfoString(c->buf, ")");
	}
}

/* 
 * MPP-7232: need a check if name was not generated by EVERY
 *
 * The characteristic of a generated EVERY name is that the name of
 * the first partition is a string followed by "_1", and subsequent
 * names have the same string prefix with an increment in the numeric
 * suffix that corresponds to the rank.  So if any partitions within
 * the EVERY clause are subsequently dropped, added, split, renamed,
 * etc, we cannot regenerate a simple EVERY clause, and have to list
 * all of the partitions separately.
 */
static char *
check_first_every_name(char *parname)
{
	if (parname)
	{
		char	*str  = pstrdup(parname);
		char	*pnum = NULL;
		int		 len  = strlen(parname) - 1;

		/* 
		 * MPP-7232: need a check if name was not generated by EVERY
		 */
		while (len >= 0)
		{
			if (isdigit((int)str[len]))
			{
				pnum = str + len;
				len--;
				continue;
			}

			if (str[len] == '_')
				str[len] = '\0';
			break;
		}
		/* should be parname_1 */
		if (pnum &&
			( 0 == strcmp(pnum, "1")))
			return str;
		else
		{
			pfree(str);
			return NULL;
		}
	}
	return NULL;
} /* end check_first_every_name */

static bool
check_next_every_name(char *parname1, char *nextname, int parrank)
{
	StringInfoData      	 sid1;
	bool 					 bstat = FALSE;

	initStringInfo(&sid1);

	truncateStringInfo(&sid1, 0);
	appendStringInfo(&sid1, "%s_%d", parname1, parrank);

	bstat = nextname && (0 == strcmp(sid1.data, nextname));

	pfree(sid1.data);
		
	return bstat;
} /* end check_next_every_name */

static char *
make_par_name(char *parname, bool isevery)
{
	if (isevery)
	{
		char *str = pstrdup(parname);
		int len = strlen(parname) - 1;

		/* 
		 * MPP-7232: need a check if name was not generated by EVERY
		 */
		while (len >= 0)
		{
			if (isdigit((int)str[len]))
			{
				len--;
				continue;
			}

			if (str[len] == '_')
				str[len] = '\0';
			break;
		}
		return str;
	}
	else
		return parname;
}

static char *
column_encodings_to_string(Relation rel, Datum *opts, char *sep, int indent)
{
	StringInfoData str;
	AttrNumber i;
	bool need_comma = false;

	initStringInfo(&str);

	for (i = 0; i < RelationGetNumberOfAttributes(rel); i++)
	{
		char *attname;

		if (rel->rd_att->attrs[i]->attisdropped)
			continue;

		if (!opts[i])
			continue;

		if (need_comma)
			appendStringInfoString(&str, sep);

		attname = NameStr(rel->rd_att->attrs[i]->attname);

		/* only defined for pretty printing */
		if (indent)
		{
			appendStringInfoChar(&str, '\n');
			appendStringInfoSpaces(&str, indent + 4);
		}
		appendStringInfo(&str, "COLUMN %s ENCODING (%s)",
						 quote_identifier(attname),
						 reloptions_to_string(opts[i]));
		need_comma = true;
	}

	return str.data;
}

static char *
make_partition_column_encoding_str(Oid relid, int indent)
{
	char *str;
	Relation rel = heap_open(relid, AccessShareLock);
	Datum *opts = get_rel_attoptions(relid,
									 RelationGetNumberOfAttributes(rel));

	str = column_encodings_to_string(rel, opts, " ", indent);
	heap_close(rel, AccessShareLock);

	return str;
}

static char *
partition_rule_def_worker(PartitionRule *rule, Node *start, 
						  Node *end, PartitionRule *end_rule,
						  Node *every,
						  Partition *part, bool handleevery, int prettyFlags,
						  bool bLeafTablename, int indent)
{
	StringInfoData		 str;
	deparse_context		 c;
	char				*reloptions	   = NULL;
	char				*tspaceoptions = NULL;
	bool				 needspace	   = false;

	if (OidIsValid(rule->parchildrelid))
	{
		StringInfoData      	 sid2;

		initStringInfo(&sid2);

		truncateStringInfo(&sid2, 0);

		/*
		 * If it's in a nondefault tablespace, say so
		 * (append after the reloptions)
		 */
		if (!part->paristemplate)
		{
			Oid			tblspc;

			tblspc = get_rel_tablespace(rule->parchildrelid);
			if (OidIsValid(tblspc))
			{
				appendStringInfo(&sid2, " TABLESPACE %s",
								 quote_identifier(
										 get_tablespace_name(tblspc)));

				tspaceoptions = sid2.data;
			}
		}

		reloptions = flatten_reloptions(rule->parchildrelid);

		if (bLeafTablename) /* MPP-6297: dump by tablename */	
		{
			StringInfoData      	 sid1;
			PQExpBuffer      	 pqbuf = createPQExpBuffer();

			initStringInfo(&sid1);

			truncateStringInfo(&sid1, 0);

			/* always quote to make WITH (tablename=...) work correctly */
			/* MPP-12243: but don't use quote_identifier if already quoted! */

			char *relname = get_rel_name(rule->parchildrelid);
			int len = strlen(relname);

			if(strchr(relname, '\\') != NULL)
				appendPQExpBufferChar(pqbuf, ESCAPE_STRING_SYNTAX);

			appendPQExpBufferChar(pqbuf, '\'');

			if(!enlargePQExpBuffer(pqbuf, 2 * len + 2))
				elog(ERROR, "failed to increase buffer size for escaping relname %s", relname);

			pqbuf->len += PQescapeString(pqbuf->data + pqbuf->len, relname, len);

			appendPQExpBufferChar(pqbuf, '\'');

			appendStringInfo(&sid1, "tablename=%s", pqbuf->data);

			destroyPQExpBuffer(pqbuf);

			/* MPP-7191, MPP-7193: fully-qualify storage type if not
			 * specified (and not a template)
			 */
			if (!part->paristemplate)
			{
				if (!reloptions)
				{
					appendStringInfo(&sid1, ", %s ", 
									 "appendonly=false");
				}
				else
				{
					if (!strstr(reloptions, "appendonly="))
						appendStringInfo(&sid1, ", %s ", 
										 "appendonly=false");

					if ((!strstr(reloptions, "orientation=")) &&
						strstr(reloptions, "appendonly=true"))
						appendStringInfo(&sid1, ", %s ", 
										 "orientation=row");
				}
			}

			if (reloptions)
			{
				appendStringInfo(&sid1, ", %s ", reloptions);

				pfree(reloptions);
			}


			reloptions = sid1.data;
		}

	}
	else if ((PointerIsValid(rule->parreloptions) ||
			  OidIsValid(rule->partemplatespaceId))
			 || (bLeafTablename && part->paristemplate))
	{
		ListCell		*lc;
		List			*opts;
		StringInfoData	 buf;
		StringInfoData   sid3;

		initStringInfo(&buf);
		initStringInfo(&sid3);

		truncateStringInfo(&sid3, 0);

		/* NOTE: only the template case */
		Assert(part->paristemplate);

		if (bLeafTablename && part->paristemplate)
		{
			/* hackery! */
			/* MPP-6297: Make a fake tablename for template entries to
			 * invoke special dump/restore magic for EVERY in
			 * analyze.c:partition_range_every().  Note that the
			 * tablename is ignored during SET SUBPARTITION TEMPLATE
			 * because the template rules do not have corresponding
			 * relations
			 *
			 * MPP-10480: use tablename
			 */

			PQExpBuffer pqbuf = createPQExpBuffer();
			char *relname = get_rel_name(part->parrelid);
			int len = strlen(relname);

			if(strchr(relname, '\\') != NULL)
				 appendPQExpBufferChar(pqbuf, ESCAPE_STRING_SYNTAX);

			appendPQExpBufferChar(pqbuf, '\'');

			if(!enlargePQExpBuffer(pqbuf, 2 * len + 2))
				elog(ERROR, "failed to increase buffer size for escaping relname %s", relname);

			pqbuf->len += PQescapeString(pqbuf->data + pqbuf->len, relname, len);

			appendPQExpBufferChar(pqbuf, '\'');

			appendStringInfo(&buf, "tablename=%s", pqbuf->data);

			destroyPQExpBuffer(pqbuf);
		}

		opts = rule->parreloptions;
		if (PointerIsValid(rule->parreloptions))
		{
			foreach(lc, opts)
			{
				DefElem *e = lfirst(lc);

				if (strlen(buf.data))
					appendStringInfo(&buf, ", ");

				appendStringInfoString(&buf, e->defname);
				
				if (e->arg)
					appendStringInfo(&buf, "=%s", strVal(e->arg));
			}
		}
		if (strlen(buf.data))
		{
			reloptions = buf.data;
		}
		if (OidIsValid(rule->partemplatespaceId))
		{
			char *tname = get_tablespace_name(rule->partemplatespaceId);

			Assert(tname);

			appendStringInfo(&sid3, " TABLESPACE %s",
							 quote_identifier(tname));

			tspaceoptions = sid3.data;
		}
	}

	initStringInfo(&str);

	c.buf = &str;
	c.prettyFlags = prettyFlags;
	c.indentLevel = PRETTYINDENT_STD;

	if (rule->parisdefault)
	{
		appendStringInfo(&str, "DEFAULT %sPARTITION %s ",
						 part->parlevel > 0 ? "SUB" : "",
						 quote_identifier(rule->parname));

		if (reloptions && strlen(reloptions))
			appendStringInfo(&str, " WITH (%s)", reloptions);
		if (tspaceoptions && strlen(tspaceoptions))
			appendStringInfo(&str, " %s", tspaceoptions);

		return str.data;
	}

	if (rule->parname && rule->parname[0] != '\0')
		appendStringInfo(&str, "%sPARTITION %s ",
						 part->parlevel > 0 ? "SUB" : "",
						 quote_identifier(make_par_name(rule->parname, 
														handleevery)));
			
	switch (part->parkind)
	{
		case 'h':
			break;

		case 'r':
			{
				/* MPP-7232: Note: distinguish "(start) rule" and
				 * "end_rule", because for an EVERY clause
				 * inclusivity/exclusivity can differ
				 */
				partition_rule_range(&c, (List *)start, 
									 rule->parrangestartincl,
									 (List *)end,
									 end_rule->parrangeendincl,
									 (List *)every);
				needspace = true;
			}
			break;
		case 'l':
			{
				ListCell	*lc;
				List		*l1;
				int2		 nkeys  = part->parnatts;
				int2		 parcol = 0;

				appendStringInfo(&str, "VALUES(");

				l1 = (List *)rule->parlistvalues;

				/* MPP-5878: print multiple columns if > 1 key cols */
				foreach(lc, l1)
				{
					List		*vals = lfirst(lc);
					ListCell	*lcv  = list_head(vals);

					if (lc != list_head(l1))
						appendStringInfoString(&str, ", ");

					if (nkeys > 1) /* extra parens if group multiple cols */
						appendStringInfoString(&str, " (");

					for (parcol = 0; parcol < nkeys; parcol++)
					{
						Const *con = lfirst(lcv);

						if (lcv != list_head(vals))
							appendStringInfoString(&str, ", ");

						get_const_expr(con, &c, -1);

						lcv = lnext(lcv);
					}

					if (nkeys > 1) /* extra parens if group multiple cols */
						appendStringInfoString(&str, ")");


				}
				appendStringInfoString(&str, ")");
				needspace = true;
			}
			break;
	}

	if (reloptions)
		appendStringInfo(&str, "%sWITH (%s)",
						 needspace ? " " : "",
						 reloptions);

	if (tspaceoptions && strlen(tspaceoptions))
	{
		/* if have reloptions, then need a space, else just use needspace */
		bool needspace2 = reloptions ? true : (needspace);
		appendStringInfo(&str, "%s%s", 
						 needspace2 ? " " : "",
						 tspaceoptions);
	}

	return str.data;
}

/*
 * Writes out rule of partition, as well as column compression if any.
 */
static void
write_out_rule(PartitionRule *rule, PartitionNode *pn, Node *start, 
			   Node *end,
			   PartitionRule *end_rule,
			   Node *every, deparse_context *head, deparse_context *body,
			   bool handleevery, bool *needcomma, 
			   bool *first_rule, int16 *leveldone,
			   PartitionNode *children, bool bLeafTablename)
{
	char *str;

	if (!*first_rule)
	{
		appendStringInfoString(body->buf, ", ");
		*needcomma = false;
	}

	if (PRETTY_INDENT(body))
	{
		appendStringInfoChar(body->buf, '\n');
		appendStringInfoSpaces(body->buf, 
							   Max(body->indentLevel, 0) + 2);
	}

	/* MPP-7232: Note: distinguish "(start) rule" and "end_rule",
	 * because for an EVERY clause inclusivity/exclusivity
	 * can differ 
	 */
	str = partition_rule_def_worker(rule, start,
									end, end_rule,
									every, pn->part, handleevery,
									body->prettyFlags,
									bLeafTablename,
									body->indentLevel);

	if (str && strlen(str))
	{
		if (strlen(body->buf->data) && !first_rule && 
			!PRETTY_INDENT(body))
			appendStringInfoString(body->buf, " ");

		appendStringInfoString(body->buf, str);
		*needcomma = true;
	}

	if (str)
		pfree(str);

	/*
	 * We dump per partition column encoding for non-templates,
	 * and do not dump them for templates.
	 */
	if (OidIsValid(rule->parchildrelid))
	{
		int		indent_enc = body->indentLevel;
		char   *col_enc;

		/* COLUMN ... ENCODING ( ) for the partition */
		if (PRETTY_INDENT(body))
			indent_enc += PRETTYINDENT_STD;
		col_enc = make_partition_column_encoding_str(rule->parchildrelid,
													 indent_enc);

		if (col_enc && strlen(col_enc) > 0)
		{
			appendStringInfo(body->buf, " %s", col_enc);
			*needcomma = true;
		}

		if (col_enc)
			pfree(col_enc);
	}

	get_partition_recursive(children, head, body, leveldone, bLeafTablename);

	if (*first_rule)
		*first_rule = false;
}


static void
get_partition_recursive(PartitionNode *pn, deparse_context *head,
						deparse_context *body,
						int16 *leveldone, int bLeafTablename)
{
	PartitionRule		*rule			  = NULL;
	ListCell			*lc;
	int					 i;
	bool				 needcomma		  = false;
	bool				 first_rule		  = true;
	PartitionRule		*first_every_rule = NULL;
	PartitionRule		*prev_rule		  = NULL;
	char				*parname1		  = NULL;
	int					 parrank		  = 0;

	if (!pn)
		return;

	if (*leveldone < pn->part->parlevel)
	{
		if (pn->part->parlevel == 0)
			appendStringInfoString(head->buf, "PARTITION BY ");
		else if (pn->part->parlevel > 0)
			appendContextKeyword(head, "SUBPARTITION BY ",
								 PRETTYINDENT_STD, 0, 2);

		switch (pn->part->parkind)
		{
			case 'h': appendStringInfoString(head->buf, "HASH"); break;
			case 'l': appendStringInfoString(head->buf, "LIST"); break;
			case 'r': appendStringInfoString(head->buf, "RANGE"); break;
			default: 
				  elog(ERROR, "unknown partitioning kind '%c'",
					   pn->part->parkind);
				  break;
		}
	
		appendStringInfoChar(head->buf, '(');
		for (i = 0; i < pn->part->parnatts; i++)
		{
			char *attname = get_relid_attribute_name(pn->part->parrelid,
													 pn->part->paratts[i]);
	
			if (i)
				appendStringInfo(head->buf, ", ");
	
			appendStringInfoString(head->buf, quote_identifier(attname));
			pfree(attname);
		}
		appendStringInfoChar(head->buf, ')');
	
		if (pn->part->parkind == 'h')
			appendStringInfo(head->buf, " %sPARTITIONS %i ",
							 pn->part->parlevel > 0 ? "SUB" : "",
							 list_length(pn->rules));
		(*leveldone)++;
	}

	if (pn->part->parlevel > 0)
		appendStringInfoChar(body->buf, ' ');
	if (pn->rules || pn->default_part)
		appendContextKeyword(body, "(", PRETTYINDENT_STD, 0, 2);

	/* iterate through partitions */
	foreach(lc, pn->rules)
	{
		rule = lfirst(lc);

		/* 
		 * If we're doing hash partitioning and the first rule doesn't have
		 * a parname, none will so break out.
		 *
		 * XXX: when we support hash, do need to dump these in case they have
		 * children.
		 */
		if (pn->part->parkind == 'h' && !strlen(rule->parname))
			break;

		/* 
		 * RANGE partitions are the interesting case. If the partitions use
		 * EVERY(), we want to dump a single rule which generates all the rules
		 * we've expanded from EVERY(), rather than a bunch of rules.
		 */
		if (pn->part->parkind == 'r')
		{
			if (!first_every_rule)
			{
				if (!bLeafTablename && rule->parrangeevery)
				{
					if (!strlen(rule->parname))
					{
						first_every_rule = rule;
						prev_rule		 = NULL;
					}
					else
					{
						/* MPP-7232: check if name was not generated
						 * by EVERY
						 */
						parname1 = check_first_every_name(rule->parname);

						if (parname1)
						{
							parrank = 2;
							first_every_rule = rule;
							prev_rule		 = NULL;
						}
						else
							parrank = 0;

					}

					if (first_every_rule)
						continue;
				}
			}
			else if (first_every_rule->parrangeevery)
			{
				bool estat = equal(first_every_rule->parrangeevery, 
								   rule->parrangeevery);

				if (estat)
				{
					/* check if have a named partition in a block of
					 * anonymous every partitions
					 */
					if (rule->parname && strlen(rule->parname) && !parname1)
						estat = false;

					/* note that the case of an unnamed partition in a
					 * block of named every partitions is handled by
					 * check_next_every_name... 
					 */
				}

				if (estat && parname1)
				{
					estat = check_next_every_name(parname1, 
												  rule->parname, parrank);

					if (estat)
						parrank++;
					else
					{
						parrank = 0;
						pfree(parname1);
						parname1 = NULL;
					}
				}

				/* ensure that start and end have opposite
				 * inclusivity, ie start is always inclusive and end
				 * is always exclusive, with exceptions for the first
				 * every rule start (which can be exclusive) and the
				 * last every rule end (which can be inclusive).
				 */
				if (estat)
					estat = (rule->parrangestartincl == true);
				if (estat && prev_rule)
					estat = (prev_rule->parrangeendincl == false);

				/* finally, make sure that the start value matches the
				 * previous end, ie look for "holes" where a partition
				 * might have been dropped in the middle of an EVERY
				 * range...
				 */
				if (estat && prev_rule)
					estat = equal(rule->parrangestart,
								  prev_rule->parrangeend);

				if (estat)
				{
					prev_rule = rule;
					continue;
				}
				else
				{
					/* MPP-6297: write out the "every" rule (based
					 * on the first one), then clear it if we are
					 * done 
					 */
					write_out_rule(first_every_rule, pn, 
								   first_every_rule->parrangestart,
								   prev_rule ? 
								    prev_rule->parrangeend : 
								    first_every_rule->parrangeend,
								   prev_rule ? prev_rule : first_every_rule,
								   first_every_rule->parrangeevery,
			   					   head, body, true, &needcomma, &first_rule, 
								   leveldone,
								   first_every_rule->children, 
								   bLeafTablename);
					if (rule->parrangeevery)
					{
						first_every_rule = NULL;

						if (!strlen(rule->parname))
							prev_rule = first_every_rule = rule;
						else
						{
							/* MPP-7232: check if name was not generated
							 * by EVERY
							 */
								
							if (parname1)
							{
								pfree(parname1);
								parname1 = NULL;
							}

							parname1 = 
									check_first_every_name(rule->parname);

							if (parname1)
							{
								parrank = 2;
								prev_rule = first_every_rule = rule;
							}
							else
								parrank = 0;
						}

						if (first_every_rule)
							continue;
					}
					else
					{
						first_every_rule = NULL;
					}
				}
			}
		} /* end if range */

		/*
		 * Note that this handles the LIST and HASH cases too */
		write_out_rule(rule, pn, rule->parrangestart, 
					   rule->parrangeend,
					   rule,
					   rule->parrangeevery, head, body, false, &needcomma,
					   &first_rule, leveldone,
					   rule->children, bLeafTablename);
	} /* end foreach */

	if (first_every_rule)
	{
		write_out_rule(first_every_rule, pn, first_every_rule->parrangestart,
					   prev_rule ? 
					    prev_rule->parrangeend : 
					    first_every_rule->parrangeend,
					   prev_rule ? prev_rule : first_every_rule,
					   first_every_rule->parrangeevery,
   					   head, body, true, &needcomma, &first_rule, leveldone,
					   first_every_rule->children,
					   bLeafTablename);
	}

	if (pn->default_part)
	{
		write_out_rule(pn->default_part, pn, NULL, NULL, 
					   NULL, NULL, 
					   head, body, false,
					   &needcomma,
					   &first_rule, leveldone, pn->default_part->children,
					   bLeafTablename);
	}

	if (pn->rules || pn->default_part)
	{
		if (pn->part->paristemplate)
		{
			/* Add column encoding rules at the end */
			int indent = 0;
			Relation rel = heap_open(pn->part->parrelid, AccessShareLock);
			Datum *opts = get_partition_encoding_attoptions(rel, 
															pn->part->partid);
			char *str;

			if (PRETTY_INDENT(body))
			{
				/* subtract 2 for the built in stepping in indentLevel */
				indent = body->indentLevel - 2;
				if (indent < 0)
					indent = 0;
			}	

			str = column_encodings_to_string(rel, opts, ", ", indent);

			if (str && strlen(str) > 0)
				appendStringInfo(body->buf, ", %s", str);

			heap_close(rel, AccessShareLock);

		}

		appendContextKeyword(body, ")", 0, -PRETTYINDENT_STD, 2);
	}
}

/* MPP-6095: dump template definitions */
static char *
pg_get_partition_template_def_worker(Oid relid, int prettyFlags, 
									 int bLeafTablename)
{
	Relation		 	rel	 = heap_open(relid, AccessShareLock);

	/* pn is the partition def for the relation, and pnt is the
	 * associated template defs.  We need to walk pn to obtain the
	 * partition id str's for the ALTER statement.
	 */
	PartitionNode	   *pn	 = RelationBuildPartitionDesc(rel, false);
	PartitionNode	   *pnt	 = NULL;

	StringInfoData		head;
	StringInfoData		body;
	StringInfoData		altr, sid1, sid2, partidsid;
	int16				leveldone	  = -1;
	deparse_context		headc;
	deparse_context		bodyc;
	deparse_context		partidc;
	int					templatelevel = 1;
	bool				bFirstOne	  = true;

	if (!pn)
	{
		heap_close(rel, AccessShareLock);
		return NULL;
	}
	/* head string for get_partition_recursive() -- just discard this */
	initStringInfo(&head); 
	headc.buf = &head;
	headc.prettyFlags = prettyFlags;
	headc.indentLevel = 0;

	/* body: partition definition associated with template */
	initStringInfo(&body); 
	bodyc.buf = &body;
	bodyc.prettyFlags = prettyFlags;
	bodyc.indentLevel = 0;

	/* altr: the real "head" string (first part of ALTER TABLE statement) */
	initStringInfo(&altr); 

	initStringInfo(&sid1); /* final output string */
	initStringInfo(&sid2); /* string for temp storage */
	initStringInfo(&partidsid);
	partidc.buf = &partidsid;
	partidc.prettyFlags = prettyFlags;
	partidc.indentLevel = 0;


	/* build the initial ALTER TABLE prefix.  Append the next level of
	 * partition depth as iterate thru loop
	 */

	appendStringInfo(&altr, "ALTER TABLE %s ",
					 generate_relation_name(relid, NIL));

	/* build the text of the SET SUBPARTITION TEMPLATE statements from
	 * shallowest (level 1) to deepest by walking pn tree rules, but
	 * resequence statements from deepest to shallowest when we append
	 * them into the final output string, as we cannot reset the
	 * shallow template unless the deeper template exists.
	 */
	while (pn)
	{
		PartitionRule	*prule = NULL; 
		const char		*partIdStr = "";

		truncateStringInfo(&head, 0);
		truncateStringInfo(&body, 0);
		truncateStringInfo(&sid2, 0);

		pnt = get_parts(relid, 
						templatelevel, 0, true, true /*includesubparts*/);
		get_partition_recursive(pnt, &headc, &bodyc, &leveldone, 
								bLeafTablename);

		/* look at the prule for the default partition (or non-default
		 * if necessary).  We need to build the partition identifier
		 * for the next level of the tree (used for the next iteration
		 * of this loop, not the current iteration). 
		 */
		prule = pn->default_part;
		if (!prule)
		{
			if (list_length(pn->rules))
				prule = (PartitionRule *)linitial(pn->rules);
		}

		if (!prule)
			break;

		if (prule->parname
			&& strlen(prule->parname))
		{
			partIdStr = quote_identifier(prule->parname);
		}
		else
		{
			switch (pn->part->parkind)
			{
				case 'r': /* range */
					partIdStr = "FOR (RANK(1))";
					break;
				case 'l': /* list */
				{
					ListCell	*lc;
					List		*l1;
					int2		 nkeys  = pn->part->parnatts;
					int2		 parcol = 0;

					truncateStringInfo(&partidsid, 0);

					appendStringInfo(&partidsid, "FOR (");

					l1 = (List *)prule->parlistvalues;

					/* MPP-5878: print multiple columns if > 1 key cols */
					foreach(lc, l1)
					{
						List		*vals = lfirst(lc);
						ListCell	*lcv  = list_head(vals);

						for (parcol = 0; parcol < nkeys; parcol++)
						{
							Const *con = lfirst(lcv);

							if (lcv != list_head(vals))
								appendStringInfoString(&partidsid, ", ");
							
							get_const_expr(con, &partidc, -1);

							lcv = lnext(lcv);
						}
						break;
					}
					appendStringInfoString(&partidsid, ")");
					partIdStr = partidsid.data;
				}
					break;
				default: /* including hash for now... */
					elog(ERROR, "unrecognized partitioning kind '%c'",
						 pn->part->parkind);
					break;
			}
		}
		pn = prule->children;

		if (pnt)
		{
			/* move the prior statements to sid2 */
			appendStringInfo(&sid2, "%s", sid1.data);
			truncateStringInfo(&sid1, 0);

			/* build the new statement in sid1, then append the
			 * previous (shallower) statements 
			 */
			appendStringInfo(&sid1, "%s\nSET SUBPARTITION TEMPLATE %s%s",
							 altr.data, body.data,
							 bFirstOne ? "" : ";\n" );
			appendStringInfo(&sid1, "\n%s", sid2.data);

			/* no trailing semicolon on end of statement -- dumper
			 * will add it 
			 */
			if (bFirstOne)
				bFirstOne = false;
		}

		/* increase the partitioning depth */
		appendStringInfo(&altr, "ALTER PARTITION %s ", partIdStr);
		templatelevel++;
	} /* end while pn */

	heap_close(rel, NoLock);

	return sid1.data;
} /* end pg_get_partition_template_def_worker */

static char *
pg_get_partition_def_worker(Oid relid, int prettyFlags, int bLeafTablename)
{
	Relation rel = heap_open(relid, AccessShareLock);
	PartitionNode *pn = RelationBuildPartitionDesc(rel, false);
	StringInfoData head;
	StringInfoData body;
	int16 leveldone = -1;
	deparse_context headc;
	deparse_context bodyc;

	if (!pn)
	{
		heap_close(rel, AccessShareLock);
		return NULL;
	}
	initStringInfo(&head);
	headc.buf = &head;
	headc.prettyFlags = prettyFlags;
	headc.indentLevel = 0;

	initStringInfo(&body);
	bodyc.buf = &body;
	bodyc.prettyFlags = prettyFlags;
	bodyc.indentLevel = 0;

	get_partition_recursive(pn, &headc, &bodyc, &leveldone, bLeafTablename);

	heap_close(rel, NoLock);

	if (strlen(body.data))
		appendStringInfo(&head, " %s", body.data);

	pfree(body.data);

	return head.data;
}

static char *
get_rule_def_common(Oid partid, int prettyFlags, int bLeafTablename)
{
	Relation rel;
	cqContext	cqc;
	HeapTuple tuple;
	PartitionRule *rule;
	Partition *part;

	rel = heap_open(PartitionRuleRelationId, AccessShareLock);

	tuple = caql_getfirst(
			caql_addrel(cqclr(&cqc), rel),
			cql("SELECT * FROM pg_partition_rule "
				" WHERE oid = :1 ",
				ObjectIdGetDatum(partid)));

	if (!HeapTupleIsValid(tuple))
	{
		heap_close(rel, AccessShareLock);
		return NULL;
	}


	rule = ruleMakePartitionRule(tuple, RelationGetDescr(rel));
	heap_close(rel, AccessShareLock);

	/* lookup pg_partition by oid */
	rel = heap_open(PartitionRelationId, AccessShareLock);

	tuple = caql_getfirst(
			caql_addrel(cqclr(&cqc), rel),
			cql("SELECT * FROM pg_partition "
				" WHERE oid = :1 ",
				ObjectIdGetDatum(rule->paroid)));
	if (!HeapTupleIsValid(tuple))
	{
		heap_close(rel, AccessShareLock);

		return NULL;
	}

	part = partMakePartition(tuple, RelationGetDescr(rel));

	heap_close(rel, AccessShareLock);

	return partition_rule_def_worker(rule, rule->parrangestart, 
									 rule->parrangeend, rule,
									 rule->parrangeevery, part, 
									 false, prettyFlags, bLeafTablename, 0);
}

Datum
pg_get_partition_rule_def(PG_FUNCTION_ARGS)
{
	Oid ruleid = PG_GETARG_OID(0);
	char *str;

	/* MPP-6297: don't dump by tablename here */ 
	str = get_rule_def_common(ruleid, 0, FALSE);
	if (!str)
		PG_RETURN_NULL();
	PG_RETURN_TEXT_P(string_to_text(str));
}

Datum
pg_get_partition_rule_def_ext(PG_FUNCTION_ARGS)
{
	Oid partid = PG_GETARG_OID(0);
	bool pretty = PG_GETARG_BOOL(1);
	int prettyFlags;
	char *str;

	prettyFlags = pretty ? PRETTYFLAG_PAREN | PRETTYFLAG_INDENT : 0;

	/* MPP-6297: don't dump by tablename here */ 
	str = get_rule_def_common(partid, prettyFlags, FALSE);
	if (!str)
		PG_RETURN_NULL();

	PG_RETURN_TEXT_P(string_to_text(str));
}

Datum
pg_get_partition_def(PG_FUNCTION_ARGS)
{
	Oid			relid = PG_GETARG_OID(0);
	char 	   *str;

	/* MPP-6297: don't dump by tablename here */ 
	str = pg_get_partition_def_worker(relid, 0, FALSE);

	if (!str)
		PG_RETURN_NULL();

	PG_RETURN_TEXT_P(string_to_text(str));
}

Datum
pg_get_partition_def_ext(PG_FUNCTION_ARGS)
{
	Oid			relid = PG_GETARG_OID(0);
	bool		pretty = PG_GETARG_BOOL(1);
	int			prettyFlags;
	char	   *str;

	prettyFlags = pretty ? PRETTYFLAG_PAREN | PRETTYFLAG_INDENT : 0;

	/* MPP-6297: don't dump by tablename here 
	 * NOTE: may need to backport fix to 3.3.x, and changing
	 * bLeafTablename = TRUE here should only affect
	 * pg_dump/cdb_dump_agent (and partition.sql test) 
	 */ 
	str = pg_get_partition_def_worker(relid, prettyFlags, FALSE); 
	
	if (!str)
		PG_RETURN_NULL();

	PG_RETURN_TEXT_P(string_to_text(str));
}

/* MPP-6297: final boolean argument to determine whether to dump by
 * tablename (normally, only for pg_dump.c/cdb_dump_agent.c)
 */ 
Datum
pg_get_partition_def_ext2(PG_FUNCTION_ARGS)
{
	Oid			relid = PG_GETARG_OID(0);
	bool		pretty = PG_GETARG_BOOL(1);
	bool		bLeafTablename = PG_GETARG_BOOL(2);
	int			prettyFlags;
	char	   *str;

	prettyFlags = pretty ? PRETTYFLAG_PAREN | PRETTYFLAG_INDENT : 0;

	/* MPP-6297: dump by tablename */ 
	str = pg_get_partition_def_worker(relid, prettyFlags, bLeafTablename); 
	
	if (!str)
		PG_RETURN_NULL();

	PG_RETURN_TEXT_P(string_to_text(str));
}

/* MPP-6095: dump template definitions */
Datum
pg_get_partition_template_def(PG_FUNCTION_ARGS)
{
	Oid			 relid			= PG_GETARG_OID(0);
	bool		 pretty			= PG_GETARG_BOOL(1);
	bool		 bLeafTablename = PG_GETARG_BOOL(2);
	char		*str;
	int			 prettyFlags	= 0;
	
	prettyFlags = pretty ? PRETTYFLAG_PAREN | PRETTYFLAG_INDENT : 0;

	str = pg_get_partition_template_def_worker(relid, 
											   prettyFlags, bLeafTablename);

	if (!str)
		PG_RETURN_NULL();

	PG_RETURN_TEXT_P(string_to_text(str));
}<|MERGE_RESOLUTION|>--- conflicted
+++ resolved
@@ -4,16 +4,12 @@
  *	  Functions to convert stored expressions/querytrees back to
  *	  source text
  *
- * Portions Copyright (c) 1996-2008, PostgreSQL Global Development Group
+ * Portions Copyright (c) 1996-2009, PostgreSQL Global Development Group
  * Portions Copyright (c) 1994, Regents of the University of California
  *
  *
  * IDENTIFICATION
-<<<<<<< HEAD
  *	  $PostgreSQL: pgsql/src/backend/utils/adt/ruleutils.c,v 1.306 2009/08/01 19:59:41 tgl Exp $
-=======
- *	  $PostgreSQL: pgsql/src/backend/utils/adt/ruleutils.c,v 1.269.2.3 2009/02/25 18:00:07 tgl Exp $
->>>>>>> d13f41d2
  *
  *-------------------------------------------------------------------------
  */
@@ -38,10 +34,7 @@
 #include "catalog/pg_trigger.h"
 #include "cdb/cdbpartition.h"
 #include "commands/defrem.h"
-<<<<<<< HEAD
 #include "commands/tablecmds.h"
-=======
->>>>>>> d13f41d2
 #include "commands/tablespace.h"
 #include "executor/spi.h"
 #include "funcapi.h"
@@ -115,16 +108,9 @@
 typedef struct
 {
 	List	   *rtable;			/* List of RangeTblEntry nodes */
-<<<<<<< HEAD
 	List	   *ctes;			/* List of CommonTableExpr nodes */
-	int			outer_varno;	/* varno for outer_rte */
-	RangeTblEntry *outer_rte;	/* special RangeTblEntry, or NULL */
-	int			inner_varno;	/* varno for inner_rte */
-	RangeTblEntry *inner_rte;	/* special RangeTblEntry, or NULL */
-=======
 	Plan	   *outer_plan;		/* OUTER subplan, or NULL if none */
 	Plan	   *inner_plan;		/* INNER subplan, or NULL if none */
->>>>>>> d13f41d2
 } deparse_namespace;
 
 /* ----------
@@ -152,12 +138,8 @@
 static void decompile_column_index_array(Datum column_index_array, Oid relId,
 							 StringInfo buf);
 static char *pg_get_ruledef_worker(Oid ruleoid, int prettyFlags);
-<<<<<<< HEAD
 static char *pg_get_indexdef_worker(Oid indexrelid, int colno,
 					   bool attrsOnly, bool showTblSpc,
-=======
-static char *pg_get_indexdef_worker(Oid indexrelid, int colno, bool showTblSpc,
->>>>>>> d13f41d2
 					   int prettyFlags);
 static char *pg_get_constraintdef_worker(Oid constraintId, bool fullCommand,
 							int prettyFlags);
@@ -193,15 +175,8 @@
 static Node *get_rule_sortgroupclause(SortClause *srt, List *tlist,
 						 bool force_colno,
 						 deparse_context *context);
-<<<<<<< HEAD
-static void get_names_for_var(Var *var, int levelsup, deparse_context *context,
-				  const char **schemaname,
-                  const char **refname,
-                  const char **attname);
-=======
 static char *get_variable(Var *var, int levelsup, bool istoplevel,
 			 deparse_context *context);
->>>>>>> d13f41d2
 static RangeTblEntry *find_rte_by_refname(const char *refname,
 					deparse_context *context);
 static const char *get_simple_binary_op_name(OpExpr *expr);
@@ -217,7 +192,6 @@
 static void get_groupingfunc_expr(GroupingFunc *grpfunc,
 								  deparse_context *context);
 static void get_agg_expr(Aggref *aggref, deparse_context *context);
-<<<<<<< HEAD
 static void get_windowedge_expr(WindowFrameEdge *edge, 
 								deparse_context *context);
 static void get_sortlist_expr(List *l, List *targetList, bool force_colno,
@@ -225,17 +199,10 @@
 static void get_windowspec_expr(WindowSpec *spec, deparse_context *context);
 static void get_windowref_expr(WindowRef *wref, deparse_context *context);
 static void get_coercion_expr(Node *arg, deparse_context *context,
-							Oid resulttype, int32 resulttypmod,
-							Node *parentNode);
-static void get_const_expr(Const *constval, deparse_context *context,
-						   int showtype);
-=======
-static void get_coercion_expr(Node *arg, deparse_context *context,
 				  Oid resulttype, int32 resulttypmod,
 				  Node *parentNode);
 static void get_const_expr(Const *constval, deparse_context *context,
 			   int showtype);
->>>>>>> d13f41d2
 static void get_sublink_expr(SubLink *sublink, deparse_context *context);
 static void get_from_clause(Query *query, const char *prefix,
 				deparse_context *context);
@@ -250,15 +217,10 @@
 static Node *processIndirection(Node *node, deparse_context *context,
 				   bool printit);
 static void printSubscripts(ArrayRef *aref, deparse_context *context);
-<<<<<<< HEAD
+static char *get_relation_name(Oid relid);
 static char *generate_relation_name(Oid relid, List *namespaces);
 static char *generate_function_name(Oid funcid, int nargs, Oid *argtypes,
 									bool *is_variadic);
-=======
-static char *get_relation_name(Oid relid);
-static char *generate_relation_name(Oid relid);
-static char *generate_function_name(Oid funcid, int nargs, Oid *argtypes);
->>>>>>> d13f41d2
 static char *generate_operator_name(Oid operid, Oid arg1, Oid arg2);
 static text *string_to_text(char *str);
 static char *flatten_reloptions(Oid relid);
@@ -656,11 +618,7 @@
 	Oid			indexrelid = PG_GETARG_OID(0);
 
 	PG_RETURN_TEXT_P(string_to_text(pg_get_indexdef_worker(indexrelid, 0,
-<<<<<<< HEAD
 														   false, false, 0)));
-=======
-														   false, 0)));
->>>>>>> d13f41d2
 }
 
 Datum
@@ -673,20 +631,15 @@
 
 	prettyFlags = pretty ? PRETTYFLAG_PAREN | PRETTYFLAG_INDENT : 0;
 	PG_RETURN_TEXT_P(string_to_text(pg_get_indexdef_worker(indexrelid, colno,
-<<<<<<< HEAD
 														   colno != 0,
 														   false,
 														   prettyFlags)));
-=======
-													   false, prettyFlags)));
->>>>>>> d13f41d2
 }
 
 /* Internal version that returns a palloc'd C string */
 char *
 pg_get_indexdef_string(Oid indexrelid)
 {
-<<<<<<< HEAD
 	return pg_get_indexdef_worker(indexrelid, 0, false, true, 0);
 }
 
@@ -703,13 +656,6 @@
 static char *
 pg_get_indexdef_worker(Oid indexrelid, int colno,
 					   bool attrsOnly, bool showTblSpc,
-=======
-	return pg_get_indexdef_worker(indexrelid, 0, true, 0);
-}
-
-static char *
-pg_get_indexdef_worker(Oid indexrelid, int colno, bool showTblSpc,
->>>>>>> d13f41d2
 					   int prettyFlags)
 {
 	HeapTuple	ht_idx;
@@ -866,12 +812,7 @@
 			keycoltype = exprType(indexkey);
 		}
 
-<<<<<<< HEAD
 		if (!attrsOnly && (!colno || colno == keyno + 1))
-=======
-		/* Provide decoration only in the colno=0 case */
-		if (!colno)
->>>>>>> d13f41d2
 		{
 			/* Add the operator class name, if not default */
 			get_opclass_name(indclass->values[keyno], keycoltype, &buf);
@@ -920,11 +861,7 @@
 			tblspc = get_rel_tablespace(indexrelid);
 			if (OidIsValid(tblspc))
 				appendStringInfo(&buf, " TABLESPACE %s",
-<<<<<<< HEAD
-								 quote_identifier(get_tablespace_name(tblspc)));
-=======
 							  quote_identifier(get_tablespace_name(tblspc)));
->>>>>>> d13f41d2
 		}
 
 		/*
@@ -1182,11 +1119,7 @@
 					tblspc = get_rel_tablespace(indexId);
 					if (OidIsValid(tblspc))
 						appendStringInfo(&buf, " USING INDEX TABLESPACE %s",
-<<<<<<< HEAD
-										 quote_identifier(get_tablespace_name(tblspc)));
-=======
 							  quote_identifier(get_tablespace_name(tblspc)));
->>>>>>> d13f41d2
 				}
 
 				break;
@@ -1817,13 +1750,8 @@
 
 	/* Build one-element rtable */
 	dpns->rtable = list_make1(rte);
-<<<<<<< HEAD
 	dpns->ctes = NIL;
-	dpns->outer_varno = dpns->inner_varno = 0;
-	dpns->outer_rte = dpns->inner_rte = NULL;
-=======
 	dpns->outer_plan = dpns->inner_plan = NULL;
->>>>>>> d13f41d2
 
 	/* Return a one-deep namespace stack */
 	return list_make1(dpns);
@@ -1854,56 +1782,14 @@
 	dpns = (deparse_namespace *) palloc(sizeof(deparse_namespace));
 
 	dpns->rtable = rtable;
-<<<<<<< HEAD
 	dpns->ctes = NIL;
-	dpns->outer_varno = outer_varno;
-	dpns->outer_rte = (RangeTblEntry *) outercontext;
-	dpns->inner_varno = inner_varno;
-	dpns->inner_rte = (RangeTblEntry *) innercontext;
-=======
 	dpns->outer_plan = (Plan *) outer_plan;
 	dpns->inner_plan = (Plan *) inner_plan;
->>>>>>> d13f41d2
 
 	/* Return a one-deep namespace stack */
 	return list_make1(dpns);
 }
 
-<<<<<<< HEAD
-/*
- * deparse_context_for_subplan	- Build deparse context for a plan node
- *
- * Helper routine to build one of the inputs for deparse_context_for_plan.
- * Pass the name to be used to reference the subplan, plus the Plan node.
- * (subplan really ought to be declared as "Plan *", but we use "Node *"
- * to avoid having to include plannodes.h in builtins.h.)
- *
- * The returned node is actually a RangeTblEntry, but we declare it as just
- * Node to discourage callers from assuming anything.
- */
-Node *
-deparse_context_for_subplan(const char *name, Node *subplan)
-{
-	RangeTblEntry *rte = makeNode(RangeTblEntry);
-
-	/*
-	 * We create an RTE_SPECIAL RangeTblEntry, and store the subplan in its
-	 * funcexpr field.	RTE_SPECIAL nodes shouldn't appear in deparse contexts
-	 * otherwise.
-	 */
-	rte->rtekind = RTE_SPECIAL;
-	rte->relid = InvalidOid;
-	rte->funcexpr = subplan;
-	rte->alias = NULL;
-    rte->eref = name ? makeAlias(name, NIL) : NULL;     /*CDB*/
-	rte->inh = false;
-	rte->inFromCl = true;
-
-	return (Node *) rte;
-}
-
-=======
->>>>>>> d13f41d2
 /* ----------
  * make_ruledef			- reconstruct the CREATE RULE command
  *				  for a given pg_rewrite tuple
@@ -2046,13 +1932,8 @@
 		context.prettyFlags = prettyFlags;
 		context.indentLevel = PRETTYINDENT_STD;
 		dpns.rtable = query->rtable;
-<<<<<<< HEAD
 		dpns.ctes = query->cteList;
-		dpns.outer_varno = dpns.inner_varno = 0;
-		dpns.outer_rte = dpns.inner_rte = NULL;
-=======
 		dpns.outer_plan = dpns.inner_plan = NULL;
->>>>>>> d13f41d2
 
 		get_rule_expr(qual, &context, false);
 	}
@@ -2204,13 +2085,8 @@
 	context.query = query;
 
 	dpns.rtable = query->rtable;
-<<<<<<< HEAD
 	dpns.ctes = query->cteList;
-	dpns.outer_varno = dpns.inner_varno = 0;
-	dpns.outer_rte = dpns.inner_rte = NULL;
-=======
 	dpns.outer_plan = dpns.inner_plan = NULL;
->>>>>>> d13f41d2
 
 	switch (query->commandType)
 	{
@@ -2394,58 +2270,11 @@
 	/* Add the ORDER BY clause if given */
 	if (query->sortClause != NIL)
 	{
-<<<<<<< HEAD
         get_sortlist_expr(query->sortClause,
                           query->targetList,
                           force_colno,
                           context,
                           " ORDER BY ");
-=======
-		appendContextKeyword(context, " ORDER BY ",
-							 -PRETTYINDENT_STD, PRETTYINDENT_STD, 1);
-		sep = "";
-		foreach(l, query->sortClause)
-		{
-			SortClause *srt = (SortClause *) lfirst(l);
-			Node	   *sortexpr;
-			Oid			sortcoltype;
-			TypeCacheEntry *typentry;
-
-			appendStringInfoString(buf, sep);
-			sortexpr = get_rule_sortgroupclause(srt, query->targetList,
-												force_colno, context);
-			sortcoltype = exprType(sortexpr);
-			/* See whether operator is default < or > for datatype */
-			typentry = lookup_type_cache(sortcoltype,
-										 TYPECACHE_LT_OPR | TYPECACHE_GT_OPR);
-			if (srt->sortop == typentry->lt_opr)
-			{
-				/* ASC is default, so emit nothing for it */
-				if (srt->nulls_first)
-					appendStringInfo(buf, " NULLS FIRST");
-			}
-			else if (srt->sortop == typentry->gt_opr)
-			{
-				appendStringInfo(buf, " DESC");
-				/* DESC defaults to NULLS FIRST */
-				if (!srt->nulls_first)
-					appendStringInfo(buf, " NULLS LAST");
-			}
-			else
-			{
-				appendStringInfo(buf, " USING %s",
-								 generate_operator_name(srt->sortop,
-														sortcoltype,
-														sortcoltype));
-				/* be specific to eliminate ambiguity */
-				if (srt->nulls_first)
-					appendStringInfo(buf, " NULLS FIRST");
-				else
-					appendStringInfo(buf, " NULLS LAST");
-			}
-			sep = ", ";
-		}
->>>>>>> d13f41d2
 	}
 
 	/* Add the LIMIT clause if given */
@@ -2674,42 +2503,7 @@
 		 */
 		if (tle->expr && IsA(tle->expr, Var))
 		{
-<<<<<<< HEAD
-			Var		   *var = (Var *) (tle->expr);
-			const char *schemaname;
-			const char *refname;
-
-			get_names_for_var(var, 0, context,
-							  &schemaname, &refname, &attname);
-			if (refname && (context->varprefix || attname == NULL))
-			{
-				if (schemaname)
-					appendStringInfo(buf, "%s.",
-									 quote_identifier(schemaname));
-
-				if (strcmp(refname, "*NEW*") == 0)
-					appendStringInfoString(buf, "new");
-				else if (strcmp(refname, "*OLD*") == 0)
-					appendStringInfoString(buf, "old");
-				else
-					appendStringInfoString(buf, quote_identifier(refname));
-
-				if (attname)
-					appendStringInfoChar(buf, '.');
-			}
-			if (attname)
-				appendStringInfoString(buf, quote_identifier(attname));
-			else
-			{
-				/*
-				 * In the whole-row Var case, refname is what the default AS
-				 * name would be.
-				 */
-				attname = refname;
-			}
-=======
 			attname = get_variable((Var *) tle->expr, 0, true, context);
->>>>>>> d13f41d2
 		}
 		else
 		{
@@ -2849,7 +2643,6 @@
 				IsA(node, GroupClause) ||
 				IsA(node, GroupingClause));
 
-<<<<<<< HEAD
 		appendStringInfoString(buf, sep);
 
 		if (node == NULL)
@@ -2934,8 +2727,6 @@
 	tle = get_sortgroupclause_tle(srt, tlist);
 	expr = (Node *) tle->expr;
 
-=======
->>>>>>> d13f41d2
 	/*
 	 * Use column-number form if requested by caller.  Otherwise, if
 	 * expression is a constant, force it to be dumped with an explicit
@@ -3009,13 +2800,8 @@
 		context->indentLevel += PRETTYINDENT_STD;
 		appendStringInfoChar(buf, ' ');
 	}
-<<<<<<< HEAD
-	appendStringInfo(buf, "INSERT INTO %s (",
+	appendStringInfo(buf, "INSERT INTO %s ",
 					 generate_relation_name(rte->relid, NIL));
-=======
-	appendStringInfo(buf, "INSERT INTO %s ",
-					 generate_relation_name(rte->relid));
->>>>>>> d13f41d2
 
 	/*
 	 * Add the insert-column-names list.  To handle indirection properly, we
@@ -3131,11 +2917,7 @@
 	}
 	appendStringInfo(buf, "UPDATE %s%s",
 					 only_marker(rte),
-<<<<<<< HEAD
 					 generate_relation_name(rte->relid, NIL));
-=======
-					 generate_relation_name(rte->relid));
->>>>>>> d13f41d2
 	if (rte->alias != NULL)
 		appendStringInfo(buf, " %s",
 						 quote_identifier(rte->alias->aliasname));
@@ -3216,11 +2998,7 @@
 	}
 	appendStringInfo(buf, "DELETE FROM %s%s",
 					 only_marker(rte),
-<<<<<<< HEAD
 					 generate_relation_name(rte->relid, NIL));
-=======
-					 generate_relation_name(rte->relid));
->>>>>>> d13f41d2
 	if (rte->alias != NULL)
 		appendStringInfo(buf, " %s",
 						 quote_identifier(rte->alias->aliasname));
@@ -3292,6 +3070,33 @@
 	 */
 	if (IsA(subplan, Append))
 		dpns->outer_plan = (Plan *) linitial(((Append *) subplan)->appendplans);
+	else if (IsA(subplan, Sequence))
+	{
+		ListCell *child;
+
+		/*
+		 * A Sequence node often has a PartitionSelector node as its first
+		 * subplan. A PartitionSelector is special, because it doesn't return
+		 * any tuples. Instead, it tells its sibling subplans which partitions
+		 * they need to scan. The PartitionSelector doesn't have a proper
+		 * target list so look at the first regular subplan instead.
+		 */
+		child = list_head(((Sequence *) subplan)->subplans);
+		if (child != NULL && IsA(lfirst(child), PartitionSelector))
+			child = lnext(child);
+
+		if (child)
+			dpns->outer_plan = (Plan *) lfirst(child);
+		else
+		{
+			/*
+			 * ORCA probably never produces Sequence plans with no children, other
+			 * than the PartitionSelector, but cope with it just in case. (Only
+			 * ORCA produces Sequence nodes in the first place.)
+			 */
+			dpns->outer_plan = NULL;
+		}
+	}
 	else
 		dpns->outer_plan = outerPlan(subplan);
 
@@ -3384,55 +3189,16 @@
 		dpns->inner_plan = save_inner;
 		return NULL;
 	}
-<<<<<<< HEAD
-	else if (var->varno == dpns->outer_varno || var->varno == 0)
-		rte = dpns->outer_rte;
-	else if (var->varno == dpns->inner_varno)
-		rte = dpns->inner_rte;
-	else
-		rte = NULL;
-	return rte;
-}
-=======
 	else if (var->varno == INNER && dpns->inner_plan)
 	{
 		TargetEntry *tle;
 		Plan	   *save_outer;
 		Plan	   *save_inner;
->>>>>>> d13f41d2
 
 		tle = get_tle_by_resno(dpns->inner_plan->targetlist, var->varattno);
 		if (!tle)
 			elog(ERROR, "bogus varattno for INNER var: %d", var->varattno);
 
-<<<<<<< HEAD
-/*
- * Get the schemaname, refname and attname for a (possibly nonlocal) Var.
- *
- * In some cases (currently only when recursing into an unnamed join)
- * the Var's varlevelsup has to be interpreted with respect to a context
- * above the current one; levelsup indicates the offset.
- *
- * schemaname is usually returned as NULL.	It will be non-null only if
- * use of the unqualified refname would find the wrong RTE.
- *
- * refname will be returned as NULL if the Var references an unnamed join.
- * In this case the Var *must* be displayed without any qualification.
- *
- * attname will be returned as NULL if the Var represents a whole tuple
- * of the relation.  (Typically we'd want to display the Var as "foo.*",
- * but it's convenient to return NULL to make it easier for callers to
- * distinguish this case.)
- */
-static void
-get_names_for_var(Var *var, int levelsup, deparse_context *context,
-				  const char  **schemaname,
-                  const char  **refname,
-                  const char  **attname)
-{
-	RangeTblEntry *rte;
-	AttrNumber	attnum;
-=======
 		Assert(netlevelsup == 0);
 		save_outer = dpns->outer_plan;
 		save_inner = dpns->inner_plan;
@@ -3447,7 +3213,6 @@
 		get_rule_expr((Node *) tle->expr, context, true);
 		if (!IsA(tle->expr, Var))
 			appendStringInfoChar(buf, ')');
->>>>>>> d13f41d2
 
 		dpns->outer_plan = save_outer;
 		dpns->inner_plan = save_inner;
@@ -3459,30 +3224,9 @@
 		return NULL;			/* keep compiler quiet */
 	}
 
-<<<<<<< HEAD
-	/* Emit results */
-	*schemaname = NULL;			/* default assumptions */
-
-    if (rte == NULL ||
-        rte->rtekind == RTE_VOID)
-    {
-        *attname = NULL;
-        *refname = "*BOGUS*";
-        ereport(WARNING, (errcode(ERRCODE_INTERNAL_ERROR),
-                          errmsg_internal("bogus var: varno=%d varattno=%d",
-                                          var->varno, var->varattno) ));
-        return;
-    }
-
-    if (rte->eref)
-        *refname = rte->eref->aliasname;
-    else
-        *refname = NULL;
-=======
 	/* Identify names to use */
-	schemaname = NULL;			/* default assumptions */
+	schemaname = NULL;                      /* default assumptions */
 	refname = rte->eref->aliasname;
->>>>>>> d13f41d2
 
 	/* Exceptions occur only if the RTE is alias-less */
 	if (rte->alias == NULL)
@@ -3494,15 +3238,8 @@
 			 * more-closely-nested RTE, or be ambiguous, in which case we need
 			 * to specify the schemaname to avoid these errors.
 			 */
-<<<<<<< HEAD
-			if (rte->eref &&
-                find_rte_by_refname(rte->eref->aliasname, context) != rte)
-				*schemaname =
-					get_namespace_name(get_rel_namespace(rte->relid));
-=======
 			if (find_rte_by_refname(rte->eref->aliasname, context) != rte)
 				schemaname = get_namespace_name(get_rel_namespace(rte->relid));
->>>>>>> d13f41d2
 		}
 		else if (rte->rtekind == RTE_JOIN)
 		{
@@ -3540,27 +3277,7 @@
 			 * to create a whole-row Var for it.  So we don't have to cover
 			 * that case below.)
 			 */
-<<<<<<< HEAD
-			TargetEntry    *tle = NULL;
-
-			if (rte->funcexpr)
-				tle = get_tle_by_resno(((Plan *)rte->funcexpr)->targetlist, attnum);
-
-			if (tle && tle->resname)
-			{
-				*attname = tle->resname;
-			}
-			else
-			{
-				char		buf[32];
-
-				snprintf(buf, sizeof(buf), "?column%d?", attnum);
-				*attname = pstrdup(buf);
-			}
-			return;
-=======
 			refname = NULL;
->>>>>>> d13f41d2
 		}
 	}
 
@@ -3746,38 +3463,6 @@
 			break;
 		case RTE_SUBQUERY:
 			{
-<<<<<<< HEAD
-				/* Subselect-in-FROM: examine sub-select's output expr */
-				TargetEntry *ste = get_tle_by_resno(rte->subquery->targetList,
-													attnum);
-
-				if (ste == NULL || ste->resjunk)
-                {
-                    ereport(WARNING, (errcode(ERRCODE_INTERNAL_ERROR),
-                                      errmsg_internal("bogus var: varno=%d varattno=%d",
-                                                      var->varno, var->varattno) ));
-                    return "*BOGUS*";
-                }
-				expr = (Node *) ste->expr;
-				if (IsA(expr, Var))
-				{
-					const char *result = NULL;
-
-					/*
-					 * Recurse into the sub-select to see what its Var
-					 * refers to. We have to build an additional level of
-					 * namespace to keep in step with varlevelsup in the
-					 * subselect.
-					 */
-					deparse_namespace mydpns;
-					memset(&mydpns, 0, sizeof(mydpns));
-					Assert(rte->subquery != NULL);
-					mydpns.rtable = rte->subquery->rtable;
-					mydpns.ctes = rte->subquery->cteList;
-					
-					context->namespaces = lcons(&mydpns,
-												context->namespaces);
-=======
 				if (rte->subquery)
 				{
 					/* Subselect-in-FROM: examine sub-select's output expr */
@@ -3807,15 +3492,10 @@
 
 						result = get_name_for_var_field((Var *) expr, fieldno,
 														0, context);
->>>>>>> d13f41d2
 
 						context->namespaces =
 							list_delete_first(context->namespaces);
 
-<<<<<<< HEAD
-					context->namespaces =
-						list_delete_first(context->namespaces);
-=======
 						return result;
 					}
 					/* else fall through to inspect the expression */
@@ -3833,7 +3513,6 @@
 					Plan	   *save_outer;
 					Plan	   *save_inner;
 					const char *result;
->>>>>>> d13f41d2
 
 					if (!dpns->inner_plan)
 						elog(ERROR, "failed to find plan for subquery %s",
@@ -3951,65 +3630,9 @@
 			 * its result columns as RECORD, which is not allowed.
 			 */
 			break;
-<<<<<<< HEAD
-		case RTE_SPECIAL:
-			{
-				/*
-				 * We are looking at a deparse context node set up by
-				 * deparse_context_for_subplan().  The Var must refer to an
-				 * expression computed by this subplan (or possibly one of its
-				 * inputs), rather than any simple attribute of an RTE entry.
-				 * Look into the subplan's target list to get the referenced
-				 * expression, digging down as far as needed to find something
-				 * that's not a Var, and then pass it to
-				 * get_expr_result_type().
-				 */
-				Plan	   *subplan = (Plan *) rte->funcexpr;
-
-				while (subplan)
-				{
-					TargetEntry *ste;
-
-					ste = get_tle_by_resno(subplan->targetlist,
-										   ((Var *) expr)->varattno);
-					if (!ste || !ste->expr)
-						break;
-					expr = (Node *) ste->expr;
-					if (!IsA(expr, Var))
-						break;
-					switch (((Var *)expr)->varno)
-                    {
-                        case 0:
-                        case OUTER:
-						    subplan = outerPlan(subplan);
-                            break;
-                        case INNER:
-						    subplan = innerPlan(subplan);
-                            break;
-                        default:
-                            ereport(WARNING, (errcode(ERRCODE_INTERNAL_ERROR),
-                                errmsg_internal("bogus var: varno=%d varattno=%d "
-                                                "subvarno=%d subattno=%d",
-                                                var->varno, var->varattno,
-                                                ((Var *)expr)->varno,
-                                                ((Var *)expr)->varattno) ));
-                            return "*BOGUS*";
-                    }
-				}
-				if (!subplan)
-                {
-                    ereport(WARNING, (errcode(ERRCODE_INTERNAL_ERROR),
-                        errmsg_internal("bogus var: varno=%d varattno=%d",
-                                        var->varno, var->varattno) ));
-                    return "*BOGUS*";
-                }
-			}
-			break;
-        case RTE_VOID:
+		case RTE_VOID:
             /* No references should exist to a deleted RTE. */
-            break;
-=======
->>>>>>> d13f41d2
+			break;
 	}
 
 	/*
@@ -4063,25 +3686,6 @@
 				result = rte;
 			}
 		}
-<<<<<<< HEAD
-		if (dpns->outer_rte &&
-            dpns->outer_rte->eref &&
-			strcmp(dpns->outer_rte->eref->aliasname, refname) == 0)
-		{
-			if (result)
-				return NULL;	/* it's ambiguous */
-			result = dpns->outer_rte;
-		}
-		if (dpns->inner_rte &&
-			dpns->inner_rte->eref &&
-			strcmp(dpns->inner_rte->eref->aliasname, refname) == 0)
-		{
-			if (result)
-				return NULL;	/* it's ambiguous */
-			result = dpns->inner_rte;
-		}
-=======
->>>>>>> d13f41d2
 		if (result)
 			break;
 	}
@@ -4259,12 +3863,8 @@
 				case T_RowExpr:	/* other separators */
 				case T_CoalesceExpr:	/* own parentheses */
 				case T_MinMaxExpr:		/* own parentheses */
-<<<<<<< HEAD
-=======
 				case T_XmlExpr:	/* own parentheses */
->>>>>>> d13f41d2
 				case T_NullIfExpr:		/* other separators */
-				case T_XmlExpr:			/* own parentheses */
 				case T_Aggref:	/* own parentheses */
 				case T_CaseExpr:		/* other separators */
 					return true;
@@ -4312,12 +3912,8 @@
 				case T_RowExpr:	/* other separators */
 				case T_CoalesceExpr:	/* own parentheses */
 				case T_MinMaxExpr:		/* own parentheses */
-<<<<<<< HEAD
-=======
 				case T_XmlExpr:	/* own parentheses */
->>>>>>> d13f41d2
 				case T_NullIfExpr:		/* other separators */
-				case T_XmlExpr:			/* own parentheses */
 				case T_Aggref:	/* own parentheses */
 				case T_CaseExpr:		/* other separators */
 					return true;
@@ -4432,37 +4028,7 @@
 	switch (nodeTag(node))
 	{
 		case T_Var:
-<<<<<<< HEAD
-			{
-				Var		   *var = (Var *) node;
-				const char *schemaname;
-				const char *refname;
-				const char *attname;
-
-				get_names_for_var(var, 0, context,
-								  &schemaname, &refname, &attname);
-				if (refname && (context->varprefix || attname == NULL))
-				{
-					if (schemaname)
-						appendStringInfo(buf, "%s.",
-										 quote_identifier(schemaname));
-
-					if (strcmp(refname, "*NEW*") == 0)
-						appendStringInfoString(buf, "new.");
-					else if (strcmp(refname, "*OLD*") == 0)
-						appendStringInfoString(buf, "old.");
-					else
-						appendStringInfo(buf, "%s.",
-										 quote_identifier(refname));
-				}
-				if (attname)
-					appendStringInfoString(buf, quote_identifier(attname));
-				else
-					appendStringInfoString(buf, "*");
-			}
-=======
 			(void) get_variable((Var *) node, 0, false, context);
->>>>>>> d13f41d2
 			break;
 
 		case T_Const:
@@ -4745,48 +4311,6 @@
 			}
 			break;
 
-		case T_CoerceViaIO:
-			{
-				CoerceViaIO *iocoerce = (CoerceViaIO *) node;
-				Node	   *arg = (Node *) iocoerce->arg;
-
-				if (iocoerce->coerceformat == COERCE_IMPLICIT_CAST &&
-					!showimplicit)
-				{
-					/* don't show the implicit cast */
-					get_rule_expr_paren(arg, context, false, node);
-				}
-				else
-				{
-					get_coercion_expr(arg, context,
-									  iocoerce->resulttype,
-									  -1,
-									  node);
-				}
-			}
-			break;
-
-		case T_ArrayCoerceExpr:
-			{
-				ArrayCoerceExpr *acoerce = (ArrayCoerceExpr *) node;
-				Node	   *arg = (Node *) acoerce->arg;
-
-				if (acoerce->coerceformat == COERCE_IMPLICIT_CAST &&
-					!showimplicit)
-				{
-					/* don't show the implicit cast */
-					get_rule_expr_paren(arg, context, false, node);
-				}
-				else
-				{
-					get_coercion_expr(arg, context,
-									  acoerce->resulttype,
-									  acoerce->resulttypmod,
-									  node);
-				}
-			}
-			break;
-
 		case T_ConvertRowtypeExpr:
 			{
 				ConvertRowtypeExpr *convert = (ConvertRowtypeExpr *) node;
@@ -4840,44 +4364,13 @@
 						 */
 						if (IsA(w, OpExpr))
 						{
-<<<<<<< HEAD
-                            OpExpr     *opexpr = (OpExpr *)w;
-						    Node	   *rhs;
-
-                            Assert(IsA(linitial(opexpr->args), CaseTestExpr) ||
-								   IsA(linitial(opexpr->args), Const) ||
-                                   IsA(linitial(opexpr->args), RelabelType));
-							rhs = (Node *) lsecond(opexpr->args);
-						    get_rule_expr(rhs, context, false);
-					    }
-						else if (IsA(w, CaseTestExpr))
-							appendStringInfo(buf, "TRUE");
-						else if (not_clause(w))
-						{
-							Expr *arg = get_notclausearg((Expr *) w);
-							if (IsA(arg, CaseTestExpr))
-								appendStringInfo(buf, "FALSE");
-							else
-							{
-								/* WHEN IS NOT DISTINCT FROM */
-								DistinctExpr 	*dexpr;
-								Node			*rhs;
-
-								Insist(IsA(arg, DistinctExpr));
-								dexpr = (DistinctExpr *) arg;
-
-								appendStringInfo(buf, "IS NOT DISTINCT FROM ");
-								rhs = (Node *) lsecond(dexpr->args);
-								get_rule_expr(rhs, context, false);
-							}
-=======
 							List	   *args = ((OpExpr *) w)->args;
 
 							if (list_length(args) == 2 &&
 								IsA(strip_implicit_coercions(linitial(args)),
 									CaseTestExpr))
 								w = (Node *) lsecond(args);
->>>>>>> d13f41d2
+
 						}
 					}
 
@@ -4885,7 +4378,27 @@
 						appendStringInfoChar(buf, ' ');
 					appendContextKeyword(context, "WHEN ",
 										 0, 0, 0);
-					get_rule_expr(w, context, false);
+
+
+					/* WHEN IS NOT DISTINCT FROM */
+					if (not_clause(w))
+					{
+						Expr *arg = get_notclausearg((Expr *) w);
+
+						if (IsA(arg, DistinctExpr))
+						{
+							DistinctExpr 	*dexpr = (DistinctExpr *) arg;
+							Node			*rhs;
+
+							appendStringInfo(buf, "IS NOT DISTINCT FROM ");
+							rhs = (Node *) lsecond(dexpr->args);
+							get_rule_expr(rhs, context, false);
+						}
+						else
+							get_rule_expr(w, context, false);
+					}
+					else
+						get_rule_expr(w, context, false);
 					appendStringInfo(buf, " THEN ");
 					get_rule_expr((Node *) when->result, context, true);
 				}
@@ -5296,14 +4809,8 @@
 
 				}
 				if (xexpr->op == IS_XMLSERIALIZE)
-<<<<<<< HEAD
-					appendStringInfo(buf, " AS %s",
-									 format_type_with_typemod(xexpr->type,
-															  xexpr->typmod));
-=======
 					appendStringInfo(buf, " AS %s", format_type_with_typemod(xexpr->type,
 															 xexpr->typmod));
->>>>>>> d13f41d2
 				if (xexpr->op == IS_DOCUMENT)
 					appendStringInfoString(buf, " IS DOCUMENT");
 				else
@@ -5324,29 +4831,12 @@
 				}
 				else
 				{
-					if (!PRETTY_PAREN(context))
-						appendStringInfoChar(buf, '(');
-					get_rule_expr_paren(arg, context, false, node);
-					if (!PRETTY_PAREN(context))
-						appendStringInfoChar(buf, ')');
-					appendStringInfo(buf, "::%s",
-								  format_type_with_typemod(ctest->resulttype,
-													   ctest->resulttypmod));
+					get_coercion_expr(arg, context,
+									  ctest->resulttype,
+									  ctest->resulttypmod,
+									  node);
 				}
 			}
-			break;
-
-		case T_CoerceToDomainValue:
-			appendStringInfo(buf, "VALUE");
-			break;
-
-		case T_SetToDefault:
-			appendStringInfo(buf, "DEFAULT");
-			break;
-
-		case T_CurrentOfExpr:
-			appendStringInfo(buf, "CURRENT OF %s",
-			quote_identifier(((CurrentOfExpr *) node)->cursor_name));
 			break;
 
 		case T_PercentileExpr:
@@ -5364,7 +4854,6 @@
 				}
 				else
 				{
-<<<<<<< HEAD
 					if (p->perckind == PERC_CONT)
 					{
 						appendStringInfoString(buf, "percentile_cont(");
@@ -5381,18 +4870,10 @@
 									  p->sortTargets,
 									  false, context, "ORDER BY ");
 					appendStringInfoString(buf, ") ");
-=======
-					get_coercion_expr(arg, context,
-									  ctest->resulttype,
-									  ctest->resulttypmod,
-									  node);
->>>>>>> d13f41d2
 				}
 			}
 			break;
 
-<<<<<<< HEAD
-=======
 		case T_CoerceToDomainValue:
 			appendStringInfo(buf, "VALUE");
 			break;
@@ -5414,7 +4895,6 @@
 			}
 			break;
 
->>>>>>> d13f41d2
 		case T_List:
 			{
 				char	   *sep;
@@ -5953,22 +5433,14 @@
 	}
 }
 
-<<<<<<< HEAD
 /*
  * get_coercion_expr
  *
  *  Make a string representation of a value coerced to a specific type
-=======
-/* ----------
- * get_coercion_expr
- *
- *	Make a string representation of a value coerced to a specific type
->>>>>>> d13f41d2
  * ----------
  */
 static void
 get_coercion_expr(Node *arg, deparse_context *context,
-<<<<<<< HEAD
 		  Oid resulttype, int32 resulttypmod,
 		  Node *parentNode)
 {
@@ -5999,38 +5471,6 @@
     }
     appendStringInfo(buf, "::%s",
 		     format_type_with_typemod(resulttype, resulttypmod));
-=======
-				  Oid resulttype, int32 resulttypmod,
-				  Node *parentNode)
-{
-	StringInfo	buf = context->buf;
-
-	/*
-	 * Since parse_coerce.c doesn't immediately collapse application of
-	 * length-coercion functions to constants, what we'll typically see in
-	 * such cases is a Const with typmod -1 and a length-coercion function
-	 * right above it.	Avoid generating redundant output. However, beware of
-	 * suppressing casts when the user actually wrote something like
-	 * 'foo'::text::char(3).
-	 */
-	if (arg && IsA(arg, Const) &&
-		((Const *) arg)->consttype == resulttype &&
-		((Const *) arg)->consttypmod == -1)
-	{
-		/* Show the constant without normal ::typename decoration */
-		get_const_expr((Const *) arg, context, -1);
-	}
-	else
-	{
-		if (!PRETTY_PAREN(context))
-			appendStringInfoChar(buf, '(');
-		get_rule_expr_paren(arg, context, false, parentNode);
-		if (!PRETTY_PAREN(context))
-			appendStringInfoChar(buf, ')');
-	}
-	appendStringInfo(buf, "::%s",
-					 format_type_with_typemod(resulttype, resulttypmod));
->>>>>>> d13f41d2
 }
 
 /* ----------
@@ -6064,11 +5504,7 @@
 		if (showtype >= 0)
 			appendStringInfo(buf, "::%s",
 							 format_type_with_typemod(constval->consttype,
-<<<<<<< HEAD
-													  -1));
-=======
 													  constval->consttypmod));
->>>>>>> d13f41d2
 		return;
 	}
 
