--- conflicted
+++ resolved
@@ -3547,14 +3547,9 @@
 
 		if (tmfc.mode == FROM_CHAR_DATE_ISOWEEK)
 		{
-<<<<<<< HEAD
 			int			j0;		/* zeroth day of the ISO year, in Julian */
 
 			j0 = isoweek2j(tm->tm_year, 1) - 1;
-=======
-			int j0;		/* zeroth day of the ISO year, in Julian */
-			j0 = isoweek2j(tmfc.iyear, 1) - 1;
->>>>>>> 37a22932
 
 			j2date(j0 + tmfc.ddd, &tm->tm_year, &tm->tm_mon, &tm->tm_mday);
 		}
