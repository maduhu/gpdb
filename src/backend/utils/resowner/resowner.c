/*-------------------------------------------------------------------------
 *
 * resowner.c
 *	  POSTGRES resource owner management code.
 *
 * Query-lifespan resources are tracked by associating them with
 * ResourceOwner objects.  This provides a simple mechanism for ensuring
 * that such resources are freed at the right time.
 * See utils/resowner/README for more info.
 *
 *
<<<<<<< HEAD
 * Portions Copyright (c) 1996-2008, PostgreSQL Global Development Group
=======
 * Portions Copyright (c) 1996-2007, PostgreSQL Global Development Group
>>>>>>> 29dccf5f
 * Portions Copyright (c) 1994, Regents of the University of California
 *
 *
 * IDENTIFICATION
 *	  $PostgreSQL: pgsql/src/backend/utils/resowner/resowner.c,v 1.23 2007/01/05 22:19:47 momjian Exp $
 *
 *-------------------------------------------------------------------------
 */
#include "postgres.h"

#include "access/hash.h"
#include "cdb/cdbvars.h"
#include "storage/proc.h"
#include "utils/memutils.h"
#include "utils/resowner.h"
#include "utils/relcache.h"
#include "executor/execdesc.h"
#include "utils/resscheduler.h"


/*
 * ResourceOwner objects look like this
 */
typedef struct ResourceOwnerData
{
	ResourceOwner parent;		/* NULL if no parent (toplevel owner) */
	ResourceOwner firstchild;	/* head of linked list of children */
	ResourceOwner nextchild;	/* next child of same parent */
	const char *name;			/* name (just for debugging) */

	/* We have built-in support for remembering owned buffers */
	int			nbuffers;		/* number of owned buffer pins */
	Buffer	   *buffers;		/* dynamically allocated array */
	int			maxbuffers;		/* currently allocated array size */

	/* We have built-in support for remembering catcache references */
	int			ncatrefs;		/* number of owned catcache pins */
	HeapTuple  *catrefs;		/* dynamically allocated array */
	int			maxcatrefs;		/* currently allocated array size */

	int			ncatlistrefs;	/* number of owned catcache-list pins */
	CatCList  **catlistrefs;	/* dynamically allocated array */
	int			maxcatlistrefs; /* currently allocated array size */

	/* We have built-in support for remembering relcache references */
	int			nrelrefs;		/* number of owned relcache pins */
	Relation   *relrefs;		/* dynamically allocated array */
	int			maxrelrefs;		/* currently allocated array size */

	/* We have built-in support for remembering tupdesc references */
	int			ntupdescs;		/* number of owned tupdesc references */
	TupleDesc  *tupdescs;		/* dynamically allocated array */
	int			maxtupdescs;	/* currently allocated array size */
} ResourceOwnerData;


/*****************************************************************************
 *	  GLOBAL MEMORY															 *
 *****************************************************************************/

ResourceOwner CurrentResourceOwner = NULL;
ResourceOwner CurTransactionResourceOwner = NULL;
ResourceOwner TopTransactionResourceOwner = NULL;

/*
 * List of add-on callbacks for resource releasing
 */
typedef struct ResourceReleaseCallbackItem
{
	struct ResourceReleaseCallbackItem *next;
	ResourceReleaseCallback callback;
	void	   *arg;
} ResourceReleaseCallbackItem;

static ResourceReleaseCallbackItem *ResourceRelease_callbacks = NULL;


/* Internal routines */
static void ResourceOwnerReleaseInternal(ResourceOwner owner,
							 ResourceReleasePhase phase,
							 bool isCommit,
							 bool isTopLevel);
static void PrintRelCacheLeakWarning(Relation rel);
static void PrintTupleDescLeakWarning(TupleDesc tupdesc);


/*****************************************************************************
 *	  EXPORTED ROUTINES														 *
 *****************************************************************************/


/*
 * ResourceOwnerCreate
 *		Create an empty ResourceOwner.
 *
 * All ResourceOwner objects are kept in TopMemoryContext, since they should
 * only be freed explicitly.
 */
ResourceOwner
ResourceOwnerCreate(ResourceOwner parent, const char *name)
{
	ResourceOwner owner;

	owner = (ResourceOwner) MemoryContextAllocZero(TopMemoryContext,
												   sizeof(ResourceOwnerData));
	owner->name = name;

	if (parent)
	{
		owner->parent = parent;
		owner->nextchild = parent->firstchild;
		parent->firstchild = owner;
	}

	return owner;
}

/*
 * ResourceOwnerRelease
 *		Release all resources owned by a ResourceOwner and its descendants,
 *		but don't delete the owner objects themselves.
 *
 * Note that this executes just one phase of release, and so typically
 * must be called three times.	We do it this way because (a) we want to
 * do all the recursion separately for each phase, thereby preserving
 * the needed order of operations; and (b) xact.c may have other operations
 * to do between the phases.
 *
 * phase: release phase to execute
 * isCommit: true for successful completion of a query or transaction,
 *			false for unsuccessful
 * isTopLevel: true if completing a main transaction, else false
 *
 * isCommit is passed because some modules may expect that their resources
 * were all released already if the transaction or portal finished normally.
 * If so it is reasonable to give a warning (NOT an error) should any
 * unreleased resources be present.  When isCommit is false, such warnings
 * are generally inappropriate.
 *
 * isTopLevel is passed when we are releasing TopTransactionResourceOwner
 * at completion of a main transaction.  This generally means that *all*
 * resources will be released, and so we can optimize things a bit.
 */
void
ResourceOwnerRelease(ResourceOwner owner,
					 ResourceReleasePhase phase,
					 bool isCommit,
					 bool isTopLevel)
{
	/* Rather than PG_TRY at every level of recursion, set it up once */
	ResourceOwner save;

	/*
	 * Greenplum: For some reason we've been calling this when the owner is NULL.
	 */
	if (owner == NULL)
	{
		elog((Debug_print_full_dtm ? LOG : DEBUG5),"ResourceOwnerRelease found owner = NULL");
		return;
	}

	save = CurrentResourceOwner;
	PG_TRY();
	{
		ResourceOwnerReleaseInternal(owner, phase, isCommit, isTopLevel);
	}
	PG_CATCH();
	{
		CurrentResourceOwner = save;
		PG_RE_THROW();
	}
	PG_END_TRY();
	CurrentResourceOwner = save;
}

static void
ResourceOwnerReleaseInternal(ResourceOwner owner,
							 ResourceReleasePhase phase,
							 bool isCommit,
							 bool isTopLevel)
{
	ResourceOwner child;
	ResourceOwner save;
	ResourceReleaseCallbackItem *item;

	/* Recurse to handle descendants */
	for (child = owner->firstchild; child != NULL; child = child->nextchild)
		ResourceOwnerReleaseInternal(child, phase, isCommit, isTopLevel);

	/*
	 * Make CurrentResourceOwner point to me, so that ReleaseBuffer etc don't
	 * get confused.  We needn't PG_TRY here because the outermost level will
	 * fix it on error abort.
	 */
	save = CurrentResourceOwner;
	CurrentResourceOwner = owner;

	if (phase == RESOURCE_RELEASE_BEFORE_LOCKS)
	{
		/*
		 * Release buffer pins.  Note that ReleaseBuffer will remove the
		 * buffer entry from my list, so I just have to iterate till there are
		 * none.
		 *
		 * During a commit, there shouldn't be any remaining pins --- that
		 * would indicate failure to clean up the executor correctly --- so
		 * issue warnings.	In the abort case, just clean up quietly.
		 *
		 * We are careful to do the releasing back-to-front, so as to avoid
		 * O(N^2) behavior in ResourceOwnerForgetBuffer().
		 */
		while (owner->nbuffers > 0)
		{
			if (isCommit)
				PrintBufferLeakWarning(owner->buffers[owner->nbuffers - 1]);
			ReleaseBuffer(owner->buffers[owner->nbuffers - 1]);
		}

		/*
		 * Release relcache references.  Note that RelationClose will remove
		 * the relref entry from my list, so I just have to iterate till there
		 * are none.
		 *
		 * As with buffer pins, warn if any are left at commit time, and
		 * release back-to-front for speed.
		 */
		while (owner->nrelrefs > 0)
		{
			if (isCommit)
				PrintRelCacheLeakWarning(owner->relrefs[owner->nrelrefs - 1]);
			RelationClose(owner->relrefs[owner->nrelrefs - 1]);
		}
	}
	else if (phase == RESOURCE_RELEASE_LOCKS)
	{
		if (isTopLevel)
		{
			/*
			 * For a top-level xact we are going to release all locks (or at
			 * least all non-session locks), so just do a single lmgr call at
			 * the top of the recursion.
			 */
			if (owner == TopTransactionResourceOwner)
			{
				ProcReleaseLocks(isCommit);
				
				if (Gp_role == GP_ROLE_DISPATCH && ResourceScheduler)
 					ResLockWaitCancel();
			}
		}
		else
		{
			/*
			 * Release locks retail.  Note that if we are committing a
			 * subtransaction, we do NOT release its locks yet, but transfer
			 * them to the parent.
			 */
			Assert(owner->parent != NULL);
			if (isCommit)
				LockReassignCurrentOwner();
			else
				LockReleaseCurrentOwner();
		}
	}
	else if (phase == RESOURCE_RELEASE_AFTER_LOCKS)
	{
		/*
		 * Release catcache references.  Note that ReleaseCatCache will remove
		 * the catref entry from my list, so I just have to iterate till there
		 * are none.
		 *
		 * As with buffer pins, warn if any are left at commit time, and
		 * release back-to-front for speed.
		 */
		while (owner->ncatrefs > 0)
		{
			if (isCommit)
				PrintCatCacheLeakWarning(owner->catrefs[owner->ncatrefs - 1],
                                         owner->name);
			ReleaseCatCache(owner->catrefs[owner->ncatrefs - 1]);
		}
		/* Ditto for catcache lists */
		while (owner->ncatlistrefs > 0)
		{
			if (isCommit)
				PrintCatCacheListLeakWarning(owner->catlistrefs[owner->ncatlistrefs - 1],
                                             owner->name);
			ReleaseCatCacheList(owner->catlistrefs[owner->ncatlistrefs - 1]);
		}
		/* Ditto for tupdesc references */
		while (owner->ntupdescs > 0)
		{
			if (isCommit)
				PrintTupleDescLeakWarning(owner->tupdescs[owner->ntupdescs - 1]);
			DecrTupleDescRefCount(owner->tupdescs[owner->ntupdescs - 1]);
		}

		/* Clean up index scans too */
		ReleaseResources_hash();
	}

	/* Let add-on modules get a chance too */
	for (item = ResourceRelease_callbacks; item; item = item->next)
		(*item->callback) (phase, isCommit, isTopLevel, item->arg);

	CurrentResourceOwner = save;
}

/*
 * ResourceOwnerDelete
 *		Delete an owner object and its descendants.
 *
 * The caller must have already released all resources in the object tree.
 */
void
ResourceOwnerDelete(ResourceOwner owner)
{
	/* We had better not be deleting CurrentResourceOwner ... */
	Assert(owner != CurrentResourceOwner);

	/* And it better not own any resources, either */
	Assert(owner->nbuffers == 0);
	Assert(owner->ncatrefs == 0);
	Assert(owner->ncatlistrefs == 0);
	Assert(owner->nrelrefs == 0);
	Assert(owner->ntupdescs == 0);

	/*
	 * Delete children.  The recursive call will delink the child from me, so
	 * just iterate as long as there is a child.
	 */
	while (owner->firstchild != NULL)
		ResourceOwnerDelete(owner->firstchild);

	/*
	 * We delink the owner from its parent before deleting it, so that if
	 * there's an error we won't have deleted/busted owners still attached to
	 * the owner tree.	Better a leak than a crash.
	 */
	ResourceOwnerNewParent(owner, NULL);

	/* And free the object. */
	if (owner->buffers)
		pfree(owner->buffers);
	if (owner->catrefs)
		pfree(owner->catrefs);
	if (owner->catlistrefs)
		pfree(owner->catlistrefs);
	if (owner->relrefs)
		pfree(owner->relrefs);
	if (owner->tupdescs)
		pfree(owner->tupdescs);

	pfree(owner);
}

/*
 * Fetch parent of a ResourceOwner (returns NULL if top-level owner)
 */
ResourceOwner
ResourceOwnerGetParent(ResourceOwner owner)
{
	return owner->parent;
}

/*
 * Reassign a ResourceOwner to have a new parent
 */
void
ResourceOwnerNewParent(ResourceOwner owner,
					   ResourceOwner newparent)
{
	ResourceOwner oldparent = owner->parent;

	if (oldparent)
	{
		if (owner == oldparent->firstchild)
			oldparent->firstchild = owner->nextchild;
		else
		{
			ResourceOwner child;

			for (child = oldparent->firstchild; child; child = child->nextchild)
			{
				if (owner == child->nextchild)
				{
					child->nextchild = owner->nextchild;
					break;
				}
			}
		}
	}

	if (newparent)
	{
		Assert(owner != newparent);
		owner->parent = newparent;
		owner->nextchild = newparent->firstchild;
		newparent->firstchild = owner;
	}
	else
	{
		owner->parent = NULL;
		owner->nextchild = NULL;
	}
}

/*
 * Register or deregister callback functions for resource cleanup
 *
 * These functions are intended for use by dynamically loaded modules.
 * For built-in modules we generally just hardwire the appropriate calls.
 *
 * Note that the callback occurs post-commit or post-abort, so the callback
 * functions can only do noncritical cleanup.
 */
void
RegisterResourceReleaseCallback(ResourceReleaseCallback callback, void *arg)
{
	ResourceReleaseCallbackItem *item;

	item = (ResourceReleaseCallbackItem *)
		MemoryContextAlloc(TopMemoryContext,
						   sizeof(ResourceReleaseCallbackItem));
	item->callback = callback;
	item->arg = arg;
	item->next = ResourceRelease_callbacks;
	ResourceRelease_callbacks = item;
}

void
UnregisterResourceReleaseCallback(ResourceReleaseCallback callback, void *arg)
{
	ResourceReleaseCallbackItem *item;
	ResourceReleaseCallbackItem *prev;

	prev = NULL;
	for (item = ResourceRelease_callbacks; item; prev = item, item = item->next)
	{
		if (item->callback == callback && item->arg == arg)
		{
			if (prev)
				prev->next = item->next;
			else
				ResourceRelease_callbacks = item->next;
			pfree(item);
			break;
		}
	}
}


/*
 * Make sure there is room for at least one more entry in a ResourceOwner's
 * buffer array.
 *
 * This is separate from actually inserting an entry because if we run out
 * of memory, it's critical to do so *before* acquiring the resource.
 *
 * We allow the case owner == NULL because the bufmgr is sometimes invoked
 * outside any transaction (for example, during WAL recovery).
 */
void
ResourceOwnerEnlargeBuffers(ResourceOwner owner)
{
	int			newmax;

	if (owner == NULL ||
		owner->nbuffers < owner->maxbuffers)
		return;					/* nothing to do */

	if (owner->buffers == NULL)
	{
		newmax = 16;
		owner->buffers = (Buffer *)
			MemoryContextAlloc(TopMemoryContext, newmax * sizeof(Buffer));
		owner->maxbuffers = newmax;
	}
	else
	{
		newmax = owner->maxbuffers * 2;
		owner->buffers = (Buffer *)
			repalloc(owner->buffers, newmax * sizeof(Buffer));
		owner->maxbuffers = newmax;
	}
}

/*
 * Remember that a buffer pin is owned by a ResourceOwner
 *
 * Caller must have previously done ResourceOwnerEnlargeBuffers()
 *
 * We allow the case owner == NULL because the bufmgr is sometimes invoked
 * outside any transaction (for example, during WAL recovery).
 */
void
ResourceOwnerRememberBuffer(ResourceOwner owner, Buffer buffer)
{
	if (owner != NULL)
	{
		Assert(owner->nbuffers < owner->maxbuffers);
		owner->buffers[owner->nbuffers] = buffer;
		owner->nbuffers++;
	}
}

/*
 * Forget that a buffer pin is owned by a ResourceOwner
 *
 * We allow the case owner == NULL because the bufmgr is sometimes invoked
 * outside any transaction (for example, during WAL recovery).
 */
void
ResourceOwnerForgetBuffer(ResourceOwner owner, Buffer buffer)
{
	if (owner != NULL)
	{
		Buffer	   *buffers = owner->buffers;
		int			nb1 = owner->nbuffers - 1;
		int			i;

		/*
		 * Scan back-to-front because it's more likely we are releasing a
		 * recently pinned buffer.	This isn't always the case of course, but
		 * it's the way to bet.
		 */
		for (i = nb1; i >= 0; i--)
		{
			if (buffers[i] == buffer)
			{
				while (i < nb1)
				{
					buffers[i] = buffers[i + 1];
					i++;
				}
				owner->nbuffers = nb1;
				return;
			}
		}
		elog(ERROR, "buffer %d is not owned by resource owner %s",
			 buffer, owner->name);
	}
}

/*
 * Make sure there is room for at least one more entry in a ResourceOwner's
 * catcache reference array.
 *
 * This is separate from actually inserting an entry because if we run out
 * of memory, it's critical to do so *before* acquiring the resource.
 */
void
ResourceOwnerEnlargeCatCacheRefs(ResourceOwner owner)
{
	int			newmax;

	if (owner->ncatrefs < owner->maxcatrefs)
		return;					/* nothing to do */

	if (owner->catrefs == NULL)
	{
		newmax = 16;
		owner->catrefs = (HeapTuple *)
			MemoryContextAlloc(TopMemoryContext, newmax * sizeof(HeapTuple));
		owner->maxcatrefs = newmax;
	}
	else
	{
		newmax = owner->maxcatrefs * 2;
		owner->catrefs = (HeapTuple *)
			repalloc(owner->catrefs, newmax * sizeof(HeapTuple));
		owner->maxcatrefs = newmax;
	}
}

/*
 * Remember that a catcache reference is owned by a ResourceOwner
 *
 * Caller must have previously done ResourceOwnerEnlargeCatCacheRefs()
 */
void
ResourceOwnerRememberCatCacheRef(ResourceOwner owner, HeapTuple tuple)
{
	Assert(owner->ncatrefs < owner->maxcatrefs);
	owner->catrefs[owner->ncatrefs] = tuple;
	owner->ncatrefs++;
}

/*
 * Forget that a catcache reference is owned by a ResourceOwner
 */
void
ResourceOwnerForgetCatCacheRef(ResourceOwner owner, HeapTuple tuple)
{
	HeapTuple  *catrefs = owner->catrefs;
	int			nc1 = owner->ncatrefs - 1;
	int			i;

	for (i = nc1; i >= 0; i--)
	{
		if (catrefs[i] == tuple)
		{
			while (i < nc1)
			{
				catrefs[i] = catrefs[i + 1];
				i++;
			}
			owner->ncatrefs = nc1;
			return;
		}
	}
	elog(ERROR, "catcache reference %p is not owned by resource owner %s",
		 tuple, owner->name);
}

/*
 * Make sure there is room for at least one more entry in a ResourceOwner's
 * catcache-list reference array.
 *
 * This is separate from actually inserting an entry because if we run out
 * of memory, it's critical to do so *before* acquiring the resource.
 */
void
ResourceOwnerEnlargeCatCacheListRefs(ResourceOwner owner)
{
	int			newmax;

	if (owner->ncatlistrefs < owner->maxcatlistrefs)
		return;					/* nothing to do */

	if (owner->catlistrefs == NULL)
	{
		newmax = 16;
		owner->catlistrefs = (CatCList **)
			MemoryContextAlloc(TopMemoryContext, newmax * sizeof(CatCList *));
		owner->maxcatlistrefs = newmax;
	}
	else
	{
		newmax = owner->maxcatlistrefs * 2;
		owner->catlistrefs = (CatCList **)
			repalloc(owner->catlistrefs, newmax * sizeof(CatCList *));
		owner->maxcatlistrefs = newmax;
	}
}

/*
 * Remember that a catcache-list reference is owned by a ResourceOwner
 *
 * Caller must have previously done ResourceOwnerEnlargeCatCacheListRefs()
 */
void
ResourceOwnerRememberCatCacheListRef(ResourceOwner owner, CatCList *list)
{
	Assert(owner->ncatlistrefs < owner->maxcatlistrefs);
	owner->catlistrefs[owner->ncatlistrefs] = list;
	owner->ncatlistrefs++;
}

/*
 * Forget that a catcache-list reference is owned by a ResourceOwner
 */
void
ResourceOwnerForgetCatCacheListRef(ResourceOwner owner, CatCList *list)
{
	CatCList  **catlistrefs = owner->catlistrefs;
	int			nc1 = owner->ncatlistrefs - 1;
	int			i;

	for (i = nc1; i >= 0; i--)
	{
		if (catlistrefs[i] == list)
		{
			while (i < nc1)
			{
				catlistrefs[i] = catlistrefs[i + 1];
				i++;
			}
			owner->ncatlistrefs = nc1;
			return;
		}
	}
	elog(ERROR, "catcache list reference %p is not owned by resource owner %s",
		 list, owner->name);
}

/*
 * Make sure there is room for at least one more entry in a ResourceOwner's
 * relcache reference array.
 *
 * This is separate from actually inserting an entry because if we run out
 * of memory, it's critical to do so *before* acquiring the resource.
 */
void
ResourceOwnerEnlargeRelationRefs(ResourceOwner owner)
{
	int			newmax;

	if (owner->nrelrefs < owner->maxrelrefs)
		return;					/* nothing to do */

	if (owner->relrefs == NULL)
	{
		newmax = 16;
		owner->relrefs = (Relation *)
			MemoryContextAlloc(TopMemoryContext, newmax * sizeof(Relation));
		owner->maxrelrefs = newmax;
	}
	else
	{
		newmax = owner->maxrelrefs * 2;
		owner->relrefs = (Relation *)
			repalloc(owner->relrefs, newmax * sizeof(Relation));
		owner->maxrelrefs = newmax;
	}
}

/*
 * Remember that a relcache reference is owned by a ResourceOwner
 *
 * Caller must have previously done ResourceOwnerEnlargeRelationRefs()
 */
void
ResourceOwnerRememberRelationRef(ResourceOwner owner, Relation rel)
{
	Assert(owner->nrelrefs < owner->maxrelrefs);
	owner->relrefs[owner->nrelrefs] = rel;
	owner->nrelrefs++;
}

/*
 * Forget that a relcache reference is owned by a ResourceOwner
 */
void
ResourceOwnerForgetRelationRef(ResourceOwner owner, Relation rel)
{
	Relation   *relrefs = owner->relrefs;
	int			nr1 = owner->nrelrefs - 1;
	int			i;

	for (i = nr1; i >= 0; i--)
	{
		if (relrefs[i] == rel)
		{
			while (i < nr1)
			{
				relrefs[i] = relrefs[i + 1];
				i++;
			}
			owner->nrelrefs = nr1;
			return;
		}
	}
	elog(ERROR, "relcache reference %s is not owned by resource owner %s",
		 RelationGetRelationName(rel), owner->name);
}

/*
 * Debugging subroutine
 */
static void
PrintRelCacheLeakWarning(Relation rel)
{
	elog(WARNING, "relcache reference leak: relation \"%s\" not closed",
		 RelationGetRelationName(rel));
}

/*
 * Make sure there is room for at least one more entry in a ResourceOwner's
 * tupdesc reference array.
 *
 * This is separate from actually inserting an entry because if we run out
 * of memory, it's critical to do so *before* acquiring the resource.
 */
void
ResourceOwnerEnlargeTupleDescs(ResourceOwner owner)
{
	int			newmax;

	if (owner->ntupdescs < owner->maxtupdescs)
		return;					/* nothing to do */

	if (owner->tupdescs == NULL)
	{
		newmax = 16;
		owner->tupdescs = (TupleDesc *)
			MemoryContextAlloc(TopMemoryContext, newmax * sizeof(TupleDesc));
		owner->maxtupdescs = newmax;
	}
	else
	{
		newmax = owner->maxtupdescs * 2;
		owner->tupdescs = (TupleDesc *)
			repalloc(owner->tupdescs, newmax * sizeof(TupleDesc));
		owner->maxtupdescs = newmax;
	}
}

/*
 * Remember that a tupdesc reference is owned by a ResourceOwner
 *
 * Caller must have previously done ResourceOwnerEnlargeTupleDescs()
 */
void
ResourceOwnerRememberTupleDesc(ResourceOwner owner, TupleDesc tupdesc)
{
	Assert(owner->ntupdescs < owner->maxtupdescs);
	owner->tupdescs[owner->ntupdescs] = tupdesc;
	owner->ntupdescs++;
}

/*
 * Forget that a tupdesc reference is owned by a ResourceOwner
 */
void
ResourceOwnerForgetTupleDesc(ResourceOwner owner, TupleDesc tupdesc)
{
	TupleDesc  *tupdescs = owner->tupdescs;
	int			nt1 = owner->ntupdescs - 1;
	int			i;

	for (i = nt1; i >= 0; i--)
	{
		if (tupdescs[i] == tupdesc)
		{
			while (i < nt1)
			{
				tupdescs[i] = tupdescs[i + 1];
				i++;
			}
			owner->ntupdescs = nt1;
			return;
		}
	}
	elog(ERROR, "tupdesc reference %p is not owned by resource owner %s",
		 tupdesc, owner->name);
}

/*
 * Debugging subroutine
 */
static void
PrintTupleDescLeakWarning(TupleDesc tupdesc)
{
	elog(WARNING,
		 "TupleDesc reference leak: TupleDesc %p (%u,%d) still referenced",
		 tupdesc, tupdesc->tdtypeid, tupdesc->tdtypmod);
}<|MERGE_RESOLUTION|>--- conflicted
+++ resolved
@@ -9,11 +9,7 @@
  * See utils/resowner/README for more info.
  *
  *
-<<<<<<< HEAD
  * Portions Copyright (c) 1996-2008, PostgreSQL Global Development Group
-=======
- * Portions Copyright (c) 1996-2007, PostgreSQL Global Development Group
->>>>>>> 29dccf5f
  * Portions Copyright (c) 1994, Regents of the University of California
  *
  *
