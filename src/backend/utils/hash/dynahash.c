--- conflicted
+++ resolved
@@ -21,25 +21,17 @@
  * lookup key's hash value as a partition number --- this will work because
  * of the way calc_bucket() maps hash values to bucket numbers.
  *
-<<<<<<< HEAD
  * For hash tables in shared memory, the memory allocator function should
  * match malloc's semantics of returning NULL on failure.  For hash tables
  * in local memory, we typically use palloc() which will throw error on
  * failure.  The code in this file has to cope with both cases.
  *
  * Portions Copyright (c) 1996-2009, PostgreSQL Global Development Group
-=======
- * Portions Copyright (c) 1996-2008, PostgreSQL Global Development Group
->>>>>>> d13f41d2
  * Portions Copyright (c) 1994, Regents of the University of California
  *
  *
  * IDENTIFICATION
-<<<<<<< HEAD
  *	  $PostgreSQL: pgsql/src/backend/utils/hash/dynahash.c,v 1.79 2009/01/01 17:23:51 momjian Exp $
-=======
- *	  $PostgreSQL: pgsql/src/backend/utils/hash/dynahash.c,v 1.78 2008/01/01 19:45:53 momjian Exp $
->>>>>>> d13f41d2
  *
  *-------------------------------------------------------------------------
  */
@@ -76,11 +68,8 @@
 
 #include "postgres.h"
 
-<<<<<<< HEAD
-=======
 #include <limits.h>
 
->>>>>>> d13f41d2
 #include "access/xact.h"
 #include "storage/shmem.h"
 #include "storage/spin.h"
@@ -217,11 +206,8 @@
 static int	choose_nelem_alloc(Size entrysize);
 static bool init_htab(HTAB *hashp, long nelem);
 static void hash_corrupted(HTAB *hashp);
-<<<<<<< HEAD
-=======
 static long next_pow2_long(long num);
 static int	next_pow2_int(long num);
->>>>>>> d13f41d2
 static void register_seq_scan(HTAB *hashp);
 static void deregister_seq_scan(HTAB *hashp);
 static bool has_seq_scans(HTAB *hashp);
@@ -843,29 +829,19 @@
 #endif
 
 	/*
-<<<<<<< HEAD
-	 * If inserting, check if it's time to split the bucket.
-	 *
-	 * NOTE: failure to expand table is not a fatal error, it just means we
-	 * have to run at higher fill factor than we wanted. However, if we're
-=======
 	 * If inserting, check if it is time to split a bucket.
 	 *
 	 * NOTE: failure to expand table is not a fatal error, it just means we
 	 * have to run at higher fill factor than we wanted.  However, if we're
->>>>>>> d13f41d2
 	 * using the palloc allocator then it will throw error anyway on
 	 * out-of-memory, so we must do this before modifying the table.
 	 */
 	if (action == HASH_ENTER || action == HASH_ENTER_NULL)
 	{
-<<<<<<< HEAD
 		/* ENTER_NULL does not work with palloc-based allocator */
 		if (action == HASH_ENTER_NULL)
 			Assert(hashp->alloc != DynaHashAlloc);
 
-=======
->>>>>>> d13f41d2
 		/*
 		 * Can't split if running in partitioned mode, nor if frozen, nor if
 		 * table is the subject of any active hash_seq_search scans.  Strange
@@ -874,11 +850,7 @@
 		if (!IS_PARTITIONED(hctl) && !hashp->frozen &&
 			hctl->nentries / (long) (hctl->max_bucket + 1) >= hctl->ffactor &&
 			!has_seq_scans(hashp))
-<<<<<<< HEAD
-			(void)expand_table(hashp);
-=======
 			(void) expand_table(hashp);
->>>>>>> d13f41d2
 	}
 
 	/*
@@ -1000,19 +972,12 @@
 			hashp->keycopy(ELEMENTKEY(currBucket), keyPtr, keysize);
 
 			/*
-<<<<<<< HEAD
-			 * Caller is expected to fill the data field on return. DO NOT
-=======
 			 * Caller is expected to fill the data field on return.  DO NOT
->>>>>>> d13f41d2
 			 * insert any code that could possibly throw error here, as doing
 			 * so would leave the table entry incomplete and hence corrupt the
 			 * caller's data structure.
 			 */
-<<<<<<< HEAD
-=======
-
->>>>>>> d13f41d2
+
 			return (void *) ELEMENTKEY(currBucket);
 	}
 
@@ -1108,12 +1073,8 @@
 	status->hashp = hashp;
 	status->curBucket = 0;
 	status->curEntry = NULL;
-<<<<<<< HEAD
 
 	if (hashp && !hashp->frozen)
-=======
-	if (!hashp->frozen)
->>>>>>> d13f41d2
 		register_seq_scan(hashp);
 }
 
@@ -1462,8 +1423,6 @@
 	return i;
 }
 
-<<<<<<< HEAD
-=======
 /* calculate first power of 2 >= num, bounded to what will fit in a long */
 static long
 next_pow2_long(long num)
@@ -1481,16 +1440,11 @@
 	return 1 << my_log2(num);
 }
 
->>>>>>> d13f41d2
 
 /************************* SEQ SCAN TRACKING ************************/
 
 /*
-<<<<<<< HEAD
- * We track active hash_seq_search scans here.  The need for this mechanism
-=======
  * We track active hash_seq_search scans here.	The need for this mechanism
->>>>>>> d13f41d2
  * comes from the fact that a scan will get confused if a bucket split occurs
  * while it's in progress: it might visit entries twice, or even miss some
  * entirely (if it's partway through the same bucket that splits).  Hence
@@ -1510,11 +1464,7 @@
  *
  * This arrangement is reasonably robust if a transient hashtable is deleted
  * without notifying us.  The absolute worst case is we might inhibit splits
-<<<<<<< HEAD
- * in another table created later at exactly the same address.  We will give
-=======
  * in another table created later at exactly the same address.	We will give
->>>>>>> d13f41d2
  * a warning at transaction end for reference leaks, so any bugs leading to
  * lack of notification should be easy to catch.
  */
@@ -1542,11 +1492,7 @@
 static void
 deregister_seq_scan(HTAB *hashp)
 {
-<<<<<<< HEAD
-	int		i;
-=======
 	int			i;
->>>>>>> d13f41d2
 
 	/* Search backward since it's most likely at the stack top */
 	for (i = num_seq_scans - 1; i >= 0; i--)
@@ -1567,11 +1513,7 @@
 static bool
 has_seq_scans(HTAB *hashp)
 {
-<<<<<<< HEAD
-	int		i;
-=======
 	int			i;
->>>>>>> d13f41d2
 
 	for (i = 0; i < num_seq_scans; i++)
 	{
@@ -1596,11 +1538,7 @@
 	 */
 	if (isCommit)
 	{
-<<<<<<< HEAD
-		int		i;
-=======
 		int			i;
->>>>>>> d13f41d2
 
 		for (i = 0; i < num_seq_scans; i++)
 		{
@@ -1615,11 +1553,7 @@
 void
 AtEOSubXact_HashTables(bool isCommit, int nestDepth)
 {
-<<<<<<< HEAD
-	int		i;
-=======
 	int			i;
->>>>>>> d13f41d2
 
 	/*
 	 * Search backward to make cleanup easy.  Note we must check all entries,
