--- conflicted
+++ resolved
@@ -13,11 +13,7 @@
  * Portions Copyright (c) 1994, Regents of the University of California
  *
  * IDENTIFICATION
-<<<<<<< HEAD
- *	  $PostgreSQL: pgsql/src/backend/catalog/namespace.c,v 1.88.2.1 2007/04/20 02:37:48 tgl Exp $
-=======
  *	  $PostgreSQL: pgsql/src/backend/catalog/namespace.c,v 1.89 2006/12/23 00:43:09 tgl Exp $
->>>>>>> a78fcfb5
  *
  *-------------------------------------------------------------------------
  */
@@ -1317,16 +1313,11 @@
 		if (namespaceId == myTempNamespace)
 			continue;			/* do not look in temp namespace */
 
-		opcid = caql_getoid(
-				NULL,
-				cql("SELECT oid FROM pg_opclass "
-					" WHERE opcamid = :1 "
-					" AND opcname = :2 "
-					" AND opcnamespace = :3 ",
-					ObjectIdGetDatum(amid),
-					CStringGetDatum((char *) opcname),
-					ObjectIdGetDatum(namespaceId)));
-
+		opcid = GetSysCacheOid(CLAAMNAMENSP,
+							   ObjectIdGetDatum(amid),
+							   PointerGetDatum(opcname),
+							   ObjectIdGetDatum(namespaceId),
+							   0);
 		if (OidIsValid(opcid))
 			return opcid;
 	}
