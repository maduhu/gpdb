--- conflicted
+++ resolved
@@ -39,11 +39,7 @@
  *
  *
  * IDENTIFICATION
-<<<<<<< HEAD
- *	  $PostgreSQL: pgsql/src/backend/postmaster/postmaster.c,v 1.554 2008/03/31 02:43:14 tgl Exp $
-=======
  *	  $PostgreSQL: pgsql/src/backend/postmaster/postmaster.c,v 1.567 2008/12/11 10:25:17 petere Exp $
->>>>>>> 38e93482
  *
  * NOTES
  *
@@ -1408,20 +1404,7 @@
 	/*
 	 * Set reference point for stack-depth checking.
 	 */
-<<<<<<< HEAD
 	set_stack_base();
-=======
-	if (!load_hba())
-	{
-		/* 
-		 * It makes no sense continue if we fail to load the HBA file, since 
-		 * there is no way to connect to the database in this case.
-		 */
-		ereport(FATAL,
-				(errmsg("could not load pg_hba.conf")));
-	}
-	load_ident();
->>>>>>> 38e93482
 
 	/*
 	 * Initialize the list of active backends.
@@ -2119,7 +2102,6 @@
 		ExitPostmaster(1);
 	}
 #endif
-<<<<<<< HEAD
 
 	/*
 	 * Reassociate stdin/stdout/stderr.  fork_process() cleared any pending
@@ -2137,13 +2119,6 @@
 		res = dup2(pmlog, 2);
 	} while (res < 0 && errno == EINTR);
 	close(pmlog);
-=======
-	i = open(DEVNULL, O_RDWR, 0);
-	dup2(i, 0);
-	dup2(i, 1);
-	dup2(i, 2);
-	close(i);
->>>>>>> 38e93482
 #else							/* WIN32 */
 	/* not supported */
 	elog(FATAL, "silent_mode is not supported under Windows");
@@ -3266,22 +3241,8 @@
 	sendPrimaryMirrorTransitionResult(statusBuf);
 }
 
-static void
-processTransitionRequest_getCollationAndDataDir(void)
-{
-	char statusBuf[10000 + MAXPGPATH];
-
-	snprintf(statusBuf, sizeof(statusBuf), "Success: lc_collate:%s\n"
-				"lc_monetary:%s\n"
-				"lc_numeric:%s\n"
-				"datadir:%s\n",
-				locale_collate,
-				locale_monetary,
-				locale_numeric,
-				data_directory );
-
-	sendPrimaryMirrorTransitionResult(statusBuf);
-}
+
+
 
 static void
 processTransitionRequest_getVersion(void)
@@ -3475,10 +3436,6 @@
 	{
 		processTransitionRequest_getStatus();
 	}
-	else if (strcmp("getCollationAndDataDirSettings", targetModeStr) == 0)
-	{
-		processTransitionRequest_getCollationAndDataDir();
-    }
 	else if (strcmp("getMirrorStatus", targetModeStr) == 0)
 	{
 		processTransitionRequest_getMirrorStatus();
@@ -4039,7 +3996,6 @@
 				(errmsg("received SIGHUP, reloading configuration files")));
 		ProcessConfigFile(PGC_SIGHUP);
 		SignalChildren(SIGHUP);
-<<<<<<< HEAD
 		signal_child_if_up(StartupPID, SIGHUP);
         signal_child_if_up(StartupPass2PID, SIGHUP);
         signal_child_if_up(StartupPass3PID, SIGHUP);
@@ -4062,21 +4018,8 @@
 			}
 		}
 		signal_child_if_up(SysLoggerPID, SIGHUP);
-		signal_child_if_up(PgStatPID, SIGHUP);
-=======
-		if (BgWriterPID != 0)
-			signal_child(BgWriterPID, SIGHUP);
-		if (WalWriterPID != 0)
-			signal_child(WalWriterPID, SIGHUP);
-		if (AutoVacPID != 0)
-			signal_child(AutoVacPID, SIGHUP);
-		if (PgArchPID != 0)
-			signal_child(PgArchPID, SIGHUP);
-		if (SysLoggerPID != 0)
-			signal_child(SysLoggerPID, SIGHUP);
 		if (PgStatPID != 0)
 			signal_child(PgStatPID, SIGHUP);
->>>>>>> 38e93482
 
 		/* Reload authentication config files too */
 		if (!load_hba())
@@ -6623,39 +6566,6 @@
 	port->remote_port = strdup(remote_port);
 
 	/*
-<<<<<<< HEAD
-=======
-	 * In EXEC_BACKEND case, we didn't inherit the contents of pg_hba.conf
-	 * etcetera from the postmaster, and have to load them ourselves. Build
-	 * the PostmasterContext (which didn't exist before, in this process) to
-	 * contain the data.
-	 *
-	 * FIXME: [fork/exec] Ugh.	Is there a way around this overhead?
-	 */
-#ifdef EXEC_BACKEND
-	Assert(PostmasterContext == NULL);
-	PostmasterContext = AllocSetContextCreate(TopMemoryContext,
-											  "Postmaster",
-											  ALLOCSET_DEFAULT_MINSIZE,
-											  ALLOCSET_DEFAULT_INITSIZE,
-											  ALLOCSET_DEFAULT_MAXSIZE);
-	MemoryContextSwitchTo(PostmasterContext);
-
-	if (!load_hba())
-	{
-		/* 
-		 * It makes no sense continue if we fail to load the HBA file, since 
-		 * there is no way to connect to the database in this case.
-		 */
-		ereport(FATAL,
-				(errmsg("could not load pg_hba.conf")));
-	}
-	load_ident();
-	load_role();
-#endif
-
-	/*
->>>>>>> 38e93482
 	 * Ready to begin client interaction.  We will give up and exit(0) after a
 	 * time delay, so that a broken client can't hog a connection
 	 * indefinitely.  PreAuthDelay doesn't count against the time limit.
