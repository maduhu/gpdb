--- conflicted
+++ resolved
@@ -15,20 +15,11 @@
  * own server.
  *
  * The bgwriter is started by the postmaster as soon as the startup subprocess
-<<<<<<< HEAD
- * finishes.
+ * finishes, or as soon as recovery begins if we are doing archive recovery.
  * It remains alive until the postmaster commands it to terminate.
  * Normal termination is by SIGUSR2, which instructs the bgwriter to exit(0).
  * Emergency termination is by SIGQUIT; like any backend, the bgwriter will
  * simply abort and exit on SIGQUIT.
-=======
- * finishes, or as soon as recovery begins if we are doing archive recovery.
- * It remains alive until the postmaster commands it to terminate.
- * Normal termination is by SIGUSR2, which instructs the bgwriter to execute
- * a shutdown checkpoint and then exit(0).	(All backends must be stopped
- * before SIGUSR2 is issued!)  Emergency termination is by SIGQUIT; like any
- * backend, the bgwriter will simply abort and exit on SIGQUIT.
->>>>>>> 4d53a2f9
  *
  * If the bgwriter exits unexpectedly, the postmaster treats that the same
  * as a backend crash: shared memory may be corrupted, so remaining backends
@@ -70,84 +61,7 @@
 #include "utils/resowner.h"
 #include "utils/faultinjector.h"
 
-<<<<<<< HEAD
 #include "tcop/tcopprot.h" /* quickdie() */
-=======
-
-/*----------
- * Shared memory area for communication between bgwriter and backends
- *
- * The ckpt counters allow backends to watch for completion of a checkpoint
- * request they send.  Here's how it works:
- *	* At start of a checkpoint, bgwriter reads (and clears) the request flags
- *	  and increments ckpt_started, while holding ckpt_lck.
- *	* On completion of a checkpoint, bgwriter sets ckpt_done to
- *	  equal ckpt_started.
- *	* On failure of a checkpoint, bgwriter increments ckpt_failed
- *	  and sets ckpt_done to equal ckpt_started.
- *
- * The algorithm for backends is:
- *	1. Record current values of ckpt_failed and ckpt_started, and
- *	   set request flags, while holding ckpt_lck.
- *	2. Send signal to request checkpoint.
- *	3. Sleep until ckpt_started changes.  Now you know a checkpoint has
- *	   begun since you started this algorithm (although *not* that it was
- *	   specifically initiated by your signal), and that it is using your flags.
- *	4. Record new value of ckpt_started.
- *	5. Sleep until ckpt_done >= saved value of ckpt_started.  (Use modulo
- *	   arithmetic here in case counters wrap around.)  Now you know a
- *	   checkpoint has started and completed, but not whether it was
- *	   successful.
- *	6. If ckpt_failed is different from the originally saved value,
- *	   assume request failed; otherwise it was definitely successful.
- *
- * ckpt_flags holds the OR of the checkpoint request flags sent by all
- * requesting backends since the last checkpoint start.  The flags are
- * chosen so that OR'ing is the correct way to combine multiple requests.
- *
- * num_backend_writes is used to count the number of buffer writes performed
- * by non-bgwriter processes.  This counter should be wide enough that it
- * can't overflow during a single bgwriter cycle.
- *
- * The requests array holds fsync requests sent by backends and not yet
- * absorbed by the bgwriter.
- *
- * Unlike the checkpoint fields, num_backend_writes and the requests
- * fields are protected by BgWriterCommLock.
- *----------
- */
-typedef struct
-{
-	RelFileNode rnode;
-	ForkNumber	forknum;
-	BlockNumber segno;			/* see md.c for special values */
-	/* might add a real request-type field later; not needed yet */
-} BgWriterRequest;
-
-typedef struct
-{
-	pid_t		bgwriter_pid;	/* PID of bgwriter (0 if not started) */
-
-	slock_t		ckpt_lck;		/* protects all the ckpt_* fields */
-
-	int			ckpt_started;	/* advances when checkpoint starts */
-	int			ckpt_done;		/* advances when checkpoint done */
-	int			ckpt_failed;	/* advances when checkpoint fails */
-
-	int			ckpt_flags;		/* checkpoint flags, as defined in xlog.h */
-
-	uint32		num_backend_writes;		/* counts non-bgwriter buffer writes */
-
-	int			num_requests;	/* current # of requests */
-	int			max_requests;	/* allocated array size */
-	BgWriterRequest requests[1];	/* VARIABLE LENGTH ARRAY */
-} BgWriterShmemStruct;
-
-static BgWriterShmemStruct *BgWriterShmem;
-
-/* interval for calling AbsorbFsyncRequests in CheckpointWriteDelay */
-#define WRITES_PER_ABSORB		1000
->>>>>>> 4d53a2f9
 
 /*
  * GUC parameters
@@ -354,79 +268,7 @@
 		/*
 		 * Send off activity statistics to the stats collector
 		 */
-<<<<<<< HEAD
 		pgstat_send_bgwriter();
-=======
-		if (do_checkpoint)
-		{
-			bool		ckpt_performed = false;
-			bool		do_restartpoint;
-
-			/* use volatile pointer to prevent code rearrangement */
-			volatile BgWriterShmemStruct *bgs = BgWriterShmem;
-
-			/*
-			 * Check if we should perform a checkpoint or a restartpoint. As a
-			 * side-effect, RecoveryInProgress() initializes TimeLineID if
-			 * it's not set yet.
-			 */
-			do_restartpoint = RecoveryInProgress();
-
-			/*
-			 * Atomically fetch the request flags to figure out what kind of a
-			 * checkpoint we should perform, and increase the started-counter
-			 * to acknowledge that we've started a new checkpoint.
-			 */
-			SpinLockAcquire(&bgs->ckpt_lck);
-			flags |= bgs->ckpt_flags;
-			bgs->ckpt_flags = 0;
-			bgs->ckpt_started++;
-			SpinLockRelease(&bgs->ckpt_lck);
-
-			/*
-			 * The end-of-recovery checkpoint is a real checkpoint that's
-			 * performed while we're still in recovery.
-			 */
-			if (flags & CHECKPOINT_END_OF_RECOVERY)
-				do_restartpoint = false;
-
-			/*
-			 * We will warn if (a) too soon since last checkpoint (whatever
-			 * caused it) and (b) somebody set the CHECKPOINT_CAUSE_XLOG flag
-			 * since the last checkpoint start.  Note in particular that this
-			 * implementation will not generate warnings caused by
-			 * CheckPointTimeout < CheckPointWarning.
-			 */
-			if (!do_restartpoint &&
-				(flags & CHECKPOINT_CAUSE_XLOG) &&
-				elapsed_secs < CheckPointWarning)
-				ereport(LOG,
-						(errmsg_plural("checkpoints are occurring too frequently (%d second apart)",
-				"checkpoints are occurring too frequently (%d seconds apart)",
-									   elapsed_secs,
-									   elapsed_secs),
-						 errhint("Consider increasing the configuration parameter \"checkpoint_segments\".")));
-
-			/*
-			 * Initialize bgwriter-private variables used during checkpoint.
-			 */
-			ckpt_active = true;
-			if (!do_restartpoint)
-				ckpt_start_recptr = GetInsertRecPtr();
-			ckpt_start_time = now;
-			ckpt_cached_elapsed = 0;
-
-			/*
-			 * Do the checkpoint.
-			 */
-			if (!do_restartpoint)
-			{
-				CreateCheckPoint(flags);
-				ckpt_performed = true;
-			}
-			else
-				ckpt_performed = CreateRestartPoint(flags);
->>>>>>> 4d53a2f9
 
 		if (FirstCallSinceLastCheckpoint())
 		{
@@ -435,38 +277,6 @@
 			 * won't hang onto smgr references to deleted files indefinitely.
 			 */
 			smgrcloseall();
-<<<<<<< HEAD
-=======
-
-			/*
-			 * Indicate checkpoint completion to any waiting backends.
-			 */
-			SpinLockAcquire(&bgs->ckpt_lck);
-			bgs->ckpt_done = bgs->ckpt_started;
-			SpinLockRelease(&bgs->ckpt_lck);
-
-			if (ckpt_performed)
-			{
-				/*
-				 * Note we record the checkpoint start time not end time as
-				 * last_checkpoint_time.  This is so that time-driven
-				 * checkpoints happen at a predictable spacing.
-				 */
-				last_checkpoint_time = now;
-			}
-			else
-			{
-				/*
-				 * We were not able to perform the restartpoint (checkpoints
-				 * throw an ERROR in case of error).  Most likely because we
-				 * have not received any new checkpoint WAL records since the
-				 * last restartpoint. Try again in 15 s.
-				 */
-				last_checkpoint_time = now - CheckPointTimeout + 15;
-			}
-
-			ckpt_active = false;
->>>>>>> 4d53a2f9
 		}
 
 		/* Nap for the configured time. */
@@ -475,61 +285,6 @@
 }
 
 /*
-<<<<<<< HEAD
-=======
- * CheckArchiveTimeout -- check for archive_timeout and switch xlog files
- *		if needed
- */
-static void
-CheckArchiveTimeout(void)
-{
-	pg_time_t	now;
-	pg_time_t	last_time;
-
-	if (XLogArchiveTimeout <= 0 || RecoveryInProgress())
-		return;
-
-	now = (pg_time_t) time(NULL);
-
-	/* First we do a quick check using possibly-stale local state. */
-	if ((int) (now - last_xlog_switch_time) < XLogArchiveTimeout)
-		return;
-
-	/*
-	 * Update local state ... note that last_xlog_switch_time is the last time
-	 * a switch was performed *or requested*.
-	 */
-	last_time = GetLastSegSwitchTime();
-
-	last_xlog_switch_time = Max(last_xlog_switch_time, last_time);
-
-	/* Now we can do the real check */
-	if ((int) (now - last_xlog_switch_time) >= XLogArchiveTimeout)
-	{
-		XLogRecPtr	switchpoint;
-
-		/* OK, it's time to switch */
-		switchpoint = RequestXLogSwitch();
-
-		/*
-		 * If the returned pointer points exactly to a segment boundary,
-		 * assume nothing happened.
-		 */
-		if ((switchpoint.xrecoff % XLogSegSize) != 0)
-			ereport(DEBUG1,
-				(errmsg("transaction log switch forced (archive_timeout=%d)",
-						XLogArchiveTimeout)));
-
-		/*
-		 * Update state in any case, so we don't retry constantly when the
-		 * system is idle.
-		 */
-		last_xlog_switch_time = now;
-	}
-}
-
-/*
->>>>>>> 4d53a2f9
  * BgWriterNap -- Nap for the configured time or until a signal is received.
  */
 static void
@@ -563,201 +318,11 @@
 		pg_usleep(udelay);
 }
 
-<<<<<<< HEAD
-=======
-/*
- * Returns true if an immediate checkpoint request is pending.	(Note that
- * this does not check the *current* checkpoint's IMMEDIATE flag, but whether
- * there is one pending behind it.)
- */
-static bool
-ImmediateCheckpointRequested(void)
-{
-	if (checkpoint_requested)
-	{
-		volatile BgWriterShmemStruct *bgs = BgWriterShmem;
-
-		/*
-		 * We don't need to acquire the ckpt_lck in this case because we're
-		 * only looking at a single flag bit.
-		 */
-		if (bgs->ckpt_flags & CHECKPOINT_IMMEDIATE)
-			return true;
-	}
-	return false;
-}
-
-/*
- * CheckpointWriteDelay -- yield control to bgwriter during a checkpoint
- *
- * This function is called after each page write performed by BufferSync().
- * It is responsible for keeping the bgwriter's normal activities in
- * progress during a long checkpoint, and for throttling BufferSync()'s
- * write rate to hit checkpoint_completion_target.
- *
- * The checkpoint request flags should be passed in; currently the only one
- * examined is CHECKPOINT_IMMEDIATE, which disables delays between writes.
- *
- * 'progress' is an estimate of how much of the work has been done, as a
- * fraction between 0.0 meaning none, and 1.0 meaning all done.
- */
-void
-CheckpointWriteDelay(int flags, double progress)
-{
-	static int	absorb_counter = WRITES_PER_ABSORB;
-
-	/* Do nothing if checkpoint is being executed by non-bgwriter process */
-	if (!am_bg_writer)
-		return;
-
-	/*
-	 * Perform the usual bgwriter duties and take a nap, unless we're behind
-	 * schedule, in which case we just try to catch up as quickly as possible.
-	 */
-	if (!(flags & CHECKPOINT_IMMEDIATE) &&
-		!shutdown_requested &&
-		!ImmediateCheckpointRequested() &&
-		IsCheckpointOnSchedule(progress))
-	{
-		if (got_SIGHUP)
-		{
-			got_SIGHUP = false;
-			ProcessConfigFile(PGC_SIGHUP);
-		}
-
-		AbsorbFsyncRequests();
-		absorb_counter = WRITES_PER_ABSORB;
-
-		BgBufferSync();
-		CheckArchiveTimeout();
-		BgWriterNap();
-	}
-	else if (--absorb_counter <= 0)
-	{
-		/*
-		 * Absorb pending fsync requests after each WRITES_PER_ABSORB write
-		 * operations even when we don't sleep, to prevent overflow of the
-		 * fsync request queue.
-		 */
-		AbsorbFsyncRequests();
-		absorb_counter = WRITES_PER_ABSORB;
-	}
-}
-
-/*
- * IsCheckpointOnSchedule -- are we on schedule to finish this checkpoint
- *		 in time?
- *
- * Compares the current progress against the time/segments elapsed since last
- * checkpoint, and returns true if the progress we've made this far is greater
- * than the elapsed time/segments.
- */
-static bool
-IsCheckpointOnSchedule(double progress)
-{
-	XLogRecPtr	recptr;
-	struct timeval now;
-	double		elapsed_xlogs,
-				elapsed_time;
-
-	Assert(ckpt_active);
-
-	/* Scale progress according to checkpoint_completion_target. */
-	progress *= CheckPointCompletionTarget;
-
-	/*
-	 * Check against the cached value first. Only do the more expensive
-	 * calculations once we reach the target previously calculated. Since
-	 * neither time or WAL insert pointer moves backwards, a freshly
-	 * calculated value can only be greater than or equal to the cached value.
-	 */
-	if (progress < ckpt_cached_elapsed)
-		return false;
-
-	/*
-	 * Check progress against WAL segments written and checkpoint_segments.
-	 *
-	 * We compare the current WAL insert location against the location
-	 * computed before calling CreateCheckPoint. The code in XLogInsert that
-	 * actually triggers a checkpoint when checkpoint_segments is exceeded
-	 * compares against RedoRecptr, so this is not completely accurate.
-	 * However, it's good enough for our purposes, we're only calculating an
-	 * estimate anyway.
-	 */
-	if (!RecoveryInProgress())
-	{
-		recptr = GetInsertRecPtr();
-		elapsed_xlogs =
-			(((double) (int32) (recptr.xlogid - ckpt_start_recptr.xlogid)) * XLogSegsPerFile +
-			 ((double) recptr.xrecoff - (double) ckpt_start_recptr.xrecoff) / XLogSegSize) /
-			CheckPointSegments;
-
-		if (progress < elapsed_xlogs)
-		{
-			ckpt_cached_elapsed = elapsed_xlogs;
-			return false;
-		}
-	}
-
-	/*
-	 * Check progress against time elapsed and checkpoint_timeout.
-	 */
-	gettimeofday(&now, NULL);
-	elapsed_time = ((double) ((pg_time_t) now.tv_sec - ckpt_start_time) +
-					now.tv_usec / 1000000.0) / CheckPointTimeout;
-
-	if (progress < elapsed_time)
-	{
-		ckpt_cached_elapsed = elapsed_time;
-		return false;
-	}
-
-	/* It looks like we're on schedule. */
-	return true;
-}
-
-
->>>>>>> 4d53a2f9
 /* --------------------------------
  *		signal handler routines
  * --------------------------------
  */
 
-<<<<<<< HEAD
-=======
-/*
- * bg_quickdie() occurs when signalled SIGQUIT by the postmaster.
- *
- * Some backend has bought the farm,
- * so we need to stop what we're doing and exit.
- */
-static void
-bg_quickdie(SIGNAL_ARGS)
-{
-	PG_SETMASK(&BlockSig);
-
-	/*
-	 * We DO NOT want to run proc_exit() callbacks -- we're here because
-	 * shared memory may be corrupted, so we don't want to try to clean up our
-	 * transaction.  Just nail the windows shut and get out of town.  Now that
-	 * there's an atexit callback to prevent third-party code from breaking
-	 * things by calling exit() directly, we have to reset the callbacks
-	 * explicitly to make this work as intended.
-	 */
-	on_exit_reset();
-
-	/*
-	 * Note we do exit(2) not exit(0).	This is to force the postmaster into a
-	 * system reset cycle if some idiot DBA sends a manual SIGQUIT to a random
-	 * backend.  This is necessary precisely because we don't clean up our
-	 * shared memory state.  (The "dead man switch" mechanism in pmsignal.c
-	 * should ensure the postmaster sees this as a crash, too, but no harm in
-	 * being doubly sure.)
-	 */
-	exit(2);
-}
-
->>>>>>> 4d53a2f9
 /* SIGHUP: set flag to re-read config file at next convenient time */
 static void
 BgSigHupHandler(SIGNAL_ARGS)
@@ -770,314 +335,4 @@
 ReqShutdownHandler(SIGNAL_ARGS)
 {
 	shutdown_requested = true;
-<<<<<<< HEAD
-=======
-}
-
-
-/* --------------------------------
- *		communication with backends
- * --------------------------------
- */
-
-/*
- * BgWriterShmemSize
- *		Compute space needed for bgwriter-related shared memory
- */
-Size
-BgWriterShmemSize(void)
-{
-	Size		size;
-
-	/*
-	 * Currently, the size of the requests[] array is arbitrarily set equal to
-	 * NBuffers.  This may prove too large or small ...
-	 */
-	size = offsetof(BgWriterShmemStruct, requests);
-	size = add_size(size, mul_size(NBuffers, sizeof(BgWriterRequest)));
-
-	return size;
-}
-
-/*
- * BgWriterShmemInit
- *		Allocate and initialize bgwriter-related shared memory
- */
-void
-BgWriterShmemInit(void)
-{
-	bool		found;
-
-	BgWriterShmem = (BgWriterShmemStruct *)
-		ShmemInitStruct("Background Writer Data",
-						BgWriterShmemSize(),
-						&found);
-	if (BgWriterShmem == NULL)
-		ereport(FATAL,
-				(errcode(ERRCODE_OUT_OF_MEMORY),
-				 errmsg("not enough shared memory for background writer")));
-	if (found)
-		return;					/* already initialized */
-
-	MemSet(BgWriterShmem, 0, sizeof(BgWriterShmemStruct));
-	SpinLockInit(&BgWriterShmem->ckpt_lck);
-	BgWriterShmem->max_requests = NBuffers;
-}
-
-/*
- * RequestCheckpoint
- *		Called in backend processes to request a checkpoint
- *
- * flags is a bitwise OR of the following:
- *	CHECKPOINT_IS_SHUTDOWN: checkpoint is for database shutdown.
- *	CHECKPOINT_END_OF_RECOVERY: checkpoint is for end of WAL recovery.
- *	CHECKPOINT_IMMEDIATE: finish the checkpoint ASAP,
- *		ignoring checkpoint_completion_target parameter.
- *	CHECKPOINT_FORCE: force a checkpoint even if no XLOG activity has occured
- *		since the last one (implied by CHECKPOINT_IS_SHUTDOWN or
- *		CHECKPOINT_END_OF_RECOVERY).
- *	CHECKPOINT_WAIT: wait for completion before returning (otherwise,
- *		just signal bgwriter to do it, and return).
- *	CHECKPOINT_CAUSE_XLOG: checkpoint is requested due to xlog filling.
- *		(This affects logging, and in particular enables CheckPointWarning.)
- */
-void
-RequestCheckpoint(int flags)
-{
-	/* use volatile pointer to prevent code rearrangement */
-	volatile BgWriterShmemStruct *bgs = BgWriterShmem;
-	int			ntries;
-	int			old_failed,
-				old_started;
-
-	/*
-	 * If in a standalone backend, just do it ourselves.
-	 */
-	if (!IsPostmasterEnvironment)
-	{
-		/*
-		 * There's no point in doing slow checkpoints in a standalone backend,
-		 * because there's no other backends the checkpoint could disrupt.
-		 */
-		CreateCheckPoint(flags | CHECKPOINT_IMMEDIATE);
-
-		/*
-		 * After any checkpoint, close all smgr files.	This is so we won't
-		 * hang onto smgr references to deleted files indefinitely.
-		 */
-		smgrcloseall();
-
-		return;
-	}
-
-	/*
-	 * Atomically set the request flags, and take a snapshot of the counters.
-	 * When we see ckpt_started > old_started, we know the flags we set here
-	 * have been seen by bgwriter.
-	 *
-	 * Note that we OR the flags with any existing flags, to avoid overriding
-	 * a "stronger" request by another backend.  The flag senses must be
-	 * chosen to make this work!
-	 */
-	SpinLockAcquire(&bgs->ckpt_lck);
-
-	old_failed = bgs->ckpt_failed;
-	old_started = bgs->ckpt_started;
-	bgs->ckpt_flags |= flags;
-
-	SpinLockRelease(&bgs->ckpt_lck);
-
-	/*
-	 * Send signal to request checkpoint.  It's possible that the bgwriter
-	 * hasn't started yet, or is in process of restarting, so we will retry a
-	 * few times if needed.  Also, if not told to wait for the checkpoint to
-	 * occur, we consider failure to send the signal to be nonfatal and merely
-	 * LOG it.
-	 */
-	for (ntries = 0;; ntries++)
-	{
-		if (BgWriterShmem->bgwriter_pid == 0)
-		{
-			if (ntries >= 20)	/* max wait 2.0 sec */
-			{
-				elog((flags & CHECKPOINT_WAIT) ? ERROR : LOG,
-				"could not request checkpoint because bgwriter not running");
-				break;
-			}
-		}
-		else if (kill(BgWriterShmem->bgwriter_pid, SIGINT) != 0)
-		{
-			if (ntries >= 20)	/* max wait 2.0 sec */
-			{
-				elog((flags & CHECKPOINT_WAIT) ? ERROR : LOG,
-					 "could not signal for checkpoint: %m");
-				break;
-			}
-		}
-		else
-			break;				/* signal sent successfully */
-
-		CHECK_FOR_INTERRUPTS();
-		pg_usleep(100000L);		/* wait 0.1 sec, then retry */
-	}
-
-	/*
-	 * If requested, wait for completion.  We detect completion according to
-	 * the algorithm given above.
-	 */
-	if (flags & CHECKPOINT_WAIT)
-	{
-		int			new_started,
-					new_failed;
-
-		/* Wait for a new checkpoint to start. */
-		for (;;)
-		{
-			SpinLockAcquire(&bgs->ckpt_lck);
-			new_started = bgs->ckpt_started;
-			SpinLockRelease(&bgs->ckpt_lck);
-
-			if (new_started != old_started)
-				break;
-
-			CHECK_FOR_INTERRUPTS();
-			pg_usleep(100000L);
-		}
-
-		/*
-		 * We are waiting for ckpt_done >= new_started, in a modulo sense.
-		 */
-		for (;;)
-		{
-			int			new_done;
-
-			SpinLockAcquire(&bgs->ckpt_lck);
-			new_done = bgs->ckpt_done;
-			new_failed = bgs->ckpt_failed;
-			SpinLockRelease(&bgs->ckpt_lck);
-
-			if (new_done - new_started >= 0)
-				break;
-
-			CHECK_FOR_INTERRUPTS();
-			pg_usleep(100000L);
-		}
-
-		if (new_failed != old_failed)
-			ereport(ERROR,
-					(errmsg("checkpoint request failed"),
-					 errhint("Consult recent messages in the server log for details.")));
-	}
-}
-
-/*
- * ForwardFsyncRequest
- *		Forward a file-fsync request from a backend to the bgwriter
- *
- * Whenever a backend is compelled to write directly to a relation
- * (which should be seldom, if the bgwriter is getting its job done),
- * the backend calls this routine to pass over knowledge that the relation
- * is dirty and must be fsync'd before next checkpoint.  We also use this
- * opportunity to count such writes for statistical purposes.
- *
- * segno specifies which segment (not block!) of the relation needs to be
- * fsync'd.  (Since the valid range is much less than BlockNumber, we can
- * use high values for special flags; that's all internal to md.c, which
- * see for details.)
- *
- * If we are unable to pass over the request (at present, this can happen
- * if the shared memory queue is full), we return false.  That forces
- * the backend to do its own fsync.  We hope that will be even more seldom.
- *
- * Note: we presently make no attempt to eliminate duplicate requests
- * in the requests[] queue.  The bgwriter will have to eliminate dups
- * internally anyway, so we may as well avoid holding the lock longer
- * than we have to here.
- */
-bool
-ForwardFsyncRequest(RelFileNode rnode, ForkNumber forknum, BlockNumber segno)
-{
-	BgWriterRequest *request;
-
-	if (!IsUnderPostmaster)
-		return false;			/* probably shouldn't even get here */
-
-	if (am_bg_writer)
-		elog(ERROR, "ForwardFsyncRequest must not be called in bgwriter");
-
-	LWLockAcquire(BgWriterCommLock, LW_EXCLUSIVE);
-
-	/* we count non-bgwriter writes even when the request queue overflows */
-	BgWriterShmem->num_backend_writes++;
-
-	if (BgWriterShmem->bgwriter_pid == 0 ||
-		BgWriterShmem->num_requests >= BgWriterShmem->max_requests)
-	{
-		LWLockRelease(BgWriterCommLock);
-		return false;
-	}
-	request = &BgWriterShmem->requests[BgWriterShmem->num_requests++];
-	request->rnode = rnode;
-	request->forknum = forknum;
-	request->segno = segno;
-	LWLockRelease(BgWriterCommLock);
-	return true;
-}
-
-/*
- * AbsorbFsyncRequests
- *		Retrieve queued fsync requests and pass them to local smgr.
- *
- * This is exported because it must be called during CreateCheckPoint;
- * we have to be sure we have accepted all pending requests just before
- * we start fsync'ing.  Since CreateCheckPoint sometimes runs in
- * non-bgwriter processes, do nothing if not bgwriter.
- */
-void
-AbsorbFsyncRequests(void)
-{
-	BgWriterRequest *requests = NULL;
-	BgWriterRequest *request;
-	int			n;
-
-	if (!am_bg_writer)
-		return;
-
-	/*
-	 * We have to PANIC if we fail to absorb all the pending requests (eg,
-	 * because our hashtable runs out of memory).  This is because the system
-	 * cannot run safely if we are unable to fsync what we have been told to
-	 * fsync.  Fortunately, the hashtable is so small that the problem is
-	 * quite unlikely to arise in practice.
-	 */
-	START_CRIT_SECTION();
-
-	/*
-	 * We try to avoid holding the lock for a long time by copying the request
-	 * array.
-	 */
-	LWLockAcquire(BgWriterCommLock, LW_EXCLUSIVE);
-
-	/* Transfer write count into pending pgstats message */
-	BgWriterStats.m_buf_written_backend += BgWriterShmem->num_backend_writes;
-	BgWriterShmem->num_backend_writes = 0;
-
-	n = BgWriterShmem->num_requests;
-	if (n > 0)
-	{
-		requests = (BgWriterRequest *) palloc(n * sizeof(BgWriterRequest));
-		memcpy(requests, BgWriterShmem->requests, n * sizeof(BgWriterRequest));
-	}
-	BgWriterShmem->num_requests = 0;
-
-	LWLockRelease(BgWriterCommLock);
-
-	for (request = requests; n > 0; request++, n--)
-		RememberFsyncRequest(request->rnode, request->forknum, request->segno);
-
-	if (requests)
-		pfree(requests);
-
-	END_CRIT_SECTION();
->>>>>>> 4d53a2f9
 }