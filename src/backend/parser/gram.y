%{

/*#define YYDEBUG 1*/
/*-------------------------------------------------------------------------
 *
 * gram.y
 *	  POSTGRES SQL YACC rules/actions
 *
<<<<<<< HEAD
 * Portions Copyright (c) 2006-2010, Greenplum inc
 * Portions Copyright (c) 2012-Present Pivotal Software, Inc.
=======
>>>>>>> b0a6ad70
 * Portions Copyright (c) 1996-2009, PostgreSQL Global Development Group
 * Portions Copyright (c) 1994, Regents of the University of California
 *
 *
 * IDENTIFICATION
<<<<<<< HEAD
 *	  $PostgreSQL: pgsql/src/backend/parser/gram.y,v 2.647 2008/12/20 16:02:55 tgl Exp $
=======
 *	  $PostgreSQL: pgsql/src/backend/parser/gram.y,v 2.651 2009/01/01 17:23:45 momjian Exp $
>>>>>>> b0a6ad70
 *
 * HISTORY
 *	  AUTHOR			DATE			MAJOR EVENT
 *	  Andrew Yu			Sept, 1994		POSTQUEL to SQL conversion
 *	  Andrew Yu			Oct, 1994		lispy code conversion
 *
 * NOTES
 *	  CAPITALS are used to represent terminal symbols.
 *	  non-capitals are used to represent non-terminals.
 *	  SQL92-specific syntax is separated from plain SQL/Postgres syntax
 *	  to help isolate the non-extensible portions of the parser.
 *
 *	  In general, nothing in this file should initiate database accesses
 *	  nor depend on changeable state (such as SET variables).  If you do
 *	  database accesses, your code will fail when we have aborted the
 *	  current transaction and are just parsing commands to find the next
 *	  ROLLBACK or COMMIT.  If you make use of SET variables, then you
 *	  will do the wrong thing in multi-query strings like this:
 *			SET SQL_inheritance TO off; SELECT * FROM foo;
 *	  because the entire string is parsed by gram.y before the SET gets
 *	  executed.  Anything that depends on the database or changeable state
 *	  should be handled during parse analysis so that it happens at the
 *	  right time not the wrong time.  The handling of SQL_inheritance is
 *	  a good example.
 *
 * WARNINGS
 *	  If you use a list, make sure the datum is a node so that the printing
 *	  routines work.
 *
 *	  Sometimes we assign constants to makeStrings. Make sure we don't free
 *	  those.
 *
 *-------------------------------------------------------------------------
 */
#include "postgres.h"

#include <ctype.h>
#include <limits.h>

#include "catalog/index.h"
#include "catalog/namespace.h"
#include "commands/defrem.h"
#include "nodes/makefuncs.h"
#include "nodes/nodeFuncs.h"
#include "parser/gramparse.h"
#include "storage/lmgr.h"
#include "utils/date.h"
#include "utils/datetime.h"
#include "utils/numeric.h"
#include "utils/xml.h"
#include "cdb/cdbvars.h" /* CDB *//* gp_enable_partitioned_tables */


/* Location tracking support --- simpler than bison's default */
#define YYLLOC_DEFAULT(Current, Rhs, N) \
	do { \
		if (N) \
			(Current) = (Rhs)[1]; \
		else \
			(Current) = (Rhs)[0]; \
	} while (0)

/*
 * The %name-prefix option below will make bison call base_yylex, but we
 * really want it to call filtered_base_yylex (see parser.c).
 */
#define base_yylex filtered_base_yylex

/*
 * Bison doesn't allocate anything that needs to live across parser calls,
 * so we can easily have it use palloc instead of malloc.  This prevents
 * memory leaks if we error out during parsing.  Note this only works with
 * bison >= 2.0.  However, in bison 1.875 the default is to use alloca()
 * if possible, so there's not really much problem anyhow, at least if
 * you're building with gcc.
 */
#define YYMALLOC palloc
#define YYFREE   pfree


#define parser_yyerror(msg)  scanner_yyerror(msg)
#define parser_errposition(pos)  scanner_errposition(pos)

extern List *parsetree;			/* final parse result is delivered here */

static bool QueryIsRule = FALSE;

/*
 * If you need access to certain yacc-generated variables and find that
 * they're static by default, uncomment the next line.  (this is not a
 * problem, yet.)
 */
/*#define __YYSCLASS*/

static Node *makeColumnRef(char *colname, List *indirection, int location);
static Node *makeTypeCast(Node *arg, TypeName *typename, int location);
static Node *makeStringConst(char *str, int location);
static Node *makeStringConstCast(char *str, int location, TypeName *typename);
static Node *makeIntConst(int val, int location);
static Node *makeFloatConst(char *str, int location);
static Node *makeBitStringConst(char *str, int location);
static Node *makeNullAConst(int location);
static Node *makeAConst(Value *v, int location);
static Node *makeBoolAConst(bool state, int location);
static FuncCall *makeOverlaps(List *largs, List *rargs, int location);
static void check_qualified_name(List *names);
static List *check_func_name(List *names);
static List *check_indirection(List *indirection);
static List *extractArgTypes(List *parameters);
static List *extractAggrArgTypes(List *aggrargs);
static List *makeOrderedSetArgs(List *directargs, List *orderedargs);
static SelectStmt *findLeftmostSelect(SelectStmt *node);
static void insertSelectOptions(SelectStmt *stmt,
								List *sortClause, List *lockingClause,
								Node *limitOffset, Node *limitCount,
								WithClause *withClause);
static Node *makeSetOp(SetOperation op, bool all, Node *larg, Node *rarg);
static Node *doNegate(Node *n, int location);
static void doNegateFloat(Value *v);
static Node *makeAArrayExpr(List *elements, int location);
static Node *makeXmlExpr(XmlExprOp op, char *name, List *named_args,
						 List *args, int location);
static List *mergeTableFuncParameters(List *func_args, List *columns);
static TypeName *TableFuncTypeName(List *columns);
static void checkWindowExclude(void);
static Node *makeIsNotDistinctFromNode(Node *expr, int position);

%}

%expect 0
%name-prefix="base_yy"
%locations

%union
{
	int					ival;
	char				chr;
	char				*str;
	const char			*keyword;
	bool				boolean;
	JoinType			jtype;
	DropBehavior		dbehavior;
	OnCommitAction		oncommit;
	List				*list;
	Node				*node;
	Value				*value;
	ObjectType			objtype;

	TypeName			*typnam;
	FunctionParameter   *fun_param;
	FunctionParameterMode fun_param_mode;
	FuncWithArgs		*funwithargs;
	DefElem				*defelt;
	OptionDefElem		*optdef;
	SortBy				*sortby;
	WindowDef			*windef;
	JoinExpr			*jexpr;
	IndexElem			*ielem;
	Alias				*alias;
	RangeVar			*range;
	IntoClause			*into;
	WithClause			*with;
	A_Indices			*aind;
	ResTarget			*target;
	PrivTarget			*privtarget;

	InsertStmt			*istmt;
	VariableSetStmt		*vsetstmt;
}

%type <node>	stmt schema_stmt
		AlterDatabaseStmt AlterDatabaseSetStmt AlterDomainStmt AlterFdwStmt
		AlterForeignServerStmt AlterGroupStmt
		AlterObjectSchemaStmt AlterOwnerStmt AlterSeqStmt AlterTableStmt
		AlterExtensionStmt AlterExtensionContentsStmt
		AlterUserStmt AlterUserMappingStmt AlterUserSetStmt AlterRoleStmt AlterRoleSetStmt
		AnalyzeStmt ClosePortalStmt ClusterStmt CommentStmt
		ConstraintsSetStmt CopyStmt CreateAsStmt CreateCastStmt
		CreateDomainStmt CreateExtensionStmt CreateGroupStmt CreateOpClassStmt
		CreateOpFamilyStmt AlterOpFamilyStmt CreatePLangStmt
		CreateSchemaStmt CreateSeqStmt CreateStmt CreateTableSpaceStmt
		CreateFdwStmt CreateForeignServerStmt CreateAssertStmt CreateTrigStmt
		CreateUserStmt CreateUserMappingStmt CreateRoleStmt
		CreatedbStmt DeclareCursorStmt DefineStmt DeleteStmt DiscardStmt DoStmt
		DropGroupStmt DropOpClassStmt DropOpFamilyStmt DropPLangStmt DropStmt
		DropAssertStmt DropTrigStmt DropRuleStmt DropCastStmt DropRoleStmt
		DropUserStmt DropdbStmt DropTableSpaceStmt DropFdwStmt
		DropForeignServerStmt DropUserMappingStmt ExplainStmt FetchStmt
		GrantStmt GrantRoleStmt IndexStmt InsertStmt ListenStmt LoadStmt
		LockStmt NotifyStmt ExplainableStmt PreparableStmt
		CreateFunctionStmt AlterFunctionStmt ReindexStmt RemoveAggrStmt
		RemoveFuncStmt RemoveOperStmt RenameStmt RevokeStmt RevokeRoleStmt
		RuleActionStmt RuleActionStmtOrEmpty RuleStmt
		SelectStmt TransactionStmt TruncateStmt
		UnlistenStmt UpdateStmt VacuumStmt
		VariableResetStmt VariableSetStmt VariableShowStmt
		ViewStmt CheckPointStmt CreateConversionStmt
		DeallocateStmt PrepareStmt ExecuteStmt
		DropOwnedStmt ReassignOwnedStmt
		AlterTSConfigurationStmt AlterTSDictionaryStmt

/* GPDB-specific commands */
%type <node>	AlterTypeStmt AlterQueueStmt AlterResourceGroupStmt
		CreateExternalStmt CreateFileSpaceStmt DropFileSpaceStmt
		CreateQueueStmt CreateResourceGroupStmt
		DropQueueStmt DropResourceGroupStmt
		ExtTypedesc OptSingleRowErrorHandling

%type <node>    deny_login_role deny_interval deny_point deny_day_specifier

%type <node>	select_no_parens select_with_parens select_clause
				simple_select values_clause

%type <node>	alter_column_default opclass_item opclass_drop alter_using
%type <ival>	add_drop opt_asc_desc opt_nulls_order

%type <node>	alter_table_cmd
%type <list>	alter_table_cmds

%type <node>	alter_table_partition_cmd alter_table_partition_id_spec
				alter_table_partition_id_spec_with_opt_default
%type <list>	part_values_clause multi_spec_value_list part_values_single
%type <ival>	opt_table_partition_exchange_validate

%type <dbehavior>	opt_drop_behavior

%type <list>	createdb_opt_list alterdb_opt_list copy_opt_list
				transaction_mode_list
%type <defelt>	createdb_opt_item alterdb_opt_item copy_opt_item
				transaction_mode_item

%type <list>	ext_on_clause_list format_opt format_opt_list format_def_list
				ext_options ext_options_opt ext_options_list
				ext_opt_encoding_list create_extension_opt_list alter_extension_opt_list
%type <defelt>	ext_on_clause_item format_opt_item format_def_item
				ext_options_item
				ext_opt_encoding_item create_extension_opt_item alter_extension_opt_item

%type <ival>	opt_lock lock_type cast_context
%type <boolean>	opt_force opt_or_replace
				opt_grant_grant_option opt_grant_admin_option
				opt_nowait opt_if_exists opt_with_data

%type <list>	OptRoleList
%type <defelt>	OptRoleElem

%type <str>		opt_type
%type <str>		foreign_server_version opt_foreign_server_version
%type <str>		auth_ident

%type <list> 	OptAlterRoleList
%type <defelt>	OptAlterRoleElem

%type <list>	OptQueueList
%type <defelt>	OptQueueElem

%type <list>	OptResourceGroupList
%type <defelt>	OptResourceGroupElem

%type <str>		OptSchemaName
%type <list>	OptSchemaEltList

%type <boolean> TriggerActionTime TriggerForSpec opt_trusted opt_restart_seqs

%type <str>		TriggerEvents
%type <value>	TriggerFuncArg

%type <str>		relation_name copy_file_name
				database_name access_method_clause access_method attr_name
				index_name name file_name cluster_index_specification

%type <list>	func_name handler_name qual_Op qual_all_Op subquery_Op
				opt_class opt_inline_handler opt_validator validator_clause

%type <range>	qualified_name OptConstrFromTable

%type <str>		all_Op MathOp SpecialRuleRelation

%type <str>		iso_level opt_encoding
%type <node>	grantee
%type <list>	grantee_list
%type <str>		privilege
%type <list>	privileges privilege_list
%type <privtarget> privilege_target
%type <funwithargs> function_with_argtypes
%type <list>	function_with_argtypes_list
%type <chr> 	TriggerOneEvent

%type <list>	stmtblock stmtmulti
				OptTableElementList OptExtTableElementList TableElementList ExtTableElementList
				OptInherit definition
				OptWith opt_distinct opt_definition func_args func_args_list
				func_args_with_defaults func_args_with_defaults_list
				aggr_args aggr_args_list
				func_as createfunc_opt_list alterfunc_opt_list
				old_aggr_definition old_aggr_list
				oper_argtypes RuleActionList RuleActionMulti
				cdb_string_list
				opt_column_list columnList opt_name_list
				exttab_auth_list keyvalue_list
				sort_clause opt_sort_clause sortby_list index_params
				name_list from_clause from_list opt_array_bounds
				qualified_name_list any_name any_name_list
				any_operator expr_list attrs
				target_list insert_column_list set_target_list
				set_clause_list set_clause multiple_set_clause
				ctext_expr_list ctext_row def_list indirection opt_indirection
				group_clause group_elem_list group_elem TriggerFuncArgs select_limit
				opt_select_limit opclass_item_list opclass_drop_list
				opt_opfamily transaction_mode_list_or_empty
				TableFuncElementList opt_type_modifiers
				prep_type_clause
				execute_param_clause using_clause returning_clause
				opt_enum_val_list enum_val_list
				table_func_column_list scatter_clause dostmt_opt_list
				create_generic_options alter_generic_options
				columnListUnique

%type <node>    table_value_select_clause

%type <range>	OptTempTableName
%type <into>	into_clause create_as_target

%type <defelt>	createfunc_opt_item common_func_opt_item dostmt_opt_item
%type <fun_param> func_arg func_arg_with_default table_func_column aggr_arg
%type <fun_param_mode> arg_class
%type <typnam>	func_return func_type

%type <boolean>  TriggerForType OptTemp
%type <boolean>  OptWeb OptWritable OptSrehLimitType OptLogErrorTable
%type <oncommit> OnCommitOption

%type <node>	for_locking_item
%type <list>	for_locking_clause opt_for_locking_clause for_locking_items
%type <list>	locked_rels_list
%type <boolean>	opt_all

%type <node>	join_outer join_qual
%type <jtype>	join_type

%type <list>	extract_list overlay_list position_list
%type <list>	substr_list trim_list
%type <list>	opt_interval interval_second
%type <node>	overlay_placing substr_from substr_for

%type <boolean> opt_instead opt_analyze
%type <boolean> index_opt_unique opt_verbose opt_full
%type <boolean> opt_freeze opt_default opt_ordered opt_recheck
%type <boolean> opt_rootonly_all
%type <boolean> opt_dxl
%type <boolean> codegen
%type <defelt>	opt_binary opt_oids copy_delimiter

%type <boolean> copy_from opt_program skip_external_partition

%type <ival>	opt_column event cursor_options opt_hold opt_set_data
%type <objtype>	reindex_type drop_type comment_type

%type <node>	fetch_direction select_limit_value select_offset_value
				select_offset_value2 opt_select_fetch_first_value
%type <ival>	row_or_rows first_or_next

%type <list>	OptSeqOptList SeqOptList
%type <defelt>	SeqOptElem

%type <istmt>	insert_rest

%type <vsetstmt> set_rest SetResetClause
%type <node>	TableElement ConstraintElem TableFuncElement
%type <node>	columnDef
%type <defelt>	def_elem old_aggr_elem keyvalue_pair
%type <node>	ExtTableElement
%type <node>	ExtcolumnDef
%type <node>	cdb_string
%type <node>	def_arg columnElem where_clause where_or_current_clause
				a_expr b_expr c_expr AexprConst indirection_el
				columnref in_expr having_clause func_table array_expr
%type <list>	row type_list array_expr_list
%type <node>	case_expr case_arg when_clause when_operand case_default
%type <list>	when_clause_list
%type <node>	decode_expr search_result decode_default
%type <list>	search_result_list
%type <ival>	sub_type
%type <list>	OptCreateAs CreateAsList
%type <node>	CreateAsElement ctext_expr
%type <value>	NumericOnly
%type <alias>	alias_clause
%type <sortby>	sortby
%type <ielem>	index_elem
%type <node>	table_ref
%type <jexpr>	joined_table
%type <range>	relation_expr
%type <range>	relation_expr_opt_alias
%type <target>	target_el single_set_clause set_target insert_column_item

%type <str>		generic_option_name
%type <node>	generic_option_arg
%type <defelt>	generic_option_elem
%type <optdef>	alter_generic_option_elem
%type <list>	generic_option_list alter_generic_option_list

%type <typnam>	Typename SimpleTypename ConstTypename
				GenericType Numeric opt_float
				Character ConstCharacter
				CharacterWithLength CharacterWithoutLength
				ConstDatetime ConstInterval
				Bit ConstBit BitWithLength BitWithoutLength
%type <str>		character
%type <str>		extract_arg
%type <str>		opt_charset
%type <boolean> opt_varying opt_timezone

%type <ival>	Iconst SignedIconst
%type <str>		Sconst comment_text
%type <str>		RoleId opt_granted_by opt_boolean ColId_or_Sconst
%type <str>		QueueId
%type <list>	var_list
%type <str>		ColId ColLabel ColLabelNoAs var_name type_function_name param_name
%type <keyword> PartitionIdentKeyword	
%type <str>		PartitionColId
%type <node>	var_value zone_value

%type <keyword> unreserved_keyword type_func_name_keyword
%type <keyword> col_name_keyword reserved_keyword
%type <keyword> keywords_ok_in_alias_no_as

%type <node>	TableConstraint TableLikeClause
%type <list>	TableLikeOptionList
%type <ival>	TableLikeOption
%type <list>	ColQualList
%type <node>	ColConstraint ColConstraintElem ConstraintAttr
%type <ival>	key_actions key_delete key_match key_update key_action
%type <ival>	ConstraintAttributeSpec ConstraintDeferrabilitySpec
				ConstraintTimeSpec

%type <list>	constraints_set_list
%type <boolean> constraints_set_mode
%type <str>		OptTableSpace OptConsTableSpace OptOwner
%type <list>    FileSpaceSegList
%type <node>    FileSpaceSeg
%type <list>    DistributedBy OptDistributedBy 
%type <ival>	TabPartitionByType OptTabPartitionRangeInclusive
%type <node>	OptTabPartitionBy TabSubPartitionBy 
				tab_part_val tab_part_val_no_paran
%type <node>	list_subparts opt_list_subparts
%type <list>	opt_check_option
%type <node>	OptTabPartitionSpec OptTabSubPartitionSpec TabSubPartitionTemplate      /* PartitionSpec */
%type <list>	TabPartitionElemList TabSubPartitionElemList /* list of PartitionElem */

%type <node> 	TabPartitionElem TabSubPartitionElem  /* PartitionElem */

%type <node> 	TabPartitionBoundarySpec OptTabPartitionBoundarySpec  /* PartitionBoundSpec */
%type <list> 	TabPartitionBoundarySpecValList
				part_values_or_spec_list
%type <node> 	TabPartitionBoundarySpecStart TabPartitionBoundarySpecEnd
				OptTabPartitionBoundarySpecEnd        /* PartitionRangeItem */
%type <node> 	OptTabPartitionBoundarySpecEvery      /* PartitionRangeItem */
%type <str> 	TabPartitionNameDecl TabSubPartitionNameDecl
				TabPartitionDefaultNameDecl TabSubPartitionDefaultNameDecl 
%type <node>	opt_table_partition_split_into
%type <boolean>	opt_comma
%type <node> 	OptTabPartitionStorageAttr
%type <node>	opt_time

%type <node>	column_reference_storage_directive
%type <list>	opt_storage_encoding OptTabPartitionColumnEncList
				TabPartitionColumnEncList

%type <target>	xml_attribute_el
%type <list>	xml_attribute_list xml_attributes
%type <node>	xml_root_version opt_xml_root_standalone
%type <node>	xmlexists_argument
%type <ival>	document_or_content
%type <boolean> xml_whitespace_option

%type <node>	func_application func_expr_common_subexpr
%type <node>	func_expr func_expr_windowless
%type <node> 	common_table_expr
%type <with> 	with_clause
%type <list>	cte_list

%type <list>	within_group_clause
%type <node>	filter_clause
%type <list>	window_clause window_definition_list opt_partition_clause
%type <windef>	window_definition over_clause window_specification
%type <str>		opt_existing_window_name
<<<<<<< HEAD
%type <windef>	opt_frame_clause frame_extent frame_bound
%type <ival>	window_frame_exclusion
=======
%type <ival>	opt_frame_clause frame_extent frame_bound
>>>>>>> b0a6ad70


/*
 * If you make any token changes, update the keyword table in
 * parser/keywords.c and add new keywords to the appropriate one of
 * the reserved-or-not-so-reserved keyword lists, below; search
 * this file for "Name classification hierarchy".
 */

/* ordinary key words in alphabetical order */
%token <keyword> ABORT_P ABSOLUTE_P ACCESS ACTION ADD_P ADMIN AFTER
	AGGREGATE ALL ALSO ALTER ALWAYS ANALYSE ANALYZE AND ANY ARRAY AS ASC
	ASSERTION ASSIGNMENT ASYMMETRIC AT AUTHORIZATION

	BACKWARD BEFORE BEGIN_P BETWEEN BIGINT BINARY BIT
	BOOLEAN_P BOTH BY

	CACHE CALLED CASCADE CASCADED CASE CAST CATALOG_P CHAIN CHAR_P
	CHARACTER CHARACTERISTICS CHECK CHECKPOINT CLASS CLOSE
	CLUSTER COALESCE COLLATE COLUMN COMMENT COMMIT
	COMMITTED CONCURRENCY CONCURRENTLY CONFIGURATION CONNECTION CONSTRAINT CONSTRAINTS
	CONTENT_P CONTINUE_P CONVERSION_P COPY COST CREATE CREATEDB
	CREATEROLE CREATEUSER CROSS CSV CTYPE CURRENT_P
	CURRENT_CATALOG CURRENT_DATE CURRENT_ROLE CURRENT_SCHEMA
	CURRENT_TIME CURRENT_TIMESTAMP CURRENT_USER CURSOR CYCLE

	DATA_P DATABASE DAY_P DEALLOCATE DEC DECIMAL_P DECLARE DEFAULT DEFAULTS
	DEFERRABLE DEFERRED DEFINER DELETE_P DELIMITER DELIMITERS DESC
	DICTIONARY DISABLE_P DISCARD DISTINCT DO DOCUMENT_P DOMAIN_P DOUBLE_P DROP

	EACH ELSE ENABLE_P ENCODING ENCRYPTED END_P ENUM_P ESCAPE EXCEPT
	EXCLUDING EXCLUSIVE EXECUTE EXISTS EXPLAIN EXTENSION EXTERNAL EXTRACT

	FALSE_P FAMILY FETCH FIRST_P FLOAT_P FOLLOWING FOR FORCE FOREIGN FORWARD
	FREEZE FROM FULL FUNCTION

	GLOBAL GRANT GRANTED GREATEST GROUP_P

	HANDLER HAVING HEADER_P HOLD HOUR_P

	IDENTITY_P IF_P ILIKE IMMEDIATE IMMUTABLE IMPLICIT_P IN_P
	INCLUDING INCREMENT INDEX INDEXES INHERIT INHERITS INITIALLY
	INNER_P INOUT INPUT_P INSENSITIVE INSERT INSTEAD INT_P INTEGER
	INTERSECT INTERVAL INTO INVOKER IS ISNULL ISOLATION

	JOIN

	KEY

	LANGUAGE LARGE_P LAST_P LEADING LEAST LEFT LEVEL
	LIBRARY LIKE LIMIT LISTEN LOAD LOCAL LOCALTIME LOCALTIMESTAMP LOCATION
	LOCK_P LOGIN_P

	MAPPING MATCH MAXVALUE MEMORY_LIMIT MEMORY_SHARED_QUOTA MEMORY_SPILL_RATIO
	MINUTE_P MINVALUE MODE MONTH_P MOVE

	NAME_P NAMES NATIONAL NATURAL NCHAR NEW NEXT NO NOCREATEDB
	NOCREATEROLE NOCREATEUSER NOINHERIT NOLOGIN_P NONE NOSUPERUSER
	NOT NOTHING NOTIFY NOTNULL NOWAIT NULL_P NULLIF NULLS_P NUMERIC

	OBJECT_P OF OFF OFFSET OIDS OLD ON ONLY OPERATOR OPTION OPTIONS OR
	ORDER OUT_P OUTER_P OVERLAPS OVERLAY OWNED OWNER

<<<<<<< HEAD
	PARSER PARTIAL PASSWORD PLACING PLANS POSITION
	PRECISION PRESERVE PREPARE PREPARED PRIMARY
	PRIOR PRIVILEGES PROCEDURAL PROCEDURE PROGRAM
=======
	PARSER PARTIAL PARTITION PASSWORD PLACING PLANS POSITION
	PRECEDING PRECISION PRESERVE PREPARE PREPARED PRIMARY
	PRIOR PRIVILEGES PROCEDURAL PROCEDURE
>>>>>>> b0a6ad70

	QUOTE

	RANGE READ REAL REASSIGN RECHECK RECURSIVE REFERENCES REINDEX
	RELATIVE_P RELEASE RENAME REPEATABLE REPLACE REPLICA RESET RESTART
	RESTRICT RETURNING RETURNS REVOKE RIGHT ROLE ROLLBACK ROW ROWS RULE

	SAVEPOINT SCHEMA SCROLL SEARCH SECOND_P SECURITY SELECT SEQUENCE
	SERIALIZABLE SERVER SESSION SESSION_USER SET SETOF SHARE
	SHOW SIMILAR SIMPLE SMALLINT SOME STABLE STANDALONE_P START STATEMENT
	STATISTICS STDIN STDOUT STORAGE STRICT_P STRIP_P SUBSTRING SUPERUSER_P
	SYMMETRIC SYSID SYSTEM_P

	TABLE TABLESPACE TEMP TEMPLATE TEMPORARY TEXT_P THEN TIME TIMESTAMP
	TO TRAILING TRANSACTION TREAT TRIGGER TRIM TRUE_P
	TRUNCATE TRUSTED TYPE_P

	UNBOUNDED UNCOMMITTED UNENCRYPTED UNION UNIQUE UNKNOWN UNLISTEN UNTIL
	UPDATE USER USING

	VACUUM VALID VALIDATOR VALUE_P VALUES VARCHAR VARIADIC VARYING
	VERBOSE VERSION_P VIEW VOLATILE

	WHEN WHERE WHITESPACE_P WITH WITHIN WITHOUT WORK WRAPPER WRITE

	XML_P XMLATTRIBUTES XMLCONCAT XMLELEMENT XMLFOREST XMLPARSE
	XMLPI XMLROOT XMLSERIALIZE

	YEAR_P YES_P

	ZONE


/* GPDB-added keywords, in alphabetical order */
%token <keyword>
	ACTIVE

	CODEGEN CONTAINS CPU_RATE_LIMIT CREATEEXTTABLE CUBE

	DECODE DENY DISTRIBUTED DXL

	ERRORS EVERY EXCHANGE EXCLUDE

	FIELDS FILESPACE FILL FILTER FOLLOWING FORMAT

	GROUP_ID GROUPING

	HASH HOST

	IGNORE_P INCLUSIVE INLINE_P

	LIST LOG_P

	MASTER MEDIAN MISSING MODIFIES

	NEWLINE NOCREATEEXTTABLE NOOVERCOMMIT

	ORDERED OTHERS OVER OVERCOMMIT

	PARTITION PARTITIONS PASSING PERCENT
	PRECEDING PROTOCOL

	QUEUE

	RANDOMLY RANGE READABLE READS REF REJECT_P RESOURCE
	ROLLUP ROOTPARTITION

	SCATTER SEGMENT SEGMENTS SETS SPLIT SQL SUBPARTITION

	THRESHOLD TIES

	UNBOUNDED

	VALIDATION

	WEB WINDOW WRITABLE

	XMLEXISTS

/* The grammar thinks these are keywords, but they are not in the kwlist.h
 * list and so can never be entered directly.  The filter in parser.c
 * creates these tokens when required.
 */
%token			NULLS_FIRST NULLS_LAST WITH_TIME

/* Special token types, not actually keywords - see the "lex" file */
%token <str>	IDENT FCONST SCONST BCONST XCONST Op
%token <ival>	ICONST PARAM

/* precedence: lowest to highest */
%nonassoc	SET				/* see relation_expr_opt_alias */
%left		UNION EXCEPT
%left		INTERSECT
%left		OR
%left		AND
%right		NOT
%right		'='
%nonassoc	'<' '>'
%nonassoc	LIKE ILIKE SIMILAR
%nonassoc	ESCAPE
%nonassoc	OVERLAPS
%nonassoc	BETWEEN
%nonassoc	IN_P
%left		POSTFIXOP		/* dummy for postfix Op rules */
/*
 * To support target_el without AS, we must give IDENT an explicit priority
 * between POSTFIXOP and Op.  We can safely assign the same priority to
 * various unreserved keywords as needed to resolve ambiguities (this can't
 * have any bad effects since obviously the keywords will still behave the
 * same as if they weren't keywords).  We need to do this for PARTITION,
 * RANGE, ROWS to support opt_existing_window_name; and for RANGE, ROWS
 * so that they can follow a_expr without creating
 * postfix-operator problems.
<<<<<<< HEAD
 *
 * The frame_bound productions UNBOUNDED PRECEDING and UNBOUNDED FOLLOWING
 * are even messier: since UNBOUNDED is an unreserved keyword (per spec!),
 * there is no principled way to distinguish these from the productions
 * a_expr PRECEDING/FOLLOWING.  We hack this up by giving UNBOUNDED slightly
 * lower precedence than PRECEDING and FOLLOWING.  At present this doesn't
 * appear to cause UNBOUNDED to be treated differently from other unreserved
 * keywords anywhere else in the grammar, but it's definitely risky.  We can
 * blame any funny behavior of UNBOUNDED on the SQL standard, though.
 */
%nonassoc	UNBOUNDED		/* ideally should have same precedence as IDENT */
%nonassoc	IDENT PARTITION RANGE ROWS PRECEDING FOLLOWING

/*
 * This is a bit ugly... To allow these to be column aliases without
 * the "AS" keyword, and not conflict with PostgreSQL's non-standard
 * suffix operators, we need to give these a precidence.
 */

%nonassoc   ABORT_P
			%nonassoc ABSOLUTE_P
			%nonassoc ACCESS
			%nonassoc ACTION
			%nonassoc ACTIVE
			%nonassoc ADD_P
			%nonassoc ADMIN
			%nonassoc AFTER
			%nonassoc AGGREGATE
			%nonassoc ALSO
			%nonassoc ALTER
			%nonassoc ASSERTION
			%nonassoc ASSIGNMENT
			%nonassoc BACKWARD
			%nonassoc BEFORE
			%nonassoc BEGIN_P
			%nonassoc BY
			%nonassoc CACHE
			%nonassoc CALLED
			%nonassoc CASCADE
			%nonassoc CASCADED
			%nonassoc CHAIN
			%nonassoc CHARACTERISTICS
			%nonassoc CHECKPOINT
			%nonassoc CLASS
			%nonassoc CLOSE
			%nonassoc CLUSTER
			%nonassoc COMMENT
			%nonassoc COMMIT
			%nonassoc COMMITTED
			%nonassoc CONCURRENCY
			%nonassoc CONCURRENTLY
			%nonassoc CONNECTION
			%nonassoc CONSTRAINTS
			%nonassoc CONTAINS
			%nonassoc CONTENT_P
			%nonassoc CONTINUE_P
			%nonassoc CONVERSION_P
			%nonassoc COPY
			%nonassoc COST
			%nonassoc CPU_RATE_LIMIT
			%nonassoc CREATEDB
			%nonassoc CREATEEXTTABLE
			%nonassoc CREATEROLE
			%nonassoc CREATEUSER
			%nonassoc CSV
			%nonassoc CURRENT_P
			%nonassoc CURSOR
			%nonassoc CYCLE
			%nonassoc DATA_P
			%nonassoc DATABASE
			%nonassoc DAY_P
			%nonassoc DEALLOCATE
			%nonassoc DECLARE
			%nonassoc DEFAULTS
			%nonassoc DEFERRED
			%nonassoc DEFINER
			%nonassoc DELETE_P
			%nonassoc DELIMITER
			%nonassoc DELIMITERS
			%nonassoc DISABLE_P
			%nonassoc DOMAIN_P
			%nonassoc DOUBLE_P
			%nonassoc DROP
			%nonassoc EACH
			%nonassoc ENABLE_P
			%nonassoc ENCODING
			%nonassoc ENCRYPTED
			%nonassoc END_P
			%nonassoc ENUM_P
			%nonassoc ERRORS
			%nonassoc EVERY
			%nonassoc EXCHANGE
			%nonassoc EXCLUDING
			%nonassoc EXCLUSIVE
			%nonassoc EXECUTE
			%nonassoc EXPLAIN
			%nonassoc EXTERNAL
			%nonassoc FETCH
			%nonassoc FIELDS
			%nonassoc FILL
			%nonassoc FIRST_P
			%nonassoc FORCE
			%nonassoc FORMAT
			%nonassoc FORWARD
			%nonassoc FUNCTION
			%nonassoc GLOBAL
			%nonassoc GRANTED
			%nonassoc HANDLER
			%nonassoc HASH
			%nonassoc HEADER_P
			%nonassoc HOLD
			%nonassoc HOST
			%nonassoc HOUR_P
			%nonassoc IF_P
			%nonassoc IMMEDIATE
			%nonassoc IMMUTABLE
			%nonassoc IMPLICIT_P
			%nonassoc INCLUDING
			%nonassoc INCLUSIVE
			%nonassoc INCREMENT
			%nonassoc INDEX
			%nonassoc INDEXES
			%nonassoc INHERIT
			%nonassoc INHERITS
			%nonassoc INPUT_P
			%nonassoc INSENSITIVE
			%nonassoc INSERT
			%nonassoc INSTEAD
			%nonassoc INVOKER
			%nonassoc ISOLATION
			%nonassoc KEY
			%nonassoc LANGUAGE
			%nonassoc LARGE_P
			%nonassoc LAST_P
			%nonassoc LEVEL
			%nonassoc LIST
			%nonassoc LISTEN
			%nonassoc LOAD
			%nonassoc LOCAL
			%nonassoc LOCATION
			%nonassoc LOCK_P
			%nonassoc LOGIN_P
			%nonassoc MASTER
			%nonassoc MATCH
			%nonassoc MAXVALUE
			%nonassoc MEMORY_LIMIT
			%nonassoc MEMORY_SHARED_QUOTA
			%nonassoc MEMORY_SPILL_RATIO
			%nonassoc MINUTE_P
			%nonassoc MINVALUE
			%nonassoc MISSING
			%nonassoc MODE
			%nonassoc MODIFIES
			%nonassoc MONTH_P
			%nonassoc MOVE
			%nonassoc NAME_P
			%nonassoc NAMES
			%nonassoc NEWLINE
			%nonassoc NEXT
			%nonassoc NO
			%nonassoc NOCREATEDB
			%nonassoc NOCREATEEXTTABLE
			%nonassoc NOCREATEROLE
			%nonassoc NOCREATEUSER
			%nonassoc NOINHERIT
			%nonassoc NOLOGIN_P
			%nonassoc NOOVERCOMMIT
			%nonassoc NOSUPERUSER
			%nonassoc NOTHING
			%nonassoc NOTIFY
			%nonassoc NOWAIT
			%nonassoc NULLS_P
			%nonassoc OBJECT_P
			%nonassoc OF
			%nonassoc OIDS
			%nonassoc OPTION
			%nonassoc OPTIONS
			%nonassoc OTHERS
			%nonassoc OVER
			%nonassoc OVERCOMMIT
			%nonassoc OWNED
			%nonassoc OWNER
			%nonassoc PARTIAL
			%nonassoc PARTITIONS
			%nonassoc PASSWORD
			%nonassoc PERCENT
			%nonassoc PREPARE
			%nonassoc PREPARED
			%nonassoc PRIOR
			%nonassoc PRIVILEGES
			%nonassoc PROCEDURAL
			%nonassoc PROCEDURE
			%nonassoc PROTOCOL
			%nonassoc QUEUE
			%nonassoc QUOTE
			%nonassoc RANDOMLY
			%nonassoc READ
			%nonassoc READABLE
			%nonassoc READS
			%nonassoc REASSIGN
			%nonassoc RECHECK
			%nonassoc RECURSIVE
			%nonassoc REINDEX
			%nonassoc REJECT_P
			%nonassoc RELATIVE_P
			%nonassoc RELEASE
			%nonassoc RENAME
			%nonassoc REPEATABLE
			%nonassoc REPLACE
			%nonassoc RESET
			%nonassoc RESOURCE
			%nonassoc RESTART
			%nonassoc RESTRICT
			%nonassoc RETURNS
			%nonassoc REVOKE
			%nonassoc ROLE
			%nonassoc ROLLBACK
			%nonassoc RULE
			%nonassoc SAVEPOINT
			%nonassoc SCHEMA
			%nonassoc SCROLL
			%nonassoc SEARCH
			%nonassoc SECOND_P
			%nonassoc SECURITY
			%nonassoc SEGMENT
			%nonassoc SEGMENTS
			%nonassoc SEQUENCE
			%nonassoc SERIALIZABLE
			%nonassoc SESSION
			%nonassoc SHARE
			%nonassoc SHOW
			%nonassoc SIMPLE
			%nonassoc SPLIT
			%nonassoc SQL
			%nonassoc STABLE
			%nonassoc START
			%nonassoc STATEMENT
			%nonassoc STATISTICS
			%nonassoc STDIN
			%nonassoc STDOUT
			%nonassoc STORAGE
			%nonassoc SUBPARTITION
			%nonassoc SUPERUSER_P
			%nonassoc SYSID
			%nonassoc SYSTEM_P
			%nonassoc STRICT_P
			%nonassoc TABLESPACE
			%nonassoc TEMP
			%nonassoc TEMPLATE
			%nonassoc TEMPORARY
			%nonassoc THRESHOLD
			%nonassoc TIES
			%nonassoc TRANSACTION
			%nonassoc TRIGGER
			%nonassoc TRUNCATE
			%nonassoc TRUSTED
			%nonassoc TYPE_P
			%nonassoc UNCOMMITTED
			%nonassoc UNENCRYPTED
			%nonassoc UNLISTEN
			%nonassoc UNTIL
			%nonassoc UPDATE
			%nonassoc VACUUM
			%nonassoc VALID
			%nonassoc VALIDATION
			%nonassoc VALIDATOR
			%nonassoc VALUE_P
			%nonassoc VARYING
			%nonassoc VERSION_P
			%nonassoc VIEW
			%nonassoc VOLATILE
			%nonassoc WEB
			%nonassoc WITH
			%nonassoc WITHIN
			%nonassoc WITHOUT
			%nonassoc WORK
			%nonassoc WRITABLE
			%nonassoc WRITE
			%nonassoc YEAR_P
			%nonassoc BIGINT
			%nonassoc BIT
			%nonassoc BOOLEAN_P
			%nonassoc CHAR_P
			%nonassoc CHARACTER
			%nonassoc COALESCE
			%nonassoc CUBE
			%nonassoc DEC
			%nonassoc DECIMAL_P
			%nonassoc EXISTS
			%nonassoc EXTRACT
			%nonassoc FLOAT_P
			%nonassoc GREATEST
			%nonassoc GROUP_ID
			%nonassoc GROUPING
			%nonassoc INOUT
			%nonassoc INT_P
			%nonassoc INTEGER
			%nonassoc INTERVAL
			%nonassoc LEAST
			%nonassoc MEDIAN
			%nonassoc NATIONAL
			%nonassoc NCHAR
			%nonassoc NONE
			%nonassoc NULLIF
			%nonassoc NUMERIC
			%nonassoc OUT_P
			%nonassoc OVERLAY
			%nonassoc POSITION
			%nonassoc PRECISION
			%nonassoc REAL
			%nonassoc ROLLUP
			%nonassoc ROW
			%nonassoc SETOF
			%nonassoc SETS
			%nonassoc SMALLINT
			%nonassoc SUBSTRING
			%nonassoc TIME
			%nonassoc TIMESTAMP
			%nonassoc TREAT
			%nonassoc TRIM
			%nonassoc VALUES
			%nonassoc VARCHAR
			%nonassoc AUTHORIZATION
			%nonassoc BINARY
			%nonassoc FREEZE
			%nonassoc LOG_P
			%nonassoc OUTER_P
			%nonassoc VERBOSE
			


=======
 */
%nonassoc	IDENT PARTITION RANGE ROWS
>>>>>>> b0a6ad70
%left		Op OPERATOR		/* multi-character ops and user-defined operators */
%nonassoc	NOTNULL
%nonassoc	ISNULL
%nonassoc	IS NULL_P TRUE_P FALSE_P UNKNOWN /* sets precedence for IS NULL, etc */
%left		'+' '-'
%left		'*' '/' '%'
%left		'^'
/* Unary Operators */
%left		AT ZONE			/* sets precedence for AT TIME ZONE */
%right		UMINUS
%left		'[' ']'
%left		'(' ')'
%left		TYPECAST
%left		'.'
/*
 * These might seem to be low-precedence, but actually they are not part
 * of the arithmetic hierarchy at all in their use as JOIN operators.
 * We make them high-precedence to support their use as function names.
 * They wouldn't be given a precedence at all, were it not that we need
 * left-associativity among the JOIN rules themselves.
 */
%left		JOIN CROSS LEFT FULL RIGHT INNER_P NATURAL
/* kluge to keep xml_whitespace_option from causing shift/reduce conflicts */
%right		PRESERVE STRIP_P
%%

/*
 *	Handle comment-only lines, and ;; SELECT * FROM pg_class ;;;
 *	psql already handles such cases, but other interfaces don't.
 *	bjm 1999/10/05
 */
stmtblock:	stmtmulti								{ parsetree = $1; }
		;

/* the thrashing around here is to discard "empty" statements... */
stmtmulti:	stmtmulti ';' stmt
				{ if ($3 != NULL)
					$$ = lappend($1, $3);
				  else
					$$ = $1;
				}
			| stmt
					{ if ($1 != NULL)
						$$ = list_make1($1);
					  else
						$$ = NIL;
					}
		;

stmt :
			AlterDatabaseStmt
			| AlterDatabaseSetStmt
			| AlterDomainStmt
			| AlterExtensionStmt
			| AlterExtensionContentsStmt
			| AlterFdwStmt
			| AlterForeignServerStmt
			| AlterFunctionStmt
			| AlterGroupStmt
			| AlterObjectSchemaStmt
			| AlterOwnerStmt
			| AlterQueueStmt
			| AlterResourceGroupStmt
			| AlterRoleSetStmt
			| AlterRoleStmt
			| AlterSeqStmt
			| AlterTSConfigurationStmt
			| AlterTSDictionaryStmt
			| AlterTableStmt
			| AlterTypeStmt
			| AlterUserMappingStmt
			| AlterUserSetStmt
			| AlterUserStmt
			| AnalyzeStmt
			| CheckPointStmt
			| ClosePortalStmt
			| ClusterStmt
			| CommentStmt
			| ConstraintsSetStmt
			| CopyStmt
			| CreateAsStmt
			| CreateAssertStmt
			| CreateCastStmt
			| CreateConversionStmt
			| CreateDomainStmt
			| CreateExtensionStmt
			| CreateExternalStmt
			| CreateFileSpaceStmt
			| CreateFdwStmt
			| CreateForeignServerStmt
			| CreateFunctionStmt
			| CreateGroupStmt
			| CreateOpClassStmt
			| CreateOpFamilyStmt
			| AlterOpFamilyStmt
			| CreatePLangStmt
			| CreateQueueStmt
			| CreateResourceGroupStmt
			| CreateSchemaStmt
			| CreateSeqStmt
			| CreateStmt
			| CreateTableSpaceStmt
			| CreateTrigStmt
			| CreateRoleStmt
			| CreateUserStmt
			| CreateUserMappingStmt
			| CreatedbStmt
			| DeallocateStmt
			| DeclareCursorStmt
			| DefineStmt
			| DeleteStmt
			| DiscardStmt
			| DoStmt
			| DropAssertStmt
			| DropCastStmt
			| DropFdwStmt
			| DropForeignServerStmt
			| DropGroupStmt
			| DropOpClassStmt
			| DropOpFamilyStmt
			| DropOwnedStmt
			| DropPLangStmt
			| DropQueueStmt
			| DropResourceGroupStmt
			| DropRuleStmt
			| DropStmt
			| DropFileSpaceStmt
			| DropTableSpaceStmt
			| DropTrigStmt
			| DropRoleStmt
			| DropUserStmt
			| DropUserMappingStmt
			| DropdbStmt
			| ExecuteStmt
			| ExplainStmt
			| FetchStmt
			| GrantStmt
			| GrantRoleStmt
			| IndexStmt
			| InsertStmt
			| ListenStmt
			| LoadStmt
			| LockStmt
			| NotifyStmt
			| PrepareStmt
			| ReassignOwnedStmt
			| ReindexStmt
			| RemoveAggrStmt
			| RemoveFuncStmt
			| RemoveOperStmt
			| RenameStmt
			| RevokeStmt
			| RevokeRoleStmt
			| RuleStmt
			| SelectStmt
			| TransactionStmt
			| TruncateStmt
			| UnlistenStmt
			| UpdateStmt
			| VacuumStmt
			| VariableResetStmt
			| VariableSetStmt
			| VariableShowStmt
			| ViewStmt
			| /*EMPTY*/
				{ $$ = NULL; }
		;

/*****************************************************************************
 *
 * Create a new Postgres Resource Queue
 *
 *****************************************************************************/

CreateQueueStmt:
			CREATE RESOURCE QUEUE QueueId OptQueueList
				{
					CreateQueueStmt *n = makeNode(CreateQueueStmt);
					DefElem         *def1 = /* mark start of WITH items */
						makeDefElem("withliststart", 
									(Node *)makeInteger(TRUE));
					n->queue = $4;
					n->options = list_concat(lappend($5, def1), NULL); 
					$$ = (Node *)n;
				}
			| CREATE RESOURCE QUEUE QueueId OptQueueList WITH definition
				{
					CreateQueueStmt *n    = makeNode(CreateQueueStmt);
					DefElem         *def1 = /* mark start of WITH items */
						makeDefElem("withliststart", 
									(Node *)makeInteger(TRUE));
					n->queue = $4;
					n->options = list_concat(lappend($5, def1), $7); 
					$$ = (Node *)n;
				}
		;

/*
 * Options for CREATE and ALTER RESOURCE QUEUE 
 */
OptQueueList:
			OptQueueList OptQueueElem				{ $$ = lappend($1, $2); }
			| /*EMPTY*/								{ $$ = NIL; }
		;

OptQueueElem:
			ACTIVE THRESHOLD NumericOnly
				{
					/* was "activelimit" */
					$$ = makeDefElem("active_statements", (Node *)$3);
				}
			| COST THRESHOLD NumericOnly /* enforce float type in queue.c */
				{
					/* was "costlimit" */
					$$ = makeDefElem("max_cost", (Node *)$3);
				}
			| IGNORE_P THRESHOLD NumericOnly /* enforce float type in queue.c */
				{
					/* was "ignorecostlimit" */
					$$ = makeDefElem("min_cost", (Node *)$3);
				}
			| OVERCOMMIT
				{
					/* was "overcommit" */
					$$ = makeDefElem("cost_overcommit", (Node *)makeInteger(TRUE));
				}
			| NOOVERCOMMIT
				{
					/* was "overcommit" */
					$$ = makeDefElem("cost_overcommit", (Node *)makeInteger(FALSE));
				}
		;

/*****************************************************************************
 *
 * Alter a postgres Resource Queue
 *
 *****************************************************************************/

AlterQueueStmt:
			ALTER RESOURCE QUEUE QueueId OptQueueList
				 {
					AlterQueueStmt *n = makeNode(AlterQueueStmt);
					n->queue = $4;
					n->options = $5;
					$$ = (Node *)n;
				 }
			| ALTER RESOURCE QUEUE QueueId OptQueueList WITH definition
				 {
					AlterQueueStmt *n    = makeNode(AlterQueueStmt);
					DefElem        *def1 = /* mark start of WITH items */
						makeDefElem("withliststart", 
									(Node *)makeInteger(TRUE));
					DefElem        *def2 = /* mark start of WITHOUT items */
						makeDefElem("withoutliststart", 
									(Node *)makeInteger(TRUE));
					n->queue = $4;
					n->options = list_concat(lappend($5, def1), $7); 
					n->options = lappend(n->options, def2); 
					$$ = (Node *)n;
				 }
			| ALTER RESOURCE QUEUE QueueId OptQueueList WITHOUT definition
				 {
					AlterQueueStmt *n    = makeNode(AlterQueueStmt);
					DefElem        *def1 = /* mark start of WITH items */
						makeDefElem("withliststart", 
									(Node *)makeInteger(TRUE));
					DefElem        *def2 = /* mark start of WITHOUT items */
						makeDefElem("withoutliststart", 
									(Node *)makeInteger(TRUE));
					n->queue = $4;
					n->options = lappend($5, def1); 
					n->options = list_concat(lappend(n->options, def2), $7); 
					$$ = (Node *)n;
				 }
			| ALTER RESOURCE QUEUE QueueId OptQueueList WITH definition 
			  WITHOUT definition
				 {
					AlterQueueStmt *n    = makeNode(AlterQueueStmt);
					DefElem        *def1 = /* mark start of WITH items */
						makeDefElem("withliststart", 
									(Node *)makeInteger(TRUE));
					DefElem        *def2 = /* mark start of WITHOUT items */
						makeDefElem("withoutliststart", 
									(Node *)makeInteger(TRUE));
					n->queue = $4;
					n->options = list_concat(lappend($5, def1), $7); 
					n->options = list_concat(lappend(n->options, def2), $9);
					$$ = (Node *)n;
				 }
		;

/*****************************************************************************
 *
 * Drop a postgres Resource Queue
 *
 *****************************************************************************/

DropQueueStmt:
			DROP RESOURCE QUEUE QueueId
				 {
					DropQueueStmt *n = makeNode(DropQueueStmt);
					n->queue = $4;
					$$ = (Node *)n;
				 }
		;

/*****************************************************************************
 *
 * Create a new GPDB Resource Group
 *
 *****************************************************************************/

CreateResourceGroupStmt:
			CREATE RESOURCE GROUP_P name WITH definition
				{
					CreateResourceGroupStmt *n = makeNode(CreateResourceGroupStmt);
					n->name = $4;
					n->options = $6;
					$$ = (Node *)n;
				}
		;

/*****************************************************************************
 *
 * Drop a GPDB Resource Group
 *
 *****************************************************************************/

DropResourceGroupStmt:
			DROP RESOURCE GROUP_P name
				 {
					DropResourceGroupStmt *n = makeNode(DropResourceGroupStmt);
					n->name = $4;
					$$ = (Node *)n;
				 }
		;

/*****************************************************************************
 *
 * Alter a GPDB Resource Group
 *
 *****************************************************************************/
AlterResourceGroupStmt:
			ALTER RESOURCE GROUP_P name SET OptResourceGroupList
				 {
					AlterResourceGroupStmt *n = makeNode(AlterResourceGroupStmt);
					n->name = $4;
					n->options = $6;
					$$ = (Node *)n;
				 }
		;

/*
 * Option for ALTER RESOURCE GROUP
 */
OptResourceGroupList: OptResourceGroupElem			{ $$ = list_make1($1); }
		;

OptResourceGroupElem:
			CONCURRENCY SignedIconst
				{
					/* was "concurrency" */
					$$ = makeDefElem("concurrency", (Node *) makeInteger($2));
				}
			| CPU_RATE_LIMIT SignedIconst
				{
					$$ = makeDefElem("cpu_rate_limit", (Node *) makeInteger($2));
				}
			| MEMORY_SHARED_QUOTA SignedIconst
				{
					$$ = makeDefElem("memory_shared_quota", (Node *) makeInteger($2));
				}
			| MEMORY_LIMIT SignedIconst
				{
					$$ = makeDefElem("memory_limit", (Node *) makeInteger($2));
				}
			| MEMORY_SPILL_RATIO SignedIconst
				{
					$$ = makeDefElem("memory_spill_ratio", (Node *) makeInteger($2));
				}
		;

/*****************************************************************************
 *
 * Create a new Postgres DBMS role
 *
 *****************************************************************************/

CreateRoleStmt:
			CREATE ROLE RoleId opt_with OptRoleList
				{
					CreateRoleStmt *n = makeNode(CreateRoleStmt);
					n->stmt_type = ROLESTMT_ROLE;
					n->role = $3;
					n->options = $5;
					$$ = (Node *)n;
				}
		;


opt_with:	WITH									{}
			| /*EMPTY*/								{}
		;

/*
 * Options for CREATE ROLE and ALTER ROLE (also used by CREATE/ALTER USER
 * for backwards compatibility).  Note: the only option required by SQL99
 * is "WITH ADMIN name".
 */
OptRoleList:
			OptRoleList OptRoleElem					{ $$ = lappend($1, $2); }
			| /* EMPTY */							{ $$ = NIL; }
		;

OptRoleElem:
			PASSWORD Sconst
				{
					$$ = makeDefElem("password",
									 (Node *)makeString($2));
				}
			| PASSWORD NULL_P
				{
					$$ = makeDefElem("password", NULL);
				}
			| ENCRYPTED PASSWORD Sconst
				{
					$$ = makeDefElem("encryptedPassword",
									 (Node *)makeString($3));
				}
			| UNENCRYPTED PASSWORD Sconst
				{
					$$ = makeDefElem("unencryptedPassword",
									 (Node *)makeString($3));
				}
			| SUPERUSER_P
				{
					$$ = makeDefElem("superuser", (Node *)makeInteger(TRUE));
				}
			| NOSUPERUSER
				{
					$$ = makeDefElem("superuser", (Node *)makeInteger(FALSE));
				}
			| INHERIT
				{
					$$ = makeDefElem("inherit", (Node *)makeInteger(TRUE));
				}
			| NOINHERIT
				{
					$$ = makeDefElem("inherit", (Node *)makeInteger(FALSE));
				}
			| CREATEDB
				{
					$$ = makeDefElem("createdb", (Node *)makeInteger(TRUE));
				}
			| NOCREATEDB
				{
					$$ = makeDefElem("createdb", (Node *)makeInteger(FALSE));
				}
			| CREATEROLE
				{
					$$ = makeDefElem("createrole", (Node *)makeInteger(TRUE));
				}
			| NOCREATEROLE
				{
					$$ = makeDefElem("createrole", (Node *)makeInteger(FALSE));
				}
			| CREATEUSER
				{
					/* For backwards compatibility, synonym for SUPERUSER */
					$$ = makeDefElem("superuser", (Node *)makeInteger(TRUE));
				}
			| NOCREATEUSER
				{
					$$ = makeDefElem("superuser", (Node *)makeInteger(FALSE));
				}
			| LOGIN_P
				{
					$$ = makeDefElem("canlogin", (Node *)makeInteger(TRUE));
				}
			| NOLOGIN_P
				{
					$$ = makeDefElem("canlogin", (Node *)makeInteger(FALSE));
				}
			| CONNECTION LIMIT SignedIconst
				{
					$$ = makeDefElem("connectionlimit", (Node *)makeInteger($3));
				}
			| VALID UNTIL Sconst
				{
					$$ = makeDefElem("validUntil", (Node *)makeString($3));
				}
			| RESOURCE QUEUE any_name
				{
					$$ = makeDefElem("resourceQueue", (Node *)$3);
				}
			| RESOURCE GROUP_P any_name
				{
					$$ = makeDefElem("resourceGroup", (Node *)$3);
				}
		/*	Supported but not documented for roles, for use by ALTER GROUP. */
			| USER name_list
				{
					$$ = makeDefElem("rolemembers", (Node *)$2);
				}
		/* The following are not supported by ALTER ROLE/USER/GROUP */
			| SYSID Iconst
				{
					$$ = makeDefElem("sysid", (Node *)makeInteger($2));
				}
			| ADMIN name_list
				{
					$$ = makeDefElem("adminmembers", (Node *)$2);
				}
			| ROLE name_list
				{
					$$ = makeDefElem("rolemembers", (Node *)$2);
				}
			| IN_P ROLE name_list
				{
					$$ = makeDefElem("addroleto", (Node *)$3);
				}
			| IN_P GROUP_P name_list
				{
					$$ = makeDefElem("addroleto", (Node *)$3);
				}
			| CREATEEXTTABLE exttab_auth_list
				{
					$$ = makeDefElem("exttabauth", (Node *)$2);
				}
			| NOCREATEEXTTABLE exttab_auth_list
				{
					$$ = makeDefElem("exttabnoauth", (Node *)$2);
				}			
			| deny_login_role
				{
					$$ = makeDefElem("deny", (Node *)$1);
				}
		;

deny_login_role: DENY deny_interval { $$ = (Node *)$2; }
			| DENY deny_point { $$ = (Node *)$2; }
		;

deny_interval: BETWEEN deny_point AND deny_point
				{
					DenyLoginInterval *n = makeNode(DenyLoginInterval);
					n->start = (DenyLoginPoint *)$2;
					n->end = (DenyLoginPoint *)$4;
					$$ = (Node *)n;
				}
		;

deny_day_specifier: Sconst { $$ = (Node *)makeString($1); }
			| Iconst { $$ = (Node *)makeInteger($1); }
		;

deny_point: DAY_P deny_day_specifier opt_time
				{
					DenyLoginPoint *n = makeNode(DenyLoginPoint);
					n->day = (Value *)$2;
					n->time = (Value *)$3;
					$$ = (Node *)n;
				}
		;

opt_time: TIME Sconst { $$ = (Node *)makeString($2); }
		| /* nothing */ { $$ = NULL; }
		;

exttab_auth_list:
		'(' keyvalue_list ')'	{ $$ = $2; }
		| /*EMPTY*/				{ $$ = NIL; }
		;

keyvalue_list:
		keyvalue_pair						{ $$ = list_make1($1); }
		| keyvalue_list ',' keyvalue_pair	{ $$ = lappend($1, $3); }
		;

keyvalue_pair:
		ColLabel '=' Sconst
		{
			$$ = makeDefElem($1, (Node *)makeString($3));
		}
		;


/*****************************************************************************
 *
 * Create a new Postgres DBMS user (role with implied login ability)
 *
 *****************************************************************************/

CreateUserStmt:
			CREATE USER RoleId opt_with OptRoleList
				{
					CreateRoleStmt *n = makeNode(CreateRoleStmt);
					n->stmt_type = ROLESTMT_USER;
					n->role = $3;
					n->options = $5;
					$$ = (Node *)n;
				}
		;


/*****************************************************************************
 *
 * Alter a postgresql DBMS role
 *
 *****************************************************************************/

AlterRoleStmt:
			ALTER ROLE RoleId opt_with OptAlterRoleList
				 {
					AlterRoleStmt *n = makeNode(AlterRoleStmt);
					n->role = $3;
					n->action = +1;	/* add, if there are members */
					n->options = $5;
					$$ = (Node *)n;
				 }
		;

AlterRoleSetStmt:
			ALTER ROLE RoleId SetResetClause
				{
					AlterRoleSetStmt *n = makeNode(AlterRoleSetStmt);
					n->role = $3;
					n->setstmt = $4;
					$$ = (Node *)n;
				}
		;

/* OptAlterRoleList is effectively OptRoleList with additional support for DROP DENY FOR. */
OptAlterRoleList:
            OptAlterRoleList OptAlterRoleElem       { $$ = lappend($1, $2); }
            | /*EMPTY*/                             { $$ = NIL; }
        ;

OptAlterRoleElem:
			OptRoleElem								{ $$ = $1; }
			| DROP DENY FOR deny_point				{ $$ = makeDefElem("drop_deny", $4); }



/*****************************************************************************
 *
 * Alter a postgresql DBMS user
 *
 *****************************************************************************/

AlterUserStmt:
			ALTER USER RoleId opt_with OptAlterRoleList
				 {
					AlterRoleStmt *n = makeNode(AlterRoleStmt);
					n->role = $3;
					n->action = +1;	/* add, if there are members */
					n->options = $5;
					$$ = (Node *)n;
				 }
		;


AlterUserSetStmt:
			ALTER USER RoleId SetResetClause
				{
					AlterRoleSetStmt *n = makeNode(AlterRoleSetStmt);
					n->role = $3;
					n->setstmt = $4;
					$$ = (Node *)n;
				}
			;


/*****************************************************************************
 *
 * Drop a postgresql DBMS role
 *
 * XXX Ideally this would have CASCADE/RESTRICT options, but since a role
 * might own objects in multiple databases, there is presently no way to
 * implement either cascading or restricting.  Caveat DBA.
 *****************************************************************************/

DropRoleStmt:
			DROP ROLE name_list
				{
					DropRoleStmt *n = makeNode(DropRoleStmt);
					n->missing_ok = FALSE;
					n->roles = $3;
					$$ = (Node *)n;
				}
			| DROP ROLE IF_P EXISTS name_list
				{
					DropRoleStmt *n = makeNode(DropRoleStmt);
					n->missing_ok = TRUE;
					n->roles = $5;
					$$ = (Node *)n;
				}
			;

/*****************************************************************************
 *
 * Drop a postgresql DBMS user
 *
 * XXX Ideally this would have CASCADE/RESTRICT options, but since a user
 * might own objects in multiple databases, there is presently no way to
 * implement either cascading or restricting.  Caveat DBA.
 *****************************************************************************/

DropUserStmt:
			DROP USER name_list
				{
					DropRoleStmt *n = makeNode(DropRoleStmt);
					n->missing_ok = FALSE;
					n->roles = $3;
					$$ = (Node *)n;
				}
			| DROP USER IF_P EXISTS name_list
				{
					DropRoleStmt *n = makeNode(DropRoleStmt);
					n->roles = $5;
					n->missing_ok = TRUE;
					$$ = (Node *)n;
				}
			;


/*****************************************************************************
 *
 * Create a postgresql group (role without login ability)
 *
 *****************************************************************************/

CreateGroupStmt:
			CREATE GROUP_P RoleId opt_with OptRoleList
				{
					CreateRoleStmt *n = makeNode(CreateRoleStmt);
					n->stmt_type = ROLESTMT_GROUP;
					n->role = $3;
					n->options = $5;
					$$ = (Node *)n;
				}
		;


/*****************************************************************************
 *
 * Alter a postgresql group
 *
 *****************************************************************************/

AlterGroupStmt:
			ALTER GROUP_P RoleId add_drop USER name_list
				{
					AlterRoleStmt *n = makeNode(AlterRoleStmt);
					n->role = $3;
					n->action = $4;
					n->options = list_make1(makeDefElem("rolemembers",
														(Node *)$6));
					$$ = (Node *)n;
				}
		;

add_drop:	ADD_P									{ $$ = +1; }
			| DROP									{ $$ = -1; }
		;


/*****************************************************************************
 *
 * Drop a postgresql group
 *
 * XXX see above notes about cascading DROP USER; groups have same problem.
 *****************************************************************************/

DropGroupStmt:
			DROP GROUP_P name_list
				{
					DropRoleStmt *n = makeNode(DropRoleStmt);
					n->missing_ok = FALSE;
					n->roles = $3;
					$$ = (Node *)n;
				}
			| DROP GROUP_P IF_P EXISTS name_list
				{
					DropRoleStmt *n = makeNode(DropRoleStmt);
					n->missing_ok = TRUE;
					n->roles = $5;
					$$ = (Node *)n;
				}
		;


/*****************************************************************************
 *
 * Manipulate a schema
 *
 *****************************************************************************/

CreateSchemaStmt:
			CREATE SCHEMA OptSchemaName AUTHORIZATION RoleId OptSchemaEltList
				{
					CreateSchemaStmt *n = makeNode(CreateSchemaStmt);
					/* One can omit the schema name or the authorization id. */
					if ($3 != NULL)
						n->schemaname = $3;
					else
						n->schemaname = $5;
					n->authid = $5;
					n->schemaElts = $6;
					$$ = (Node *)n;
				}
			| CREATE SCHEMA ColId OptSchemaEltList
				{
					CreateSchemaStmt *n = makeNode(CreateSchemaStmt);
					/* ...but not both */
					n->schemaname = $3;
					n->authid = NULL;
					n->schemaElts = $4;
					$$ = (Node *)n;
				}
		;

OptSchemaName:
			ColId									{ $$ = $1; }
			| /* EMPTY */							{ $$ = NULL; }
		;

OptSchemaEltList:
			OptSchemaEltList schema_stmt			{ $$ = lappend($1, $2); }
			| /* EMPTY */							{ $$ = NIL; }
		;

/*
 *	schema_stmt are the ones that can show up inside a CREATE SCHEMA
 *	statement (in addition to by themselves).
 */
schema_stmt:
			CreateStmt
			| IndexStmt
			| CreateSeqStmt
			| CreateTrigStmt
			| GrantStmt
			| ViewStmt
		;


/*****************************************************************************
 *
 * Set PG internal variable
 *	  SET name TO 'var_value'
 * Include SQL92 syntax (thomas 1997-10-22):
 *	  SET TIME ZONE 'var_value'
 *
 *****************************************************************************/

VariableSetStmt:
			SET set_rest
				{
					VariableSetStmt *n = $2;
					n->is_local = false;
					$$ = (Node *) n;
				}
			| SET LOCAL set_rest
				{
					VariableSetStmt *n = $3;
					n->is_local = true;
					$$ = (Node *) n;
				}
			| SET SESSION set_rest
				{
					VariableSetStmt *n = $3;
					n->is_local = false;
					$$ = (Node *) n;
				}
		;

set_rest:	/* Generic SET syntaxes: */
			var_name TO var_list
				{
					VariableSetStmt *n = makeNode(VariableSetStmt);
					n->kind = VAR_SET_VALUE;
					n->name = $1;
					n->args = $3;
					$$ = n;
				}
			| var_name '=' var_list
				{
					VariableSetStmt *n = makeNode(VariableSetStmt);
					n->kind = VAR_SET_VALUE;
					n->name = $1;
					n->args = $3;
					$$ = n;
				}
			| var_name TO DEFAULT
				{
					VariableSetStmt *n = makeNode(VariableSetStmt);
					n->kind = VAR_SET_DEFAULT;
					n->name = $1;
					$$ = n;
				}
			| var_name '=' DEFAULT
				{
					VariableSetStmt *n = makeNode(VariableSetStmt);
					n->kind = VAR_SET_DEFAULT;
					n->name = $1;
					$$ = n;
				}
			| var_name FROM CURRENT_P
				{
					VariableSetStmt *n = makeNode(VariableSetStmt);
					n->kind = VAR_SET_CURRENT;
					n->name = $1;
					$$ = n;
				}
			/* Special syntaxes mandated by SQL standard: */
			| TIME ZONE zone_value
				{
					VariableSetStmt *n = makeNode(VariableSetStmt);
					n->kind = VAR_SET_VALUE;
					n->name = "timezone";
					if ($3 != NULL)
						n->args = list_make1($3);
					else
						n->kind = VAR_SET_DEFAULT;
					$$ = n;
				}
			| TRANSACTION transaction_mode_list
				{
					VariableSetStmt *n = makeNode(VariableSetStmt);
					n->kind = VAR_SET_MULTI;
					n->name = "TRANSACTION";
					n->args = $2;
					$$ = n;
				}
			| SESSION CHARACTERISTICS AS TRANSACTION transaction_mode_list
				{
					VariableSetStmt *n = makeNode(VariableSetStmt);
					n->kind = VAR_SET_MULTI;
					n->name = "SESSION CHARACTERISTICS";
					n->args = $5;
					$$ = n;
				}
			| CATALOG_P Sconst
				{
					ereport(ERROR,
							(errcode(ERRCODE_FEATURE_NOT_SUPPORTED),
							 errmsg("current database cannot be changed"),
							 scanner_errposition(@2)));
					$$ = NULL; /*not reached*/
				}
			| SCHEMA Sconst
				{
					VariableSetStmt *n = makeNode(VariableSetStmt);
					n->kind = VAR_SET_VALUE;
					n->name = "search_path";
					n->args = list_make1(makeStringConst($2, @2));
					$$ = n;
				}
			| NAMES opt_encoding
				{
					VariableSetStmt *n = makeNode(VariableSetStmt);
					n->kind = VAR_SET_VALUE;
					n->name = "client_encoding";
					if ($2 != NULL)
						n->args = list_make1(makeStringConst($2, @2));
					else
						n->kind = VAR_SET_DEFAULT;
					$$ = n;
				}
			| ROLE ColId_or_Sconst
				{
					VariableSetStmt *n = makeNode(VariableSetStmt);
					n->kind = VAR_SET_VALUE;
					n->name = "role";
					n->args = list_make1(makeStringConst($2, @2));
					$$ = n;
				}
			| SESSION AUTHORIZATION ColId_or_Sconst
				{
					VariableSetStmt *n = makeNode(VariableSetStmt);
					n->kind = VAR_SET_VALUE;
					n->name = "session_authorization";
					n->args = list_make1(makeStringConst($3, @3));
					$$ = n;
				}
			| SESSION AUTHORIZATION DEFAULT
				{
					VariableSetStmt *n = makeNode(VariableSetStmt);
					n->kind = VAR_SET_DEFAULT;
					n->name = "session_authorization";
					$$ = n;
				}
			| XML_P OPTION document_or_content
				{
					VariableSetStmt *n = makeNode(VariableSetStmt);
					n->kind = VAR_SET_VALUE;
					n->name = "xmloption";
					n->args = list_make1(makeStringConst($3 == XMLOPTION_DOCUMENT ? "DOCUMENT" : "CONTENT", @3));
					$$ = n;
				}
		;

var_name:	ColId								{ $$ = $1; }
			| var_name '.' ColId
				{
					$$ = palloc(strlen($1) + strlen($3) + 2);
					sprintf($$, "%s.%s", $1, $3);
				}
		;

var_list:	var_value								{ $$ = list_make1($1); }
			| var_list ',' var_value				{ $$ = lappend($1, $3); }
		;

var_value:	opt_boolean
				{ $$ = makeStringConst($1, @1); }
			| ColId_or_Sconst
				{ $$ = makeStringConst($1, @1); }
			| NumericOnly
				{ $$ = makeAConst($1, @1); }
		;

iso_level:	READ UNCOMMITTED						{ $$ = "read uncommitted"; }
			| READ COMMITTED						{ $$ = "read committed"; }
			| REPEATABLE READ						{ $$ = "repeatable read"; }
			| SERIALIZABLE							{ $$ = "serializable"; }
		;

opt_boolean:
			TRUE_P									{ $$ = "true"; }
			| FALSE_P								{ $$ = "false"; }
			| ON									{ $$ = "on"; }
			| OFF									{ $$ = "off"; }
		;

/* Timezone values can be:
 * - a string such as 'pst8pdt'
 * - an identifier such as "pst8pdt"
 * - an integer or floating point number
 * - a time interval per SQL99
 * ColId gives reduce/reduce errors against ConstInterval and LOCAL,
 * so use IDENT and reject anything which is a reserved word.
 */
zone_value:
			Sconst
				{
					$$ = makeStringConst($1, @1);
				}
			| IDENT
				{
					$$ = makeStringConst($1, @1);
				}
			| ConstInterval Sconst opt_interval
				{
					TypeName *t = $1;
					if ($3 != NIL)
					{
						A_Const *n = (A_Const *) linitial($3);
						if ((n->val.val.ival & ~(INTERVAL_MASK(HOUR) | INTERVAL_MASK(MINUTE))) != 0)
							ereport(ERROR,
									(errcode(ERRCODE_SYNTAX_ERROR),
									 errmsg("time zone interval must be HOUR or HOUR TO MINUTE"),
									 scanner_errposition(@3)));
					}
					t->typmods = $3;
					$$ = makeStringConstCast($2, @2, t);
				}
			| ConstInterval '(' Iconst ')' Sconst opt_interval
				{
					TypeName *t = $1;
					if ($6 != NIL)
					{
						A_Const *n = (A_Const *) linitial($6);
						if ((n->val.val.ival & ~(INTERVAL_MASK(HOUR) | INTERVAL_MASK(MINUTE))) != 0)
							ereport(ERROR,
									(errcode(ERRCODE_SYNTAX_ERROR),
									 errmsg("time zone interval must be HOUR or HOUR TO MINUTE"),
									 scanner_errposition(@6)));
						if (list_length($6) != 1)
							ereport(ERROR,
									(errcode(ERRCODE_SYNTAX_ERROR),
									 errmsg("interval precision specified twice"),
									 scanner_errposition(@1)));
						t->typmods = lappend($6, makeIntConst($3, @3));
					}
					else
						t->typmods = list_make2(makeIntConst(INTERVAL_FULL_RANGE, -1),
												makeIntConst($3, @3));
					$$ = makeStringConstCast($5, @5, t);
				}
			| NumericOnly							{ $$ = makeAConst($1, @1); }
			| DEFAULT								{ $$ = NULL; }
			| LOCAL									{ $$ = NULL; }
		;

opt_encoding:
			Sconst									{ $$ = $1; }
			| DEFAULT								{ $$ = NULL; }
			| /*EMPTY*/								{ $$ = NULL; }
		;

ColId_or_Sconst:
			ColId									{ $$ = $1; }
			| Sconst								{ $$ = $1; }
		;

VariableResetStmt:
			RESET var_name
				{
					VariableSetStmt *n = makeNode(VariableSetStmt);
					n->kind = VAR_RESET;
					n->name = $2;
					$$ = (Node *) n;
				}
			| RESET TIME ZONE
				{
					VariableSetStmt *n = makeNode(VariableSetStmt);
					n->kind = VAR_RESET;
					n->name = "timezone";
					$$ = (Node *) n;
				}
			| RESET TRANSACTION ISOLATION LEVEL
				{
					VariableSetStmt *n = makeNode(VariableSetStmt);
					n->kind = VAR_RESET;
					n->name = "transaction_isolation";
					$$ = (Node *) n;
				}
			| RESET SESSION AUTHORIZATION
				{
					VariableSetStmt *n = makeNode(VariableSetStmt);
					n->kind = VAR_RESET;
					n->name = "session_authorization";
					$$ = (Node *) n;
				}
			| RESET ALL
				{
					VariableSetStmt *n = makeNode(VariableSetStmt);
					n->kind = VAR_RESET_ALL;
					$$ = (Node *) n;
				}
		;

/* SetResetClause allows SET or RESET without LOCAL */
SetResetClause:
			SET set_rest					{ $$ = $2; }
			| VariableResetStmt				{ $$ = (VariableSetStmt *) $1; }
		;


VariableShowStmt:
			SHOW var_name
				{
					VariableShowStmt *n = makeNode(VariableShowStmt);
					n->name = $2;
					$$ = (Node *) n;
				}
			| SHOW TIME ZONE
				{
					VariableShowStmt *n = makeNode(VariableShowStmt);
					n->name = "timezone";
					$$ = (Node *) n;
				}
			| SHOW TRANSACTION ISOLATION LEVEL
				{
					VariableShowStmt *n = makeNode(VariableShowStmt);
					n->name = "transaction_isolation";
					$$ = (Node *) n;
				}
			| SHOW SESSION AUTHORIZATION
				{
					VariableShowStmt *n = makeNode(VariableShowStmt);
					n->name = "session_authorization";
					$$ = (Node *) n;
				}
			| SHOW ALL
				{
					VariableShowStmt *n = makeNode(VariableShowStmt);
					n->name = "all";
					$$ = (Node *) n;
				}
		;


ConstraintsSetStmt:
			SET CONSTRAINTS constraints_set_list constraints_set_mode
				{
					ConstraintsSetStmt *n = makeNode(ConstraintsSetStmt);
					n->constraints = $3;
					n->deferred    = $4;
					$$ = (Node *) n;
				}
		;

constraints_set_list:
			ALL										{ $$ = NIL; }
			| qualified_name_list					{ $$ = $1; }
		;

constraints_set_mode:
			DEFERRED								{ $$ = TRUE; }
			| IMMEDIATE								{ $$ = FALSE; }
		;


/*
 * Checkpoint statement
 */
CheckPointStmt:
			CHECKPOINT
				{
					CheckPointStmt *n = makeNode(CheckPointStmt);
					$$ = (Node *)n;
				}
		;


/*****************************************************************************
 *
 * DISCARD { ALL | TEMP | PLANS }
 *
 *****************************************************************************/

DiscardStmt:
			DISCARD ALL
				{
					DiscardStmt *n = makeNode(DiscardStmt);
					n->target = DISCARD_ALL;
					$$ = (Node *) n;
				}
			| DISCARD TEMP
				{
					DiscardStmt *n = makeNode(DiscardStmt);
					n->target = DISCARD_TEMP;
					$$ = (Node *) n;
				}
			| DISCARD TEMPORARY
				{
					DiscardStmt *n = makeNode(DiscardStmt);
					n->target = DISCARD_TEMP;
					$$ = (Node *) n;
				}
			| DISCARD PLANS
				{
					DiscardStmt *n = makeNode(DiscardStmt);
					n->target = DISCARD_PLANS;
					$$ = (Node *) n;
				}
		;


/*****************************************************************************
 *
 *	ALTER [ TABLE | INDEX | SEQUENCE | VIEW ] variations
 *
 * Note: we accept all subcommands for each of the four variants, and sort
 * out what's really legal at execution time.
 *****************************************************************************/

AlterTableStmt:
			ALTER TABLE relation_expr alter_table_cmds
				{
					AlterTableStmt *n = makeNode(AlterTableStmt);
					n->relation = $3;
					n->cmds = $4;
					n->relkind = OBJECT_TABLE;
					$$ = (Node *)n;
				}
		|	ALTER EXTERNAL TABLE relation_expr alter_table_cmds
				{
					AlterTableStmt *n = makeNode(AlterTableStmt);
					n->relation = $4;
					n->cmds = $5;
					n->relkind = OBJECT_EXTTABLE;
					$$ = (Node *)n;
				}
		|	ALTER INDEX relation_expr alter_table_cmds
				{
					AlterTableStmt *n = makeNode(AlterTableStmt);
					n->relation = $3;
					n->cmds = $4;
					n->relkind = OBJECT_INDEX;
					$$ = (Node *)n;
				}
		|	ALTER SEQUENCE relation_expr alter_table_cmds
				{
					AlterTableStmt *n = makeNode(AlterTableStmt);
					n->relation = $3;
					n->cmds = $4;
					n->relkind = OBJECT_SEQUENCE;
					$$ = (Node *)n;
				}
		|	ALTER VIEW relation_expr alter_table_cmds
				{
					AlterTableStmt *n = makeNode(AlterTableStmt);
					n->relation = $3;
					n->cmds = $4;
					n->relkind = OBJECT_VIEW;
					$$ = (Node *)n;
				}
		;

alter_table_cmds:
			alter_table_cmd							{ $$ = list_make1($1); }
			| alter_table_cmds ',' alter_table_cmd	{ $$ = lappend($1, $3); }
		;

alter_table_cmd:
			/* ALTER TABLE <name> ADD [COLUMN] <coldef> */
			ADD_P opt_column columnDef
				{
					AlterTableCmd *n = makeNode(AlterTableCmd);
					n->subtype = AT_AddColumn;
					n->def = $3;
					$$ = (Node *)n;
				}
			/* ALTER TABLE <name> ALTER [COLUMN] <colname> {SET DEFAULT <expr>|DROP DEFAULT} */
			| ALTER opt_column ColId alter_column_default
				{
					ColumnDef *colDef = makeNode(ColumnDef);
					colDef->raw_default = $4;
					
					AlterTableCmd *n = makeNode(AlterTableCmd);
					n->subtype = AT_ColumnDefault;
					n->name = $3;
					n->def = (Node *) colDef;
					$$ = (Node *)n;
				}
			/* ALTER TABLE <name> ALTER [COLUMN] <colname> DROP NOT NULL */
			| ALTER opt_column ColId DROP NOT NULL_P
				{
					AlterTableCmd *n = makeNode(AlterTableCmd);
					n->subtype = AT_DropNotNull;
					n->name = $3;
					$$ = (Node *)n;
				}
			/* ALTER TABLE <name> ALTER [COLUMN] <colname> SET NOT NULL */
			| ALTER opt_column ColId SET NOT NULL_P
				{
					AlterTableCmd *n = makeNode(AlterTableCmd);
					n->subtype = AT_SetNotNull;
					n->name = $3;
					$$ = (Node *)n;
				}
			/* ALTER TABLE <name> ALTER [COLUMN] <colname> SET STATISTICS <SignedIconst> */
			| ALTER opt_column ColId SET STATISTICS SignedIconst
				{
					AlterTableCmd *n = makeNode(AlterTableCmd);
					n->subtype = AT_SetStatistics;
					n->name = $3;
					n->def = (Node *) makeInteger($6);
					$$ = (Node *)n;
				}
			/* ALTER TABLE <name> ALTER [COLUMN] <colname> SET STORAGE <storagemode> */
			| ALTER opt_column ColId SET STORAGE ColId
				{
					AlterTableCmd *n = makeNode(AlterTableCmd);
					n->subtype = AT_SetStorage;
					n->name = $3;
					n->def = (Node *) makeString($6);
					$$ = (Node *)n;
				}
			/* ALTER TABLE <name> DROP [COLUMN] <colname> [RESTRICT|CASCADE] */
			| DROP opt_column ColId opt_drop_behavior
				{
					AlterTableCmd *n = makeNode(AlterTableCmd);
					n->subtype = AT_DropColumn;
					n->name = $3;
					n->behavior = $4;
					$$ = (Node *)n;
				}
			/*
			 * ALTER TABLE <name> ALTER [COLUMN] <colname> [SET DATA] TYPE <typename>
			 *		[ USING <expression> ]
			 */
			| ALTER opt_column ColId opt_set_data TYPE_P Typename alter_using
				{
					AlterTableCmd *n = makeNode(AlterTableCmd);
					n->subtype = AT_AlterColumnType;
					n->name = $3;
					n->def = (Node *) $6;
					n->transform = $7;
					$$ = (Node *)n;
				}
			/* ALTER TABLE <name> ADD CONSTRAINT ... */
			| ADD_P TableConstraint
				{
					AlterTableCmd *n = makeNode(AlterTableCmd);
					n->subtype = AT_AddConstraint;
					n->def = $2;
					$$ = (Node *)n;
				}
			/* ALTER TABLE <name> DROP CONSTRAINT <name> [RESTRICT|CASCADE] */
			| DROP CONSTRAINT name opt_drop_behavior
				{
					AlterTableCmd *n = makeNode(AlterTableCmd);
					n->subtype = AT_DropConstraint;
					n->name = $3;
					n->behavior = $4;
					$$ = (Node *)n;
				}
			/* ALTER TABLE <name> SET WITHOUT OIDS  */
			| SET WITHOUT OIDS
				{
					AlterTableCmd *n = makeNode(AlterTableCmd);
					n->subtype = AT_DropOids;
					$$ = (Node *)n;
				}
			/* ALTER TABLE <name> CLUSTER ON <indexname> */
			| CLUSTER ON name
				{
					AlterTableCmd *n = makeNode(AlterTableCmd);
					n->subtype = AT_ClusterOn;
					n->name = $3;
					$$ = (Node *)n;
				}
			/* ALTER TABLE <name> SET WITHOUT CLUSTER */
			| SET WITHOUT CLUSTER
				{
					AlterTableCmd *n = makeNode(AlterTableCmd);
					n->subtype = AT_DropCluster;
					n->name = NULL;
					$$ = (Node *)n;
				}
			/* ALTER TABLE <name> ENABLE TRIGGER <trig> */
			| ENABLE_P TRIGGER name
				{
					AlterTableCmd *n = makeNode(AlterTableCmd);
					n->subtype = AT_EnableTrig;
					n->name = $3;
					$$ = (Node *)n;
				}
			/* ALTER TABLE <name> ENABLE ALWAYS TRIGGER <trig> */
			| ENABLE_P ALWAYS TRIGGER name
				{
					AlterTableCmd *n = makeNode(AlterTableCmd);
					n->subtype = AT_EnableAlwaysTrig;
					n->name = $4;
					$$ = (Node *)n;
				}
			/* ALTER TABLE <name> ENABLE REPLICA TRIGGER <trig> */
			| ENABLE_P REPLICA TRIGGER name
				{
					AlterTableCmd *n = makeNode(AlterTableCmd);
					n->subtype = AT_EnableReplicaTrig;
					n->name = $4;
					$$ = (Node *)n;
				}
			/* ALTER TABLE <name> ENABLE TRIGGER ALL */
			| ENABLE_P TRIGGER ALL
				{
					AlterTableCmd *n = makeNode(AlterTableCmd);
					n->subtype = AT_EnableTrigAll;
					$$ = (Node *)n;
				}
			/* ALTER TABLE <name> ENABLE TRIGGER USER */
			| ENABLE_P TRIGGER USER
				{
					AlterTableCmd *n = makeNode(AlterTableCmd);
					n->subtype = AT_EnableTrigUser;
					$$ = (Node *)n;
				}
			/* ALTER TABLE <name> DISABLE TRIGGER <trig> */
			| DISABLE_P TRIGGER name
				{
					AlterTableCmd *n = makeNode(AlterTableCmd);
					n->subtype = AT_DisableTrig;
					n->name = $3;
					$$ = (Node *)n;
				}
			/* ALTER TABLE <name> DISABLE TRIGGER ALL */
			| DISABLE_P TRIGGER ALL
				{
					AlterTableCmd *n = makeNode(AlterTableCmd);
					n->subtype = AT_DisableTrigAll;
					$$ = (Node *)n;
				}
			/* ALTER TABLE <name> DISABLE TRIGGER USER */
			| DISABLE_P TRIGGER USER
				{
					AlterTableCmd *n = makeNode(AlterTableCmd);
					n->subtype = AT_DisableTrigUser;
					$$ = (Node *)n;
				}
			/* ALTER TABLE <name> ENABLE RULE <rule> */
			| ENABLE_P RULE name
				{
					AlterTableCmd *n = makeNode(AlterTableCmd);
					n->subtype = AT_EnableRule;
					n->name = $3;
					$$ = (Node *)n;
				}
			/* ALTER TABLE <name> ENABLE ALWAYS RULE <rule> */
			| ENABLE_P ALWAYS RULE name
				{
					AlterTableCmd *n = makeNode(AlterTableCmd);
					n->subtype = AT_EnableAlwaysRule;
					n->name = $4;
					$$ = (Node *)n;
				}
			/* ALTER TABLE <name> ENABLE REPLICA RULE <rule> */
			| ENABLE_P REPLICA RULE name
				{
					AlterTableCmd *n = makeNode(AlterTableCmd);
					n->subtype = AT_EnableReplicaRule;
					n->name = $4;
					$$ = (Node *)n;
				}
			/* ALTER TABLE <name> DISABLE RULE <rule> */
			| DISABLE_P RULE name
				{
					AlterTableCmd *n = makeNode(AlterTableCmd);
					n->subtype = AT_DisableRule;
					n->name = $3;
					$$ = (Node *)n;
				}
			/* ALTER TABLE <name> INHERIT <parent> */
			| INHERIT qualified_name
				{
					AlterTableCmd *n = makeNode(AlterTableCmd);
					n->subtype = AT_AddInherit;
					n->def = (Node *) $2;
					$$ = (Node *)n;
				}
			/* ALTER TABLE <name> NO INHERIT <parent> */
			| NO INHERIT qualified_name
				{
					AlterTableCmd *n = makeNode(AlterTableCmd);
					n->subtype = AT_DropInherit;
					n->def = (Node *) $3;
					$$ = (Node *)n;
				}
			/* ALTER TABLE <name> SET [WITH] [DISTRIBUTED BY] */
			/* distro only */
			| SET DistributedBy
				{
					AlterTableCmd *n = makeNode(AlterTableCmd);
					n->subtype = AT_SetDistributedBy;
					n->def = (Node *) list_make2(NULL, $2);
					$$ = (Node *)n;
				}
			/* storage and distro */
			| SET WITH definition DistributedBy
				{
					AlterTableCmd *n = makeNode(AlterTableCmd);
					n->subtype = AT_SetDistributedBy;
					n->def = (Node *) list_make2($3, $4);
					$$ = (Node *)n;
				}
			/* storage only */
			| SET WITH definition
				{
					AlterTableCmd *n = makeNode(AlterTableCmd);
					n->subtype = AT_SetDistributedBy;
					n->def = (Node *) list_make2($3, NULL);
					$$ = (Node *)n;
				}
			| alter_table_partition_cmd
				{
					$$ = $1;
				}
			/* ALTER TABLE <name> OWNER TO RoleId */
			| OWNER TO RoleId
				{
					AlterTableCmd *n = makeNode(AlterTableCmd);
					n->subtype = AT_ChangeOwner;
					n->name = $3;
					$$ = (Node *)n;
				}
			/* ALTER TABLE <name> SET TABLESPACE <tablespacename> */
			| SET TABLESPACE name
				{
					AlterTableCmd *n = makeNode(AlterTableCmd);
					n->subtype = AT_SetTableSpace;
					n->name = $3;
					$$ = (Node *)n;
				}
			/* ALTER TABLE <name> SET (...) */
			| SET definition
				{
					AlterTableCmd *n = makeNode(AlterTableCmd);
					n->subtype = AT_SetRelOptions;
					n->def = (Node *)$2;
					$$ = (Node *)n;
				}
			/* ALTER TABLE <name> RESET (...) */
			| RESET definition
				{
					AlterTableCmd *n = makeNode(AlterTableCmd);
					n->subtype = AT_ResetRelOptions;
					n->def = (Node *)$2;
					$$ = (Node *)n;
				}
		;

alter_column_default:
			SET DEFAULT a_expr			{ $$ = $3; }
			| DROP DEFAULT				{ $$ = NULL; }
		;

opt_drop_behavior:
			CASCADE						{ $$ = DROP_CASCADE; }
			| RESTRICT					{ $$ = DROP_RESTRICT; }
			| /* EMPTY */				{ $$ = DROP_RESTRICT; /* default */ }
		;

alter_using:
			USING a_expr				{ $$ = $2; }
			| /* EMPTY */				{ $$ = NULL; }
		;


opt_table_partition_split_into: 
			INTO '(' 
            alter_table_partition_id_spec_with_opt_default ','
            alter_table_partition_id_spec_with_opt_default ')'	
				{
                    /* re-use alterpartitioncmd struct here... */
					AlterPartitionCmd *pc = makeNode(AlterPartitionCmd);
                    pc->partid = (Node *)$3;
                    pc->arg1 = (Node *)$5;
                    pc->arg2 = NULL;
                    pc->location = @5;
					$$ = (Node *)pc;
                }
			| /*EMPTY*/						{ $$ = NULL; /* default */ }
		;

opt_table_partition_exchange_validate: 
			WITH VALIDATION						{ $$ = +1; }
			| WITHOUT VALIDATION				{ $$ = +0; }
			| /*EMPTY*/							{ $$ = +1; /* default */ }
		;

alter_table_partition_id_spec: 
			PartitionColId
				{
					AlterPartitionId *n = makeNode(AlterPartitionId);
					n->idtype = AT_AP_IDName;
                    n->partiddef = (Node *)makeString($1);
                    n->location  = @1;
					$$ = (Node *)n;
				}
            | FOR 
            '(' TabPartitionBoundarySpecValList ')'	
				{
					AlterPartitionId *n = makeNode(AlterPartitionId);
					n->idtype = AT_AP_IDValue;
                    n->partiddef = (Node *)$3;
                    n->location  = @3;
					$$ = (Node *)n;
				}
			/*
			 * What we'd really want here is:
			 *
			 * FOR '(' RANK '(' NumericOnly ')' ')'
			 *
			 * But we don't want to make RANK a reserved keyword. Also,
			 * just replacing RANK with IDENT creates a conflict with this
			 * AexprConst rule:
			 *
			 * func_name '(' expr_list ')' Sconst
			 *
			 * I.e. after the parser has shifted "func_name '('", it doesn't
			 * know whether there's the Sconst at the end, which implies an
			 * AexprConst, or not.
			 *
			 * To avoid that conflict, this rule (after FOR '(') matches
			 * exactly the AexprConst rule except for the final Sconst.
			 * That way, the parser doesn't need to decide which one this is,
			 * until it has shifted the whole thing. Then we check in the
			 * code that func_name was RANK, and that the expr_list was a
			 * NumericOnly.
 			 */
           | FOR '(' func_name '(' expr_list ')' ')'
				{
					Node		   *arg;
					Value		   *val;
					Node		   *fname;
					AlterPartitionId *n;

                    /* allow RANK only */
					if (list_length($3) != 1)
                        yyerror("syntax error");
					fname = linitial($3);
					if (!(strcmp(strVal(linitial($3)), "rank") == 0))
                        yyerror("syntax error");

					/* expr_list must be a single numeric constant */
					if (list_length($5) != 1)
						yyerror("syntax error");

					arg = linitial($5);
					if (!IsA(arg, A_Const))
						yyerror("syntax error");
					val = &((A_Const *) arg)->val;
					if (!IsA(val, Integer) && !IsA(val, Float))
						yyerror("syntax error");

					n = makeNode(AlterPartitionId);
					n->idtype = AT_AP_IDRank;
                    n->partiddef = (Node *) val;
                    n->location  = @5;

					$$ = (Node *)n;
				}
		;

alter_table_partition_id_spec_with_opt_default:
			PARTITION alter_table_partition_id_spec
				{
					AlterPartitionId *n = (AlterPartitionId*)$2;
                    $$ = (Node *)n;
				}
			| DEFAULT PARTITION alter_table_partition_id_spec
				{
					ereport(ERROR,
                            (errcode(ERRCODE_SYNTAX_ERROR),
                             errmsg("Cannot specify a name, rank, "
                                    "or value for a DEFAULT partition "
                                    "in this context")));
				}
			| DEFAULT PARTITION 
				{
					AlterPartitionId *n = makeNode(AlterPartitionId);
					n->idtype = AT_AP_IDDefault;
                    n->partiddef = NULL;
                    n->location  = @1;
					$$ = (Node *)n;
				}
		;

alter_table_partition_cmd:
			ADD_P PARTITION 
            OptTabPartitionBoundarySpec
 			OptTabPartitionStorageAttr
			OptTabSubPartitionSpec
           
				{
					AlterPartitionId  *pid   = makeNode(AlterPartitionId);
					AlterPartitionCmd *pc = makeNode(AlterPartitionCmd);
					AlterTableCmd     *n     = makeNode(AlterTableCmd);
                    PartitionElem     *pelem = makeNode(PartitionElem); 

                    pid->idtype = AT_AP_IDNone;
                    pid->location = @3;
                    pid->partiddef = NULL;

                    pc->partid = (Node *) pid;

                    pelem->partName  = NULL;
                    pelem->boundSpec = $3;
                    pelem->subSpec   = $5;
                    pelem->location  = @3;
                    pelem->isDefault = false; /* not default */
                    pelem->storeAttr = $4;
                    pelem->AddPartDesc = NULL;
					pc->arg1 = (Node *) pelem;

                    pc->location = @3;

					n->subtype = AT_PartAdd;
					n->def = (Node *)pc;
					$$ = (Node *)n;
				}
			| ADD_P DEFAULT PARTITION 
            alter_table_partition_id_spec 
            OptTabPartitionBoundarySpec
            OptTabPartitionStorageAttr
			OptTabSubPartitionSpec 
				{
					AlterPartitionId  *pid   = (AlterPartitionId *)$4;
					AlterPartitionCmd *pc = makeNode(AlterPartitionCmd);
					AlterTableCmd     *n     = makeNode(AlterTableCmd);
                    PartitionElem     *pelem = makeNode(PartitionElem); 

                    if (pid->idtype != AT_AP_IDName)
						ereport(ERROR,
								(errcode(ERRCODE_SYNTAX_ERROR),
								 errmsg("Can only ADD a partition by name")));

                    pc->partid = (Node *) pid;

                    pelem->partName  = NULL;
                    pelem->boundSpec = $5;
                    pelem->subSpec   = $7;
                    pelem->location  = @5;
                    pelem->isDefault = true;
                    pelem->storeAttr = $6;
                    pelem->AddPartDesc = NULL;
					pc->arg1 = (Node *) pelem;
                    pc->location = @5;

					n->subtype = AT_PartAdd;
					n->def = (Node *)pc;
					$$ = (Node *)n;
				}
			| ADD_P PARTITION 
            alter_table_partition_id_spec 
            OptTabPartitionBoundarySpec
            OptTabPartitionStorageAttr
			OptTabSubPartitionSpec 
				{
					AlterPartitionId  *pid   = (AlterPartitionId *)$3;
					AlterPartitionCmd *pc    = makeNode(AlterPartitionCmd);
					AlterTableCmd     *n     = makeNode(AlterTableCmd);
                    PartitionElem     *pelem = makeNode(PartitionElem); 

                    if (pid->idtype != AT_AP_IDName)
						ereport(ERROR,
								(errcode(ERRCODE_SYNTAX_ERROR),
								 errmsg("Can only ADD a partition by name")));

                    pc->partid = (Node *) pid;

                    pelem->partName  = NULL;
                    pelem->boundSpec = $4;
                    pelem->subSpec   = $6;
                    pelem->location  = @4;
                    pelem->isDefault = false;
                    pelem->storeAttr = $5;
                    pelem->AddPartDesc = NULL;
                    pc->arg1 = (Node *) pelem;

                    pc->location = @4;

					n->subtype = AT_PartAdd;
					n->def = (Node *)pc;
					$$ = (Node *)n;
				}
			| ALTER 
            alter_table_partition_id_spec_with_opt_default
            alter_table_cmd
				{
                    /* NOTE: only allow a subset of valid ALTER TABLE
                       cmds for partitions.
                    */

					AlterPartitionCmd *pc = makeNode(AlterPartitionCmd);
					AlterTableCmd *n = makeNode(AlterTableCmd);

                    pc->partid = (Node *)$2;
                    pc->arg1 = (Node *)$3;
                    pc->arg2 = NULL;
                    pc->location = @3;

					n->subtype = AT_PartAlter;
					n->def = (Node *)pc;
					$$ = (Node *)n;
				}
			| DROP PARTITION IF_P EXISTS 
            alter_table_partition_id_spec	 
            opt_drop_behavior
				{
					AlterPartitionCmd *pc = makeNode(AlterPartitionCmd);
					AlterTableCmd *n = makeNode(AlterTableCmd);
					DropStmt *ds = makeNode(DropStmt);

					ds->missing_ok = TRUE;
					ds->behavior = $6;

                    /* 
                       build an (incomplete) drop statement for arg1: 
                       fill in the rest after the partition id spec is
                       validated
                    */

                    pc->partid = (Node *)$5;
                    pc->arg1 = (Node *)ds;
                    pc->arg2 = NULL;
                    pc->location = @5;

					n->subtype = AT_PartDrop;
					n->def = (Node *)pc;
					$$ = (Node *)n;
				}
			| DROP DEFAULT PARTITION IF_P EXISTS 
            opt_drop_behavior
				{
					AlterPartitionCmd *pc = makeNode(AlterPartitionCmd);
					AlterTableCmd *n = makeNode(AlterTableCmd);
					DropStmt *ds = makeNode(DropStmt);
					AlterPartitionId *pid = makeNode(AlterPartitionId);

					pid->idtype = AT_AP_IDDefault;
                    pid->partiddef = NULL;
                    pid->location  = @2;

					ds->missing_ok = TRUE;
					ds->behavior = $6;

                    /* 
                       build an (incomplete) drop statement for arg1: 
                       fill in the rest after the partition id spec is
                       validated
                    */

                    pc->partid = (Node *)pid;
                    pc->arg1 = (Node *)ds;
                    pc->arg2 = NULL;
                    pc->location = @3;

					n->subtype = AT_PartDrop;
					n->def = (Node *)pc;
					$$ = (Node *)n;
				}
			| DROP 
            alter_table_partition_id_spec_with_opt_default
            opt_drop_behavior
				{
					AlterPartitionCmd *pc = makeNode(AlterPartitionCmd);
					AlterTableCmd *n = makeNode(AlterTableCmd);
					DropStmt *ds = makeNode(DropStmt);

					ds->missing_ok = FALSE;
					ds->behavior = $3;

                    /* 
                       build an (incomplete) drop statement for arg1: 
                       fill in the rest after the partition id spec is
                       validated
                    */

                    pc->partid = (Node *)$2;
                    pc->arg1 = (Node *)ds;
                    pc->arg2 = NULL;
                    pc->location = @2;

					n->subtype = AT_PartDrop;
					n->def = (Node *)pc;
					$$ = (Node *)n;
				}
			| DROP PARTITION 
				{
					AlterPartitionCmd *pc = makeNode(AlterPartitionCmd);
					AlterTableCmd *n = makeNode(AlterTableCmd);
					DropStmt *ds = makeNode(DropStmt);
					AlterPartitionId *pid = makeNode(AlterPartitionId);

					ds->missing_ok = FALSE;
					ds->behavior = DROP_RESTRICT; /* default */ 

                    /* 
                       build an (incomplete) drop statement for arg1: 
                       fill in the rest after the partition id spec is
                       validated
                    */

                    /* just try to drop the first partition if not specified */
					pid->idtype = AT_AP_IDNone;
                    pid->location  = @2;

                    pc->partid = (Node *)pid;
                    pc->arg1 = (Node *)ds;
                    pc->arg2 = NULL;
                    pc->location = @2;

					n->subtype = AT_PartDrop;
					n->def = (Node *)pc;
					$$ = (Node *)n;
				}
			| EXCHANGE 
            alter_table_partition_id_spec_with_opt_default 
            WITH TABLE qualified_name
            opt_table_partition_exchange_validate	
				{
					AlterPartitionCmd *pc = makeNode(AlterPartitionCmd);
					AlterPartitionCmd *pc2 = makeNode(AlterPartitionCmd);
					AlterTableCmd *n = makeNode(AlterTableCmd);

                    pc->partid = (Node *)$2;
                    pc->arg1 = (Node *)$5;
                    pc->arg2 = (Node *)pc2;
                    pc2->arg1 = (Node *)makeInteger($6);
                    pc->location = @5;

					n->subtype = AT_PartExchange;
					n->def = (Node *)pc;
					$$ = (Node *)n;
				}
			| RENAME 
            alter_table_partition_id_spec_with_opt_default TO IDENT	
				{
					AlterPartitionCmd *pc = makeNode(AlterPartitionCmd);
					AlterTableCmd *n = makeNode(AlterTableCmd);

                    pc->partid = (Node *)$2;
                    pc->arg1 = (Node *)makeString($4);
                    pc->arg2 = NULL;
                    pc->location = @4;

					n->subtype = AT_PartRename;
					n->def = (Node *)pc;
					$$ = (Node *)n;
				}
			| SET SUBPARTITION TEMPLATE
            '(' TabSubPartitionElemList ')' 
				{
					AlterPartitionId  *pid   = makeNode(AlterPartitionId);
					AlterPartitionCmd *pc    = makeNode(AlterPartitionCmd);
					AlterTableCmd     *n     = makeNode(AlterTableCmd);
                    PartitionElem     *pelem = makeNode(PartitionElem); 
					PartitionSpec	  *ps    = makeNode(PartitionSpec); 

					/* treat this case as similar to ADD PARTITION */

                    pid->idtype    = AT_AP_IDName;
                    pid->location  = @3;
                    pid->partiddef = 
						(Node *)makeString("subpartition_template");

                    pc->partid = (Node *) pid;

					/* build a subpartition spec and add it to CREATE TABLE */
					ps->partElem   = $5; 
					ps->subSpec	   = NULL;
					ps->istemplate = true;
					ps->location   = @4;

                    pelem->partName  = NULL;
                    pelem->boundSpec = NULL;
                    pelem->subSpec   = (Node *)ps;
                    pelem->location  = @4;
                    pelem->isDefault = true;
                    pelem->storeAttr = NULL;
                    pelem->AddPartDesc = NULL;
					pc->arg1 = (Node *) pelem;

					/* a little (temporary?) syntax check on templates */
					if (ps->partElem)
					{
						List *elems;
						ListCell *lc;
						Assert(IsA(ps->partElem, List));

						elems = (List *)ps->partElem;
						foreach(lc, elems)
						{
							PartitionElem *e = lfirst(lc);

							if (!IsA(e, PartitionElem))
								continue;

							if (e->subSpec)
								ereport(ERROR,
										(errcode(ERRCODE_SYNTAX_ERROR),
										 errmsg("template cannot contain "
												"specification for child "
												"partition")));
						}
					}

                    pc->location = @5;

					n->subtype = AT_PartSetTemplate;
					n->def = (Node *)pc;
					$$ = (Node *)n;
				}
			| SET SUBPARTITION TEMPLATE
            '('  ')' 
				{
					AlterPartitionCmd *pc = makeNode(AlterPartitionCmd);
					AlterTableCmd *n = makeNode(AlterTableCmd);

                    pc->partid = NULL; 
                    pc->arg1 = NULL;
                    pc->arg2 = NULL;
                    pc->location = @4;

					n->subtype = AT_PartSetTemplate;
					n->def = (Node *)pc;
					$$ = (Node *)n;
				}
			| SPLIT 
            DEFAULT PARTITION TabPartitionBoundarySpecStart
            TabPartitionBoundarySpecEnd
            opt_table_partition_split_into	
				{
					AlterPartitionCmd *pc = makeNode(AlterPartitionCmd);
					AlterTableCmd *n = makeNode(AlterTableCmd);
					AlterPartitionId *pid = makeNode(AlterPartitionId);

					pid->idtype = AT_AP_IDDefault;
                    pid->partiddef = NULL;
                    pid->location  = @2;

                    pc->partid = (Node *)pid;
                    pc->arg1 = (Node *)list_make2($4, $5);
                    pc->arg2 = (Node *)$6;
                    pc->location = @5;

					n->subtype = AT_PartSplit;
					n->def = (Node *)pc;
					$$ = (Node *)n;
				}
			| SPLIT 
            alter_table_partition_id_spec_with_opt_default AT 
            '(' part_values_or_spec_list ')'	
            opt_table_partition_split_into	
				{
					AlterPartitionCmd *pc = makeNode(AlterPartitionCmd);
					AlterTableCmd *n = makeNode(AlterTableCmd);

                    pc->partid = (Node *)$2;

					/* 
					 * The first element of the list is only defined if
					 * we're doing default splits for range partitioning.
				 	 */
                    pc->arg1 = (Node *)list_make2(NULL, $5);
                    pc->arg2 = (Node *)$7;
                    pc->location = @5;

					n->subtype = AT_PartSplit;
					n->def = (Node *)pc;
					$$ = (Node *)n;
				}
			| TRUNCATE 
            alter_table_partition_id_spec_with_opt_default
            opt_drop_behavior
				{
					AlterPartitionCmd *pc = makeNode(AlterPartitionCmd);
					AlterTableCmd *n = makeNode(AlterTableCmd);
					TruncateStmt *ts = makeNode(TruncateStmt);

                    /* 
                       build an (incomplete) truncate statement for arg1: 
                       fill in the rest after the partition id spec is
                       validated
                    */
					ts->relations = NULL;
					ts->behavior = $3;

                    pc->partid = (Node *)$2;
                    pc->arg1 = (Node *)ts;
                    pc->arg2 = NULL;
                    pc->location = @2;

					n->subtype = AT_PartTruncate;
					n->def = (Node *)pc;
					$$ = (Node *)n;
				}
		;


/*****************************************************************************
 *
 *		QUERY :
 *				close <portalname>
 *
 *****************************************************************************/

ClosePortalStmt:
			CLOSE name
				{
					ClosePortalStmt *n = makeNode(ClosePortalStmt);
					n->portalname = $2;
					$$ = (Node *)n;
				}
			| CLOSE ALL
				{
					ClosePortalStmt *n = makeNode(ClosePortalStmt);
					n->portalname = NULL;
					$$ = (Node *)n;
				}
		;


/*****************************************************************************
 *
 *		QUERY :
 *				COPY relname ['(' columnList ')'] FROM/TO file [WITH options]
 *
 *				BINARY, OIDS, and DELIMITERS kept in old locations
 *				for backward compatibility.  2002-06-18
 *
 *				COPY ( SELECT ... ) TO file [WITH options]
 *
 *				where 'file' can be one of:
 *				{ PROGRAM 'command' | STDIN | STDOUT | 'filename' }
 *
 *				This form doesn't have the backwards-compatible option
 *				syntax.
 *
 *****************************************************************************/

CopyStmt:	COPY opt_binary qualified_name opt_column_list opt_oids
			copy_from opt_program copy_file_name copy_delimiter opt_with copy_opt_list
			OptSingleRowErrorHandling skip_external_partition
				{
					CopyStmt *n = makeNode(CopyStmt);
					n->relation = $3;
					n->query = NULL;
					n->attlist = $4;
					n->is_from = $6;
					n->is_program = $7;
					n->filename = $8;
					n->sreh = $12;
					n->partitions = NULL;
					n->ao_segnos = NIL;

					n->options = NIL;
					n->skip_ext_partition = $13;

					/* Concatenate user-supplied flags */
					if ($2)
						n->options = lappend(n->options, $2);
					if ($5)
						n->options = lappend(n->options, $5);
					if ($9)
						n->options = lappend(n->options, $9);
					if ($11)
						n->options = list_concat(n->options, $11);

					$$ = (Node *)n;
				}
			| COPY select_with_parens TO opt_program copy_file_name opt_with
			  copy_opt_list
				{
					CopyStmt *n = makeNode(CopyStmt);
					n->relation = NULL;
					n->query = $2;
					n->attlist = NIL;
					n->is_from = false;
					n->is_program = $4;
					n->filename = $5;
					n->options = $7;
					n->partitions = NULL;
					n->ao_segnos = NIL;
					n->skip_ext_partition = false;

					$$ = (Node *)n;
				}
		;

copy_from:
			FROM									{ $$ = TRUE; }
			| TO									{ $$ = FALSE; }
		;

opt_program:
			PROGRAM									{ $$ = TRUE; }
			| /* EMPTY */							{ $$ = FALSE; }
		;

skip_external_partition:
			IGNORE_P EXTERNAL PARTITIONS			{ $$ = TRUE; }
			| /*EMPTY*/								{ $$ = FALSE; }
		;
/*
 * copy_file_name NULL indicates stdio is used. Whether stdin or stdout is
 * used depends on the direction. (It really doesn't make sense to copy from
 * stdout. We silently correct the "typo".)		 - AY 9/94
 */
copy_file_name:
			Sconst									{ $$ = $1; }
			| STDIN									{ $$ = NULL; }
			| STDOUT								{ $$ = NULL; }
		;



copy_opt_list:
			copy_opt_list copy_opt_item				{ $$ = lappend($1, $2); }
			| /* EMPTY */							{ $$ = NIL; }
		;


copy_opt_item:
			BINARY
				{
					$$ = makeDefElem("binary", (Node *)makeInteger(TRUE));
				}
			| OIDS
				{
					$$ = makeDefElem("oids", (Node *)makeInteger(TRUE));
				}
			| DELIMITER opt_as Sconst
				{
					$$ = makeDefElem("delimiter", (Node *)makeString($3));
				}
			| NULL_P opt_as Sconst
				{
					$$ = makeDefElem("null", (Node *)makeString($3));
				}
			| CSV
				{
					$$ = makeDefElem("csv", (Node *)makeInteger(TRUE));
				}
			| HEADER_P
				{
					$$ = makeDefElem("header", (Node *)makeInteger(TRUE));
				}
			| QUOTE opt_as Sconst
				{
					$$ = makeDefElem("quote", (Node *)makeString($3));
				}
			| ESCAPE opt_as Sconst
				{
					$$ = makeDefElem("escape", (Node *)makeString($3));
				}
			| FORCE QUOTE columnList
				{
					$$ = makeDefElem("force_quote", (Node *)$3);
				}
			| FORCE NOT NULL_P columnList
				{
					$$ = makeDefElem("force_notnull", (Node *)$4);
				}
			| FILL MISSING FIELDS
				{
					$$ = makeDefElem("fill_missing_fields", (Node *)makeInteger(TRUE));
				}
			| NEWLINE opt_as Sconst
				{
					$$ = makeDefElem("newline", (Node *)makeString($3));
				}	
			| ON SEGMENT
				{
					$$ = makeDefElem("on_segment", (Node *)makeInteger(TRUE));
				}
		;

/* The following exist for backward compatibility */

opt_binary:
			BINARY
				{
					$$ = makeDefElem("binary", (Node *)makeInteger(TRUE));
				}
			| /*EMPTY*/								{ $$ = NULL; }
		;

opt_oids:
			WITH OIDS
				{
					$$ = makeDefElem("oids", (Node *)makeInteger(TRUE));
				}
			| /*EMPTY*/								{ $$ = NULL; }
		;

copy_delimiter:
			/* USING DELIMITERS kept for backward compatibility. 2002-06-15 */
			opt_using DELIMITERS Sconst
				{
					$$ = makeDefElem("delimiter", (Node *)makeString($3));
				}
			| /*EMPTY*/								{ $$ = NULL; }
		;

opt_using:
			USING									{}
			| /*EMPTY*/								{}
		;


/*****************************************************************************
 *
 *		QUERY :
 *				CREATE TABLE relname
 *
 *****************************************************************************/

CreateStmt:	CREATE OptTemp TABLE qualified_name '(' OptTableElementList ')'
			OptInherit OptWith OnCommitOption OptTableSpace OptDistributedBy 
			OptTabPartitionBy
				{
					CreateStmt *n = makeNode(CreateStmt);
					$4->istemp = $2;
					n->relation = $4;
					n->tableElts = $6;
					n->inhRelations = $8;
					n->constraints = NIL;
					n->options = $9;
					n->oncommit = $10;
					n->tablespacename = $11;
					n->distributedBy = $12;
					n->partitionBy = $13;
					n->relKind = RELKIND_RELATION;
					n->policy = 0;
					n->postCreate = NULL;

					$$ = (Node *)n;
				}
		| CREATE OptTemp TABLE qualified_name OF qualified_name
			'(' OptTableElementList ')' OptWith OnCommitOption OptTableSpace OptDistributedBy OptTabPartitionBy
				{
					/* SQL99 CREATE TABLE OF <UDT> (cols) seems to be satisfied
					 * by our inheritance capabilities. Let's try it...
					 */
					CreateStmt *n = makeNode(CreateStmt);
					$4->istemp = $2;
					n->relation = $4;
					n->tableElts = $8;
					n->inhRelations = list_make1($6);
					n->constraints = NIL;
					n->options = $10;
					n->oncommit = $11;
					n->tablespacename = $12;
					n->distributedBy = $13;
					n->partitionBy = $14;
					n->relKind = RELKIND_RELATION;
					n->policy = 0;
                    n->postCreate = NULL;

					$$ = (Node *)n;
				}
		;

/*
 * Redundancy here is needed to avoid shift/reduce conflicts,
 * since TEMP is not a reserved word.  See also OptTempTableName.
 *
 * NOTE: we accept both GLOBAL and LOCAL options; since we have no modules
 * the LOCAL keyword is really meaningless.
 */
OptTemp:	TEMPORARY						{ $$ = TRUE; }
			| TEMP							{ $$ = TRUE; }
			| LOCAL TEMPORARY				{ $$ = TRUE; }
			| LOCAL TEMP					{ $$ = TRUE; }
			| GLOBAL TEMPORARY				{ $$ = TRUE; }
			| GLOBAL TEMP					{ $$ = TRUE; }
			| /*EMPTY*/						{ $$ = FALSE; }
		;

OptTableElementList:
			TableElementList					{ $$ = $1; }
			| /*EMPTY*/							{ $$ = NIL; }
		;

TableElementList:
			TableElement
				{
					$$ = list_make1($1);
				}
			| TableElementList ',' TableElement
				{
					$$ = lappend($1, $3);
				}
		;

TableElement:
			columnDef							{ $$ = $1; }
			| TableLikeClause					{ $$ = $1; }
			| TableConstraint					{ $$ = $1; }
			| column_reference_storage_directive { $$ = $1; }
		;

column_reference_storage_directive:
			COLUMN ColId ENCODING definition
				{
					ColumnReferenceStorageDirective *n =
						makeNode(ColumnReferenceStorageDirective);

					n->column = $2;
					n->encoding = $4;
					$$ = (Node *)n;
				}
			| DEFAULT COLUMN ENCODING definition
				{
					ColumnReferenceStorageDirective *n =
						makeNode(ColumnReferenceStorageDirective);

					n->deflt = true;
					n->encoding = $4;

					$$ = (Node *)n;
				}
		;

columnDef:	ColId Typename ColQualList opt_storage_encoding
				{
					ColumnDef *n = makeNode(ColumnDef);
					n->colname = $1;
					n->typeName = $2;
					n->constraints = $3;
					n->is_local = true;
					n->encoding = $4;
					$$ = (Node *)n;
				}
		;

ColQualList:
			ColQualList ColConstraint				{ $$ = lappend($1, $2); }
			| /*EMPTY*/								{ $$ = NIL; }
		;

ColConstraint:
			CONSTRAINT name ColConstraintElem
				{
					switch (nodeTag($3))
					{
						case T_Constraint:
							{
								Constraint *n = (Constraint *)$3;
								n->name = $2;
							}
							break;
						case T_FkConstraint:
							{
								FkConstraint *n = (FkConstraint *)$3;
								n->constr_name = $2;
							}
							break;
						default:
							break;
					}
					$$ = $3;
				}
			| ColConstraintElem						{ $$ = $1; }
			| ConstraintAttr						{ $$ = $1; }
		;

opt_storage_encoding: ENCODING definition { $$ = $2; }
			| /* nothing */ { $$ = NIL; }
		;

/* DEFAULT NULL is already the default for Postgres.
 * But define it here and carry it forward into the system
 * to make it explicit.
 * - thomas 1998-09-13
 *
 * WITH NULL and NULL are not SQL92-standard syntax elements,
 * so leave them out. Use DEFAULT NULL to explicitly indicate
 * that a column may have that value. WITH NULL leads to
 * shift/reduce conflicts with WITH TIME ZONE anyway.
 * - thomas 1999-01-08
 *
 * DEFAULT expression must be b_expr not a_expr to prevent shift/reduce
 * conflict on NOT (since NOT might start a subsequent NOT NULL constraint,
 * or be part of a_expr NOT LIKE or similar constructs).
 */
ColConstraintElem:
			NOT NULL_P
				{
					Constraint *n = makeNode(Constraint);
					n->contype = CONSTR_NOTNULL;
					n->name = NULL;
					n->raw_expr = NULL;
					n->cooked_expr = NULL;
					n->keys = NULL;
					n->indexspace = NULL;
					$$ = (Node *)n;
				}
			| NULL_P
				{
					Constraint *n = makeNode(Constraint);
					n->contype = CONSTR_NULL;
					n->name = NULL;
					n->raw_expr = NULL;
					n->cooked_expr = NULL;
					n->keys = NULL;
					n->indexspace = NULL;
					$$ = (Node *)n;
				}
			| UNIQUE opt_definition OptConsTableSpace
				{
					Constraint *n = makeNode(Constraint);
					n->contype = CONSTR_UNIQUE;
					n->name = NULL;
					n->raw_expr = NULL;
					n->cooked_expr = NULL;
					n->keys = NULL;
					n->options = $2;
					n->indexspace = $3;
					$$ = (Node *)n;
				}
			| PRIMARY KEY opt_definition OptConsTableSpace
				{
					Constraint *n = makeNode(Constraint);
					n->contype = CONSTR_PRIMARY;
					n->name = NULL;
					n->raw_expr = NULL;
					n->cooked_expr = NULL;
					n->keys = NULL;
					n->options = $3;
					n->indexspace = $4;
					$$ = (Node *)n;
				}
			| CHECK '(' a_expr ')'
				{
					Constraint *n = makeNode(Constraint);
					n->contype = CONSTR_CHECK;
					n->name = NULL;
					n->raw_expr = $3;
					n->cooked_expr = NULL;
					n->keys = NULL;
					n->indexspace = NULL;
					$$ = (Node *)n;
				}
			| DEFAULT b_expr
				{
					Constraint *n = makeNode(Constraint);
					n->contype = CONSTR_DEFAULT;
					n->name = NULL;
					n->raw_expr = $2;
					n->cooked_expr = NULL;
					n->keys = NULL;
					n->indexspace = NULL;
					$$ = (Node *)n;
				}
			| REFERENCES qualified_name opt_column_list key_match key_actions
				{
					FkConstraint *n = makeNode(FkConstraint);
					n->constr_name		= NULL;
					n->pktable			= $2;
					n->fk_attrs			= NIL;
					n->pk_attrs			= $3;
					n->fk_matchtype		= $4;
					n->fk_upd_action	= (char) ($5 >> 8);
					n->fk_del_action	= (char) ($5 & 0xFF);
					n->deferrable		= FALSE;
					n->initdeferred		= FALSE;
					$$ = (Node *)n;
				}
		;

/*
 * ConstraintAttr represents constraint attributes, which we parse as if
 * they were independent constraint clauses, in order to avoid shift/reduce
 * conflicts (since NOT might start either an independent NOT NULL clause
 * or an attribute).  parse_utilcmd.c is responsible for attaching the
 * attribute information to the preceding "real" constraint node, and for
 * complaining if attribute clauses appear in the wrong place or wrong
 * combinations.
 *
 * See also ConstraintAttributeSpec, which can be used in places where
 * there is no parsing conflict.
 */
ConstraintAttr:
			DEFERRABLE
				{
					Constraint *n = makeNode(Constraint);
					n->contype = CONSTR_ATTR_DEFERRABLE;
					$$ = (Node *)n;
				}
			| NOT DEFERRABLE
				{
					Constraint *n = makeNode(Constraint);
					n->contype = CONSTR_ATTR_NOT_DEFERRABLE;
					$$ = (Node *)n;
				}
			| INITIALLY DEFERRED
				{
					Constraint *n = makeNode(Constraint);
					n->contype = CONSTR_ATTR_DEFERRED;
					$$ = (Node *)n;
				}
			| INITIALLY IMMEDIATE
				{
					Constraint *n = makeNode(Constraint);
					n->contype = CONSTR_ATTR_IMMEDIATE;
					$$ = (Node *)n;
				}
		;


/*
 * SQL99 supports wholesale borrowing of a table definition via the LIKE clause.
 * This seems to be a poor man's inheritance capability, with the resulting
 * tables completely decoupled except for the original commonality in definitions.
 *
 * This is very similar to CREATE TABLE AS except for the INCLUDING DEFAULTS extension
 * which is a part of SQL:2003.
 */
TableLikeClause:
			LIKE qualified_name TableLikeOptionList
				{
					InhRelation *n = makeNode(InhRelation);
					n->relation = $2;
					n->options = $3;
					$$ = (Node *)n;
				}
		;

TableLikeOptionList:
				TableLikeOptionList TableLikeOption	{ $$ = lappend_int($1, $2); }
				| /* EMPTY */						{ $$ = NIL; }
		;

TableLikeOption:
				INCLUDING DEFAULTS					{ $$ = 	CREATE_TABLE_LIKE_INCLUDING_DEFAULTS; }
				| EXCLUDING DEFAULTS				{ $$ = 	CREATE_TABLE_LIKE_EXCLUDING_DEFAULTS; }
				| INCLUDING CONSTRAINTS				{ $$ = 	CREATE_TABLE_LIKE_INCLUDING_CONSTRAINTS; }
				| EXCLUDING CONSTRAINTS				{ $$ = 	CREATE_TABLE_LIKE_EXCLUDING_CONSTRAINTS; }
				| INCLUDING INDEXES					{ $$ = 	CREATE_TABLE_LIKE_INCLUDING_INDEXES; }
				| EXCLUDING INDEXES					{ $$ = 	CREATE_TABLE_LIKE_EXCLUDING_INDEXES; }
		;


/* ConstraintElem specifies constraint syntax which is not embedded into
 *	a column definition. ColConstraintElem specifies the embedded form.
 * - thomas 1997-12-03
 */
TableConstraint:
			CONSTRAINT name ConstraintElem
				{
					switch (nodeTag($3))
					{
						case T_Constraint:
							{
								Constraint *n = (Constraint *)$3;
								n->name = $2;
							}
							break;
						case T_FkConstraint:
							{
								FkConstraint *n = (FkConstraint *)$3;
								n->constr_name = $2;
							}
							break;
						default:
							break;
					}
					$$ = $3;
				}
			| ConstraintElem						{ $$ = $1; }
		;

ConstraintElem:
			CHECK '(' a_expr ')'
				{
					Constraint *n = makeNode(Constraint);
					n->contype = CONSTR_CHECK;
					n->name = NULL;
					n->raw_expr = $3;
					n->cooked_expr = NULL;
					n->indexspace = NULL;
					$$ = (Node *)n;
				}
			| UNIQUE '(' columnList ')' opt_definition OptConsTableSpace
				{
					Constraint *n = makeNode(Constraint);
					n->contype = CONSTR_UNIQUE;
					n->name = NULL;
					n->raw_expr = NULL;
					n->cooked_expr = NULL;
					n->keys = $3;
					n->options = $5;
					n->indexspace = $6;
					$$ = (Node *)n;
				}
			| PRIMARY KEY '(' columnList ')' opt_definition OptConsTableSpace
				{
					Constraint *n = makeNode(Constraint);
					n->contype = CONSTR_PRIMARY;
					n->name = NULL;
					n->raw_expr = NULL;
					n->cooked_expr = NULL;
					n->keys = $4;
					n->options = $6;
					n->indexspace = $7;
					$$ = (Node *)n;
				}
			| FOREIGN KEY '(' columnList ')' REFERENCES qualified_name
				opt_column_list key_match key_actions ConstraintAttributeSpec
				{
					FkConstraint *n = makeNode(FkConstraint);
					n->constr_name		= NULL;
					n->pktable			= $7;
					n->fk_attrs			= $4;
					n->pk_attrs			= $8;
					n->fk_matchtype		= $9;
					n->fk_upd_action	= (char) ($10 >> 8);
					n->fk_del_action	= (char) ($10 & 0xFF);
					n->deferrable		= ($11 & 1) != 0;
					n->initdeferred		= ($11 & 2) != 0;
					$$ = (Node *)n;
				}
		;

opt_column_list:
			'(' columnList ')'						{ $$ = $2; }
			| /*EMPTY*/								{ $$ = NIL; }
		;

columnList:
			columnElem								{ $$ = list_make1($1); }
			| columnList ',' columnElem				{ $$ = lappend($1, $3); }
		;

columnListUnique:
			columnElem								{ $$ = list_make1($1); }
			| columnList ',' columnElem
				{
					if (list_member($1, $3))
						ereport(ERROR,
								(errcode(ERRCODE_DUPLICATE_COLUMN),
								 errmsg("duplicate column in DISTRIBUTED BY clause"),
								 scanner_errposition(@3)));
					$$ = lappend($1, $3);
				}

columnElem: ColId
				{
					$$ = (Node *) makeString($1);
				}
		;

key_match:  MATCH FULL
			{
				$$ = FKCONSTR_MATCH_FULL;
			}
		| MATCH PARTIAL
			{
				ereport(ERROR,
						(errcode(ERRCODE_FEATURE_NOT_SUPPORTED),
						 errmsg("MATCH PARTIAL not yet implemented"),
						 scanner_errposition(@1)));
				$$ = FKCONSTR_MATCH_PARTIAL;
			}
		| MATCH SIMPLE
			{
				$$ = FKCONSTR_MATCH_UNSPECIFIED;
			}
		| /*EMPTY*/
			{
				$$ = FKCONSTR_MATCH_UNSPECIFIED;
			}
		;

/*
 * We combine the update and delete actions into one value temporarily
 * for simplicity of parsing, and then break them down again in the
 * calling production.  update is in the left 8 bits, delete in the right.
 * Note that NOACTION is the default.
 */
key_actions:
			key_update
				{ $$ = ($1 << 8) | (FKCONSTR_ACTION_NOACTION & 0xFF); }
			| key_delete
				{ $$ = (FKCONSTR_ACTION_NOACTION << 8) | ($1 & 0xFF); }
			| key_update key_delete
				{ $$ = ($1 << 8) | ($2 & 0xFF); }
			| key_delete key_update
				{ $$ = ($2 << 8) | ($1 & 0xFF); }
			| /*EMPTY*/
				{ $$ = (FKCONSTR_ACTION_NOACTION << 8) | (FKCONSTR_ACTION_NOACTION & 0xFF); }
		;

key_update: ON UPDATE key_action		{ $$ = $3; }
		;

key_delete: ON DELETE_P key_action		{ $$ = $3; }
		;

key_action:
			NO ACTION					{ $$ = FKCONSTR_ACTION_NOACTION; }
			| RESTRICT					{ $$ = FKCONSTR_ACTION_RESTRICT; }
			| CASCADE					{ $$ = FKCONSTR_ACTION_CASCADE; }
			| SET NULL_P				{ $$ = FKCONSTR_ACTION_SETNULL; }
			| SET DEFAULT				{ $$ = FKCONSTR_ACTION_SETDEFAULT; }
		;

OptInherit: INHERITS '(' qualified_name_list ')'	{ $$ = $3; }
			| /*EMPTY*/								{ $$ = NIL; }
		;

/* WITH (options) is preferred, WITH OIDS and WITHOUT OIDS are legacy forms */
OptWith:
			WITH definition				{ $$ = $2; }
			| WITH OIDS					{ $$ = list_make1(defWithOids(true)); }
			| WITHOUT OIDS				{ $$ = list_make1(defWithOids(false)); }
			| /*EMPTY*/					{ $$ = NIL; }
		;

OnCommitOption:  ON COMMIT DROP				{ $$ = ONCOMMIT_DROP; }
			| ON COMMIT DELETE_P ROWS		{ $$ = ONCOMMIT_DELETE_ROWS; }
			| ON COMMIT PRESERVE ROWS		{ $$ = ONCOMMIT_PRESERVE_ROWS; }
			| /*EMPTY*/						{ $$ = ONCOMMIT_NOOP; }
		;

OptTableSpace:   TABLESPACE name					{ $$ = $2; }
			| /*EMPTY*/								{ $$ = NULL; }
		;

OptConsTableSpace:   USING INDEX TABLESPACE name	{ $$ = $4; }
			| /*EMPTY*/								{ $$ = NULL; }
		;

DistributedBy:   DISTRIBUTED BY  '(' columnListUnique ')'		{ $$ = $4; }
			| DISTRIBUTED RANDOMLY			{ $$ = list_make1(NULL); }
		;

OptDistributedBy:   DistributedBy			{ $$ = $1; }
			| /*EMPTY*/								{ $$ = NULL; }
		;

/* START PARTITION RULES */

OptTabPartitionColumnEncList: TabPartitionColumnEncList { $$ = $1; }
			| /*EMPTY*/ { $$ = NULL; }
	;

TabPartitionColumnEncList:
	column_reference_storage_directive { $$ = list_make1($1); }
	| TabPartitionColumnEncList column_reference_storage_directive
				{
					$$ = lappend($1, $2);
				}
	;

OptTabPartitionStorageAttr: WITH definition TABLESPACE name 
				{
                    /* re-use alterpartitioncmd struct here... */
					AlterPartitionCmd *pc = makeNode(AlterPartitionCmd);
                    pc->partid = NULL;
                    pc->arg1 = (Node *)$2;
                    pc->arg2 = (Node *)makeString($4);
                    pc->location = @1;
					$$ = (Node *)pc;
                }
			| WITH definition
				{
                    /* re-use alterpartitioncmd struct here... */
					AlterPartitionCmd *pc = makeNode(AlterPartitionCmd);
                    pc->partid = NULL;
                    pc->arg1 = (Node *)$2;
                    pc->arg2 = NULL;
                    pc->location = @1;
					$$ = (Node *)pc;
 				}
			| TABLESPACE name 
				{
                    /* re-use alterpartitioncmd struct here... */
					AlterPartitionCmd *pc = makeNode(AlterPartitionCmd);
                    pc->partid = NULL;
                    pc->arg1 = NULL;
                    pc->arg2 = (Node *)makeString($2);
                    pc->location = @1;
					$$ = (Node *)pc;
				}
			| /*EMPTY*/ { $$ = NULL; }
		;

OptTabPartitionSpec: '(' TabPartitionElemList ')'
				{
                        PartitionSpec *n = makeNode(PartitionSpec); 
                        n->partElem  = $2;
                        n->subSpec   = NULL;
                        n->location  = @2;
                        $$ = (Node *)n;
				}
			| /*EMPTY*/								{ $$ = NULL; }
		;

OptTabSubPartitionSpec: 
            '(' TabSubPartitionElemList ')' 
				{
                        PartitionSpec *n = makeNode(PartitionSpec); 
                        n->partElem  = $2;
                        n->subSpec   = NULL;
                        n->location  = @2;
                        $$ = (Node *)n;
				}
			| /*EMPTY*/								{ $$ = NULL; }
		;

TabPartitionElemList:
            TabPartitionElem						{ $$ = list_make1($1); }
			| TabPartitionElemList ',' 
              TabPartitionElem						{ $$ = lappend($1, $3); }
		;
TabSubPartitionElemList:
            TabSubPartitionElem						{ $$ = list_make1($1); }
			| TabSubPartitionElemList ',' 
              TabSubPartitionElem					{ $$ = lappend($1, $3); }
		;

tab_part_val_no_paran: AexprConst { $$ = $1; }
			| CAST '(' tab_part_val AS Typename ')'
				{ 
					$$ = makeTypeCast($3, $5, @4);
				}
			| tab_part_val_no_paran TYPECAST Typename
				{ 
					$$ = makeTypeCast($1, $3, @2); 
				}
			| '-' tab_part_val_no_paran { $$ = doNegate($2, @1); }
		;

tab_part_val: tab_part_val_no_paran { $$ = $1; }
			| '(' tab_part_val_no_paran ')' { $$ = $2; }
			| '(' tab_part_val_no_paran ')' TYPECAST Typename
				{ 
					$$ = makeTypeCast($2, $5, @4); 
				}
		; 
		
TabPartitionBoundarySpecValList:
              tab_part_val				{ $$ = list_make1($1); }
			| TabPartitionBoundarySpecValList ',' 
              tab_part_val				{ $$ = lappend($1, $3); }
		;

OptTabPartitionRangeInclusive:
			INCLUSIVE			{ $$ = PART_EDGE_INCLUSIVE; }
			| EXCLUSIVE			{ $$ = PART_EDGE_EXCLUSIVE; }
			| /*EMPTY*/			{ $$ = PART_EDGE_UNSPECIFIED; }
		;

TabPartitionBoundarySpecStart:
			START 
            '(' TabPartitionBoundarySpecValList ')' 
			OptTabPartitionRangeInclusive
				{
                        PartitionRangeItem *n = makeNode(PartitionRangeItem); 
                        n->partRangeVal  = $3;
                        if (!($5))
                            n->partedge = PART_EDGE_INCLUSIVE;
                        else
                            n->partedge = $5;
                        n->location  = @1;
                        $$ = (Node *)n;
				}
            ;

TabPartitionBoundarySpecEnd:
			END_P 
            '(' TabPartitionBoundarySpecValList ')' 
			OptTabPartitionRangeInclusive
				{
                        PartitionRangeItem *n = makeNode(PartitionRangeItem); 
                        n->partRangeVal  = $3;
                        if (!($5))
                            n->partedge = PART_EDGE_EXCLUSIVE;
                        else
                            n->partedge = $5;
                        n->location  = @1;
                        $$ = (Node *)n;
				}
            ;

OptTabPartitionBoundarySpecEvery:
            EVERY '(' TabPartitionBoundarySpecValList ')' 
				{
                        PartitionRangeItem *n = makeNode(PartitionRangeItem); 
                        n->partRangeVal  = $3;
                        n->location  = @1;

                        $$ = (Node *)n;
				}
			| /*EMPTY*/								{ $$ = NULL; }
            ;

OptTabPartitionBoundarySpecEnd:
            TabPartitionBoundarySpecEnd 			{ $$ = $1; }
			| /*EMPTY*/								{ $$ = NULL; }
		;

/* VALUES for LIST, start..end for RANGE. */
TabPartitionBoundarySpec:
			part_values_clause
				{
                        PartitionValuesSpec *n = makeNode(PartitionValuesSpec); 

                        n->partValues = $1;
                        n->location  = @1;
                        $$ = (Node *)n;
				}
			| TabPartitionBoundarySpecStart
              OptTabPartitionBoundarySpecEnd
              OptTabPartitionBoundarySpecEvery  
				{
                        PartitionBoundSpec *n = makeNode(PartitionBoundSpec); 
                        n->partStart = $1;
                        n->partEnd   = $2;
                        n->partEvery = $3;
                        n->everyGenList = NIL; 
						n->pWithTnameStr = NULL;
                        n->location  = @1;
                        $$ = (Node *)n;
				}
			| TabPartitionBoundarySpecEnd
              OptTabPartitionBoundarySpecEvery	
				{
                        PartitionBoundSpec *n = makeNode(PartitionBoundSpec); 
                        n->partStart = NULL;
                        n->partEnd   = $1;
                        n->partEvery = $2;
                        n->everyGenList = NIL; 
						n->pWithTnameStr = NULL;
                        n->location  = @1;
                        $$ = (Node *)n;
				}
            ;

OptTabPartitionBoundarySpec:
            TabPartitionBoundarySpec				{ $$ = $1; }
			| /*EMPTY*/								{ $$ = NULL; }
		;

multi_spec_value_list: '(' part_values_single ')'
				{
					ListCell *lc;
					List *out = NIL;

					foreach(lc, $2)
						out = lappend(out, linitial(lfirst(lc)));

					$$ = list_make1(out);
				}
			| multi_spec_value_list ',' '(' part_values_single ')'
				{
					ListCell *lc;
					List *out = NIL;

					foreach(lc, $4)
						out = lappend(out, linitial(lfirst(lc)));

					$$ = lappend($1, out);
				}
		;

part_values_single: tab_part_val_no_paran
				{
					$$ = list_make1(list_make1($1));
				}
			| part_values_single ',' tab_part_val_no_paran
				{
					$$ = lappend($1, list_make1($3));
				}
		;

part_values_clause:
			VALUES '(' part_values_single ')'
				{
					$$ = $3;
				}
			| VALUES '(' multi_spec_value_list ')'
				{
					$$ = $3;
				}
		;

part_values_or_spec_list: TabPartitionBoundarySpecValList { $$ = $1; }
			| part_values_clause { $$ = $1; }
		;

/* a "Partition Element" closely corresponds to a "Partition Declaration" */
TabPartitionElem: 
            TabPartitionNameDecl 
            OptTabPartitionBoundarySpec	OptTabPartitionStorageAttr
			OptTabPartitionColumnEncList
			OptTabSubPartitionSpec 
				{
                        PartitionElem *n = makeNode(PartitionElem); 
                        n->partName  = $1;
                        n->boundSpec = $2;
                        n->subSpec   = $5;
                        n->location  = @1;
                        n->isDefault = 0;
                        n->storeAttr = $3;
                        n->colencs   = $4;
                        n->AddPartDesc = NULL;
                        $$ = (Node *)n;
				}

/* allow boundary spec for default partition in parser, but complain later */
			| TabPartitionDefaultNameDecl 
              OptTabPartitionBoundarySpec
              OptTabPartitionStorageAttr
			  OptTabPartitionColumnEncList
			  OptTabSubPartitionSpec 
				{
                        PartitionElem *n = makeNode(PartitionElem); 
                        n->partName  = $1;
                        n->boundSpec = $2;
                        n->subSpec   = $5;
                        n->location  = @1;
                        n->isDefault = true;
                        n->storeAttr = $3;
                        n->colencs   = $4;
                        $$ = (Node *)n;
				}
			| TabPartitionBoundarySpec 
              OptTabPartitionStorageAttr
			  OptTabPartitionColumnEncList
			  OptTabSubPartitionSpec 
				{
                        PartitionElem *n = makeNode(PartitionElem); 
                        n->partName  = NULL;
                        n->boundSpec = $1;
                        n->subSpec   = $4;
                        n->location  = @1;
                        n->isDefault = 0;
                        n->storeAttr = $2;
                        n->colencs   = $3;
                        n->AddPartDesc = NULL;
                        $$ = (Node *)n;
				}
			| column_reference_storage_directive
				{
					$$ = (Node *)$1;
				}
            ;

TabSubPartitionElem: 
            TabSubPartitionNameDecl OptTabPartitionBoundarySpec	
			OptTabPartitionStorageAttr
			OptTabPartitionColumnEncList
            OptTabSubPartitionSpec
				{
                        PartitionElem *n = makeNode(PartitionElem); 
                        n->partName  = $1;
                        n->boundSpec = $2;
                        n->subSpec   = $5;
                        n->location  = @1;
                        n->isDefault = 0;
                        n->storeAttr = $3;
                        n->colencs   = $4;
                        n->AddPartDesc = NULL;
                        $$ = (Node *)n;
				}
/* allow boundary spec for default partition in parser, but complain later */
			| TabSubPartitionDefaultNameDecl OptTabPartitionBoundarySpec	
 			  OptTabPartitionStorageAttr
			  OptTabPartitionColumnEncList
              OptTabSubPartitionSpec
				{
                        PartitionElem *n = makeNode(PartitionElem); 
                        n->partName  = $1;
                        n->boundSpec = $2;
                        n->subSpec   = $5;
                        n->location  = @1;
                        n->isDefault = true;
                        n->storeAttr = $3;
                        n->colencs   = $4;
                        n->AddPartDesc = NULL;
                        $$ = (Node *)n;
				}
			| TabPartitionBoundarySpec
              OptTabPartitionStorageAttr
			  OptTabPartitionColumnEncList
 			  OptTabSubPartitionSpec	
				{
                        PartitionElem *n = makeNode(PartitionElem); 
                        n->partName  = NULL;
                        n->boundSpec = $1;
                        n->subSpec   = $4;
                        n->location  = @1;
                        n->isDefault = false;
                        n->colencs   = $3;
                        n->storeAttr = $2;
                        n->AddPartDesc = NULL;
                        $$ = (Node *)n;
				}
			| column_reference_storage_directive
				{
					$$ = (Node *)$1;
				}
            ;

TabPartitionNameDecl: PARTITION PartitionColId
				{
					$$ = $2;
				}
		;
TabPartitionDefaultNameDecl: DEFAULT PARTITION PartitionColId
				{
					$$ = $3;
				}
		;

TabSubPartitionNameDecl: SUBPARTITION PartitionColId
				{
					$$ = $2;
				}
		;

TabSubPartitionDefaultNameDecl: DEFAULT SUBPARTITION PartitionColId
				{
					$$ = $3;
				}
		;

TabPartitionByType:
			RANGE 				{ $$ = PARTTYP_RANGE; }
			| LIST				{ $$ = PARTTYP_LIST; }
			| /*EMPTY*/
				{
					$$ = PARTTYP_RANGE; 

					ereport(ERROR,
							(errcode(ERRCODE_SYNTAX_ERROR),
							 errmsg("PARTITION BY must specify RANGE or LIST")));
				}
		;

OptTabPartitionBy:
			PARTITION BY 
            TabPartitionByType '(' columnList ')' 
			opt_list_subparts
            OptTabPartitionSpec						
				{
					PartitionBy *n = makeNode(PartitionBy); 
						
					n->partType = $3;
					n->keys     = $5; 
					n->subPart  = $7;
					if (PointerIsValid(n->subPart) &&
						!IsA(n->subPart, PartitionBy))
						yyerror("syntax error");

					n->partSpec = $8;
					n->partDepth = 0;
					n->partQuiet = PART_VERBO_NODISTRO;
					n->location  = @3;
					n->partDefault = NULL;
					$$ = (Node *)n;
				}
			| /*EMPTY*/								{ $$ = NULL; }
		;

TabSubPartitionTemplate:
			SUBPARTITION TEMPLATE 
            '(' TabSubPartitionElemList ')' 
				{
					PartitionSpec *n = makeNode(PartitionSpec); 
					n->partElem  = $4;
					n->subSpec   = NULL;
					n->istemplate  = true;
					n->location  = @3;
					$$ = (Node *)n;

					/* a little (temporary?) syntax check on templates */
					if (n->partElem)
					{
						List *elems;
						ListCell *lc;
						Assert(IsA(n->partElem, List));

						elems = (List *)n->partElem;
						foreach(lc, elems)
						{
							PartitionElem *e = lfirst(lc);

							if (!IsA(e, PartitionElem)) continue;

							if (e->subSpec)
								ereport(ERROR,
										(errcode(ERRCODE_SYNTAX_ERROR),
										 errmsg("template cannot contain "
												"specification for child "
												"partition")));
						}

					}
				}
		;

opt_list_subparts: list_subparts { $$ = $1; }
			| /*EMPTY*/ { $$ = NULL; }
		;

opt_comma: ',' { $$ = true; }
			| /*EMPTY*/ { $$ = false; }
		;

list_subparts: TabSubPartitionBy { $$ = $1; }
			| list_subparts opt_comma TabSubPartitionBy
				{
					PartitionBy *pby = (PartitionBy *)$1;
					$$ = $1;

					while (pby->subPart)
						pby = (PartitionBy *)pby->subPart;

					if (IsA($3, PartitionSpec))
					{
						Assert(((PartitionSpec *)$3)->istemplate);
						Assert(IsA(pby, PartitionBy));

						/* find deepesh subpart and add it there */
						if (((PartitionBy *)pby)->partSpec != NULL)
							yyerror("syntax error");

						((PartitionBy *)pby)->partSpec = $3;
					}
					else
						((PartitionBy *)pby)->subPart = $3;
				}
		;

TabSubPartitionBy:
			SUBPARTITION BY 
            TabPartitionByType '(' columnList ')' 
				{
                        PartitionBy *n = makeNode(PartitionBy); 
                        n->partType = $3;
                        n->keys     = $5; 
                        n->subPart  = NULL;
                        n->partSpec = NULL;
                        n->partDepth = 0;
						n->partQuiet = PART_VERBO_NODISTRO;
                        n->location  = @3;
                        n->partDefault = NULL;
                        $$ = (Node *)n;
				}
			| TabSubPartitionTemplate
				{
					$$ = $1;
				}
		;
/* END PARTITION RULES */

/*
 * Note: CREATE TABLE ... AS SELECT ... is just another spelling for
 * SELECT ... INTO.
 */

CreateAsStmt:
		CREATE OptTemp TABLE create_as_target AS SelectStmt opt_with_data OptDistributedBy OptTabPartitionBy
				{
					/*
					 * When the SelectStmt is a set-operation tree, we must
					 * stuff the INTO information into the leftmost component
					 * Select, because that's where analyze.c will expect
					 * to find it.	Similarly, the output column names must
					 * be attached to that Select's target list.
					 */
					SelectStmt *n = findLeftmostSelect((SelectStmt *) $6);
					if (n->intoClause != NULL)
						ereport(ERROR,
								(errcode(ERRCODE_SYNTAX_ERROR),
								 errmsg("CREATE TABLE AS cannot specify INTO"),
								 scanner_errposition(exprLocation((Node *) n->intoClause))));
					$4->rel->istemp = $2;
					n->intoClause = $4;
					/* Implement WITH NO DATA by forcing top-level LIMIT 0 */
					if (!$7)
						((SelectStmt *) $6)->limitCount = makeIntConst(0, -1);
					n->distributedBy = $8;

					if ($9)
						ereport(ERROR,
                                (errcode(ERRCODE_FEATURE_NOT_SUPPORTED),
								 errmsg("Cannot create a partitioned table using CREATE TABLE AS SELECT"),
                                 errhint("Use CREATE TABLE...LIKE (followed by INSERT...SELECT) instead")));

					$$ = $6;
				}
		;

create_as_target:
			qualified_name OptCreateAs OptWith OnCommitOption OptTableSpace
				{
					$$ = makeNode(IntoClause);
					$$->rel = $1;
					$$->colNames = $2;
					$$->options = $3;
					$$->onCommit = $4;
					$$->tableSpaceName = $5;
				}
		;

OptCreateAs:
			'(' CreateAsList ')'					{ $$ = $2; }
			| /*EMPTY*/								{ $$ = NIL; }
		;

CreateAsList:
			CreateAsElement							{ $$ = list_make1($1); }
			| CreateAsList ',' CreateAsElement		{ $$ = lappend($1, $3); }
		;

CreateAsElement:
			ColId
				{
					ColumnDef *n = makeNode(ColumnDef);
					n->colname = $1;
					n->typeName = NULL;
					n->inhcount = 0;
					n->is_local = true;
					n->is_not_null = false;
					n->raw_default = NULL;
					n->cooked_default = NULL;
					n->constraints = NIL;
					$$ = (Node *)n;
				}
		;

opt_with_data:
			WITH DATA_P								{ $$ = TRUE; }
			| WITH NO DATA_P						{ $$ = FALSE; }
			| /*EMPTY*/								{ $$ = TRUE; }
		;

/*****************************************************************************
 *
 *		QUERY :
 *				CREATE EXTERNAL [WEB] TABLE relname
 *
 *****************************************************************************/
	
CreateExternalStmt:	CREATE OptWritable EXTERNAL OptWeb OptTemp TABLE qualified_name '(' OptExtTableElementList ')' 
					ExtTypedesc FORMAT Sconst format_opt ext_options_opt ext_opt_encoding_list OptSingleRowErrorHandling OptDistributedBy
						{
							CreateExternalStmt *n = makeNode(CreateExternalStmt);
							n->iswritable = $2;
							n->isweb = $4;
							$7->istemp = $5;
							n->relation = $7;
							n->tableElts = $9;
							n->exttypedesc = (ExtTableTypeDesc *) $11;
							n->format = $13;
							n->formatOpts = $14;
							n->extOptions = $15;
							n->encoding = $16;
							n->sreh = $17;
							n->distributedBy = $18;
							n->policy = 0;
							
							/* various syntax checks for EXECUTE external table */
							if(((ExtTableTypeDesc *) n->exttypedesc)->exttabletype == EXTTBL_TYPE_EXECUTE)
							{
								ExtTableTypeDesc *extdesc = (ExtTableTypeDesc *) n->exttypedesc;
								
								if(!n->isweb)
									ereport(ERROR,
											(errcode(ERRCODE_SYNTAX_ERROR),
										 	 errmsg("EXECUTE may not be used with a regular external table"),
										 	 errhint("Use CREATE EXTERNAL WEB TABLE instead")));							
								
								/* if no ON clause specified, default to "ON ALL" */
								if(extdesc->on_clause == NIL)
								{									
									extdesc->on_clause = lappend(extdesc->on_clause, 
										   				   		 makeDefElem("all", (Node *)makeInteger(TRUE)));
								}
								else if(n->iswritable)
								{
									ereport(ERROR,
											(errcode(ERRCODE_SYNTAX_ERROR),
									 		 errmsg("ON clause may not be used with a writable external table")));							
								}
							}

							if(n->sreh && n->iswritable)
								ereport(ERROR,
										(errcode(ERRCODE_SYNTAX_ERROR),
										 errmsg("Single row error handling may not be used with a writable external table")));							
							
							$$ = (Node *)n;							
						}
						;

OptWritable:	WRITABLE				{ $$ = TRUE; }
				| READABLE				{ $$ = FALSE; }
				| /*EMPTY*/				{ $$ = FALSE; }
				;

OptWeb:		WEB						{ $$ = TRUE; }
			| /*EMPTY*/				{ $$ = FALSE; }
			;

ExtTypedesc:
			LOCATION '(' cdb_string_list ')' ext_on_clause_list
			{
				ExtTableTypeDesc *n = makeNode(ExtTableTypeDesc);
				n->exttabletype = EXTTBL_TYPE_LOCATION;
				n->location_list = $3; 
				n->on_clause = $5;
				n->command_string = NULL;
				$$ = (Node *)n;
	
			}
			| EXECUTE Sconst ext_on_clause_list
			{
				ExtTableTypeDesc *n = makeNode(ExtTableTypeDesc);
				n->exttabletype = EXTTBL_TYPE_EXECUTE;
				n->location_list = NIL; 
				n->command_string = $2;
				n->on_clause = $3; /* default will get set later if needed */
						
				$$ = (Node *)n;
			}
			;

ext_on_clause_list:
			ext_on_clause_list ext_on_clause_item		{ $$ = lappend($1, $2); }
			| /*EMPTY*/									{ $$ = NIL; }
			;
	
ext_on_clause_item:
			ON ALL	
			{
				$$ = makeDefElem("all", (Node *)makeInteger(TRUE));
			}
			| ON HOST Sconst
			{
				$$ = makeDefElem("hostname", (Node *)makeString($3));
			}
			| ON HOST
			{
				$$ = makeDefElem("eachhost", (Node *)makeInteger(TRUE));
			}
			| ON MASTER
			{
				$$ = makeDefElem("master", (Node *)makeInteger(TRUE));
			}
			| ON SEGMENT Iconst
			{
				$$ = makeDefElem("segment", (Node *)makeInteger($3));
			}
			| ON Iconst
			{
				$$ = makeDefElem("random", (Node *)makeInteger($2));
			}
			;

format_opt: 
			  '(' format_opt_list ')'			{ $$ = $2; }
			| '(' format_def_list ')'			{ $$ = $2; }
			| '(' ')'							{ $$ = NIL; }
			| /*EMPTY*/							{ $$ = NIL; }
			;

format_opt_list:
			format_opt_item		
			{ 
				$$ = list_make1($1);
			}
			| format_opt_list format_opt_item		
			{ 
				$$ = lappend($1, $2); 
			}
			;

format_def_list:
			format_def_item		
			{ 
				$$ = list_make1($1);
			} 
			| format_def_list ',' format_def_item
			{
				$$ = lappend($1, $3);
			}

format_def_item:
    		ColLabel '=' def_arg
			{
				$$ = makeDefElem($1, $3);
			}
			| ColLabel '=' '(' columnList ')'
			{
				$$ = makeDefElem($1, (Node *) $4);
			}


format_opt_item:
			DELIMITER opt_as Sconst
			{
				$$ = makeDefElem("delimiter", (Node *)makeString($3));
			}
			| NULL_P opt_as Sconst
			{
				$$ = makeDefElem("null", (Node *)makeString($3));
			}
			| CSV
			{
				$$ = makeDefElem("csv", (Node *)makeInteger(TRUE));
			}
			| HEADER_P
			{
				$$ = makeDefElem("header", (Node *)makeInteger(TRUE));
			}
			| QUOTE opt_as Sconst
			{
				$$ = makeDefElem("quote", (Node *)makeString($3));
			}
			| ESCAPE opt_as Sconst
			{
				$$ = makeDefElem("escape", (Node *)makeString($3));
			}
			| FORCE NOT NULL_P columnList
			{
				$$ = makeDefElem("force_notnull", (Node *)$4);
			}
			| FORCE QUOTE columnList
			{
				$$ = makeDefElem("force_quote", (Node *)$3);
			}
			| FILL MISSING FIELDS
			{
				$$ = makeDefElem("fill_missing_fields", (Node *)makeInteger(TRUE));
			}
			| NEWLINE opt_as Sconst
			{
				$$ = makeDefElem("newline", (Node *)makeString($3));
			}
			;

ext_options_opt:
			OPTIONS ext_options					{ $$ = $2; }
			| /*EMPTY*/                         { $$ = NIL; }
			;

ext_options:
			'(' ext_options_list ')'           { $$ = $2; }
			| '(' ')'                           { $$ = NIL; }
			;

ext_options_list:
			ext_options_item
			{
				$$ = list_make1($1);
			}
			| ext_options_list ',' ext_options_item
			{
				$$ = lappend($1, $3);
			}
			;

ext_options_item:
			ColLabel Sconst
			{
				$$ = makeDefElem($1, (Node *)makeString($2));
			}
			;

OptExtTableElementList:
			ExtTableElementList				{ $$ = $1; }
			| /*EMPTY*/						{ $$ = NIL; }
			;

ExtTableElementList:
			ExtTableElement
			{
				$$ = list_make1($1);
			}
			| ExtTableElementList ',' ExtTableElement
			{
				$$ = lappend($1, $3);
			}
			;

ExtTableElement:
			ExtcolumnDef					{ $$ = $1; }
			| TableLikeClause				{ $$ = $1; }
			;

/* column def for ext table - doesn't have room for constraints */
ExtcolumnDef:	ColId Typename
		{
			ColumnDef *n = makeNode(ColumnDef);
			n->colname = $1;
			n->typeName = $2;
			n->is_local = true;
			n->is_not_null = false;
			n->constraints = NIL;
			$$ = (Node *)n;
		}
		;
	
/*
 * Single row error handling SQL
 */
OptSingleRowErrorHandling:
		OptLogErrorTable SEGMENT REJECT_P LIMIT Iconst OptSrehLimitType
		{
			SingleRowErrorDesc *n = makeNode(SingleRowErrorDesc);
			n->into_file = $1;
			n->rejectlimit = $5;
			n->is_limit_in_rows = $6; /* true for ROWS false for PERCENT */

			/* PERCENT value check */
			if(!n->is_limit_in_rows && (n->rejectlimit < 1 || n->rejectlimit > 100))
				ereport(ERROR,
						(errcode(ERRCODE_INVALID_PARAMETER_VALUE),
						 errmsg("invalid PERCENT value. Should be (1 - 100)")));
			
			/* ROW values check */
			if(n->is_limit_in_rows && n->rejectlimit < 2)
			   ereport(ERROR,
					   (errcode(ERRCODE_INVALID_PARAMETER_VALUE),
						errmsg("invalid (ROWS) reject limit. Should be 2 or larger")));

			$$ = (Node *)n;
		}
		| /*EMPTY*/		{ $$ = NULL; }
		;
	
OptLogErrorTable:
		LOG_P ERRORS                        { $$ = TRUE; }
		| /*EMPTY*/							{ $$ = FALSE; }
		;
	
OptSrehLimitType:		
		ROWS					{ $$ = TRUE; }
		| PERCENT				{ $$ = FALSE; }
		| /* default is ROWS */	{ $$ = TRUE; }
		;

/*
 * ENCODING. (we cheat a little and use a list, even though it's 1 item max).
 */
ext_opt_encoding_list:
		ext_opt_encoding_list ext_opt_encoding_item		{ $$ = lappend($1, $2); }
		| /*EMPTY*/										{ $$ = NIL; }
		;
	
ext_opt_encoding_item:
		ENCODING opt_equal Sconst
		{
			$$ = makeDefElem("encoding", (Node *)makeString($3));
		}
		| ENCODING opt_equal Iconst
		{
			$$ = makeDefElem("encoding", (Node *)makeInteger($3));
		}
		;

/*****************************************************************************
 *
 *		QUERY :
 *				CREATE SEQUENCE seqname
 *				ALTER SEQUENCE seqname
 *
 *****************************************************************************/

CreateSeqStmt:
			CREATE OptTemp SEQUENCE qualified_name OptSeqOptList
				{
					CreateSeqStmt *n = makeNode(CreateSeqStmt);
					$4->istemp = $2;
					n->sequence = $4;
					n->options = $5;
					$$ = (Node *)n;
				}
		;

AlterSeqStmt:
			ALTER SEQUENCE relation_expr SeqOptList
				{
					AlterSeqStmt *n = makeNode(AlterSeqStmt);
					n->sequence = $3;
					n->options = $4;
					$$ = (Node *)n;
				}
		;

OptSeqOptList: SeqOptList							{ $$ = $1; }
			| /*EMPTY*/								{ $$ = NIL; }
		;

SeqOptList: SeqOptElem								{ $$ = list_make1($1); }
			| SeqOptList SeqOptElem					{ $$ = lappend($1, $2); }
		;

SeqOptElem: CACHE NumericOnly
				{
					$$ = makeDefElem("cache", (Node *)$2);
				}
			| CYCLE
				{
					$$ = makeDefElem("cycle", (Node *)makeInteger(TRUE));
				}
			| NO CYCLE
				{
					$$ = makeDefElem("cycle", (Node *)makeInteger(FALSE));
				}
			| INCREMENT opt_by NumericOnly
				{
					$$ = makeDefElem("increment", (Node *)$3);
				}
			| MAXVALUE NumericOnly
				{
					$$ = makeDefElem("maxvalue", (Node *)$2);
				}
			| MINVALUE NumericOnly
				{
					$$ = makeDefElem("minvalue", (Node *)$2);
				}
			| NO MAXVALUE
				{
					$$ = makeDefElem("maxvalue", NULL);
				}
			| NO MINVALUE
				{
					$$ = makeDefElem("minvalue", NULL);
				}
			| OWNED BY any_name
				{
					$$ = makeDefElem("owned_by", (Node *)$3);
				}
			| START opt_with NumericOnly
				{
					$$ = makeDefElem("start", (Node *)$3);
				}
			| RESTART
				{
					$$ = makeDefElem("restart", NULL);
				}
			| RESTART opt_with NumericOnly
				{
					$$ = makeDefElem("restart", (Node *)$3);
				}
		;

opt_by:		BY				{}
			| /* empty */	{}
	  ;

NumericOnly:
		FCONST									{ $$ = makeFloat($1); }
			| '-' FCONST
				{
					$$ = makeFloat($2);
					doNegateFloat($$);
				}
			| SignedIconst                                                  { $$ = makeInteger($1); };
		;

/*****************************************************************************
 *
 *		QUERIES :
 *				CREATE PROCEDURAL LANGUAGE ...
 *				DROP PROCEDURAL LANGUAGE ...
 *
 *****************************************************************************/

CreatePLangStmt:
			CREATE opt_trusted opt_procedural LANGUAGE ColId_or_Sconst
			{
				CreatePLangStmt *n = makeNode(CreatePLangStmt);
				n->plname = $5;
				/* parameters are all to be supplied by system */
				n->plhandler = NIL;
				n->plinline = NIL;
				n->plvalidator = NIL;
				n->pltrusted = false;
				$$ = (Node *)n;
			}
			| CREATE opt_trusted opt_procedural LANGUAGE ColId_or_Sconst
			  HANDLER handler_name opt_inline_handler opt_validator
			{
				CreatePLangStmt *n = makeNode(CreatePLangStmt);
				n->plname = $5;
				n->plhandler = $7;
				n->plinline = $8;
				n->plvalidator = $9;
				n->pltrusted = $2;
				$$ = (Node *)n;
			}
		;

opt_trusted:
			TRUSTED									{ $$ = TRUE; }
			| /*EMPTY*/								{ $$ = FALSE; }
		;

/* This ought to be just func_name, but that causes reduce/reduce conflicts
 * (CREATE LANGUAGE is the only place where func_name isn't followed by '(').
 * Work around by using simple names, instead.
 */
handler_name:
			name						{ $$ = list_make1(makeString($1)); }
			| name attrs				{ $$ = lcons(makeString($1), $2); }
		;

opt_inline_handler:
			INLINE_P handler_name					{ $$ = $2; }
			| /*EMPTY*/								{ $$ = NIL; }
		;

validator_clause:
			VALIDATOR handler_name					{ $$ = $2; }
			| NO VALIDATOR							{ $$ = NIL; }
		;

opt_validator:
			validator_clause						{ $$ = $1; }
			| /*EMPTY*/								{ $$ = NIL; }
		;

DropPLangStmt:
			DROP opt_procedural LANGUAGE ColId_or_Sconst opt_drop_behavior
				{
					DropPLangStmt *n = makeNode(DropPLangStmt);
					n->plname = $4;
					n->behavior = $5;
					n->missing_ok = false;
					$$ = (Node *)n;
				}
			| DROP opt_procedural LANGUAGE IF_P EXISTS ColId_or_Sconst opt_drop_behavior
				{
					DropPLangStmt *n = makeNode(DropPLangStmt);
					n->plname = $6;
					n->behavior = $7;
					n->missing_ok = true;
					$$ = (Node *)n;
				}
		;

opt_procedural:
			PROCEDURAL								{}
			| /*EMPTY*/								{}
		;

/*****************************************************************************
 *
 * 		QUERY:
 *             CREATE FILESPACE filespace ( ... )
 *
 *****************************************************************************/

CreateFileSpaceStmt: 
			CREATE FILESPACE name OptOwner '(' FileSpaceSegList ')' 
				{
					CreateFileSpaceStmt *n = makeNode(CreateFileSpaceStmt);
					n->filespacename = $3;
					n->owner = $4;
					n->locations = $6;
					$$ = (Node *) n;
				}
		;

FileSpaceSegList:
			FileSpaceSeg
			{
				$$ = list_make1($1);
			}
			| FileSpaceSegList ',' FileSpaceSeg  
			{ 
				$$ = lappend($1, $3); 
			}
		;

FileSpaceSeg:
            Iconst ':' Sconst
			{
				FileSpaceEntry *n = makeNode(FileSpaceEntry);
				n->dbid = $1;
				n->contentid = -1;  /* will be filled in later */
				n->location = $3;
				$$ = (Node *) n;
			}
		;

OptOwner: 
			OWNER name			{ $$ = $2; }
			| /*EMPTY*/			{ $$ = NULL; }
		;

/*****************************************************************************
 *
 * 		QUERY :
 *				DROP FILESPACE <tablespace>
 *
 *		No need for drop behaviour as we cannot implement dependencies for
 *		objects in other databases; we can only support RESTRICT.
 *
 ****************************************************************************/

DropFileSpaceStmt: DROP FILESPACE name
				{
					DropFileSpaceStmt *n = makeNode(DropFileSpaceStmt);
					n->filespacename = $3;
					n->missing_ok = false;
					$$ = (Node *) n;
				}
				|  DROP FILESPACE IF_P EXISTS name
                {
					DropFileSpaceStmt *n = makeNode(DropFileSpaceStmt);
					n->filespacename = $5;
					n->missing_ok = true;
					$$ = (Node *) n;
				}
		;

/*****************************************************************************
 *
 * 		QUERY:
 *             CREATE TABLESPACE tablespace FILESPACE filespace
 *
 *****************************************************************************/

CreateTableSpaceStmt: CREATE TABLESPACE name OptOwner FILESPACE name
				{
					CreateTableSpaceStmt *n = makeNode(CreateTableSpaceStmt);
					n->tablespacename = $3;
					n->owner = $4;
					n->filespacename = $6;
					$$ = (Node *) n;
				}
		;

/*****************************************************************************
 *
 * 		QUERY :
 *				DROP TABLESPACE <tablespace>
 *
 *		No need for drop behaviour as we cannot implement dependencies for
 *		objects in other databases; we can only support RESTRICT.
 *
 ****************************************************************************/

DropTableSpaceStmt: DROP TABLESPACE name
				{
					DropTableSpaceStmt *n = makeNode(DropTableSpaceStmt);
					n->tablespacename = $3;
					n->missing_ok = false;
					$$ = (Node *) n;
				}
				|  DROP TABLESPACE IF_P EXISTS name
                {
					DropTableSpaceStmt *n = makeNode(DropTableSpaceStmt);
					n->tablespacename = $5;
					n->missing_ok = true;
					$$ = (Node *) n;
				}
		;

/*****************************************************************************
 *
 *		QUERY:
 *             CREATE EXTENSION extension
 *             [ WITH ] [ SCHEMA schema ] [ VERSION version ] [ FROM oldversion ]
 *
 *****************************************************************************/

CreateExtensionStmt: CREATE EXTENSION name opt_with create_extension_opt_list
				{
					CreateExtensionStmt *n = makeNode(CreateExtensionStmt);
					n->extname = $3;
					n->if_not_exists = false;
					n->options = $5;
					$$ = (Node *) n;
				}
				| CREATE EXTENSION IF_P NOT EXISTS name opt_with create_extension_opt_list
				{
					CreateExtensionStmt *n = makeNode(CreateExtensionStmt);
					n->extname = $6;
					n->if_not_exists = true;
					n->options = $8;
					$$ = (Node *) n;
				}
		;

create_extension_opt_list:
			create_extension_opt_list create_extension_opt_item
				{ $$ = lappend($1, $2); }
			| /* EMPTY */
				{ $$ = NIL; }
		;

create_extension_opt_item:
			SCHEMA name
				{
					$$ = makeDefElem("schema", (Node *)makeString($2));
				}
			| VERSION_P Sconst
				{
					$$ = makeDefElem("new_version", (Node *)makeString($2));
				}
			| FROM Sconst
				{
					$$ = makeDefElem("old_version", (Node *)makeString($2));
				}
		;

/*****************************************************************************
 *
 * ALTER EXTENSION name UPDATE [ TO version ]
 *
 *****************************************************************************/

AlterExtensionStmt: ALTER EXTENSION name UPDATE alter_extension_opt_list
				{
					AlterExtensionStmt *n = makeNode(AlterExtensionStmt);
					n->extname = $3;
					n->options = $5;
					$$ = (Node *) n;
				}
		;

alter_extension_opt_list:
			alter_extension_opt_list alter_extension_opt_item
				{ $$ = lappend($1, $2); }
			| /* EMPTY */
				{ $$ = NIL; }
		;

alter_extension_opt_item:
			TO Sconst
				{
					$$ = makeDefElem("new_version", (Node *)makeString($2));
				}
		;

/*****************************************************************************
 *
 * ALTER EXTENSION name ADD/DROP object-identifier
 *
 *****************************************************************************/

AlterExtensionContentsStmt:
			ALTER EXTENSION name add_drop AGGREGATE func_name aggr_args
				{
					AlterExtensionContentsStmt *n = makeNode(AlterExtensionContentsStmt);
					n->extname = $3;
					n->action = $4;
					n->objtype = OBJECT_AGGREGATE;
					n->objname = $6;
					n->objargs = extractAggrArgTypes($7);
					$$ = (Node *)n;
				}
			| ALTER EXTENSION name add_drop CAST '(' Typename AS Typename ')'
				{
					AlterExtensionContentsStmt *n = makeNode(AlterExtensionContentsStmt);
					n->extname = $3;
					n->action = $4;
					n->objtype = OBJECT_CAST;
					n->objname = list_make1($7);
					n->objargs = list_make1($9);
					$$ = (Node *) n;
				}
			| ALTER EXTENSION name add_drop CONVERSION_P any_name
				{
					AlterExtensionContentsStmt *n = makeNode(AlterExtensionContentsStmt);
					n->extname = $3;
					n->action = $4;
					n->objtype = OBJECT_CONVERSION;
					n->objname = $6;
					$$ = (Node *)n;
				}
			| ALTER EXTENSION name add_drop DOMAIN_P any_name
				{
					AlterExtensionContentsStmt *n = makeNode(AlterExtensionContentsStmt);
					n->extname = $3;
					n->action = $4;
					n->objtype = OBJECT_DOMAIN;
					n->objname = $6;
					$$ = (Node *)n;
				}
			| ALTER EXTENSION name add_drop FUNCTION function_with_argtypes
				{
					AlterExtensionContentsStmt *n = makeNode(AlterExtensionContentsStmt);
					n->extname = $3;
					n->action = $4;
					n->objtype = OBJECT_FUNCTION;
					n->objname = $6->funcname;
					n->objargs = $6->funcargs;
					$$ = (Node *)n;
				}
			| ALTER EXTENSION name add_drop opt_procedural LANGUAGE name
				{
					AlterExtensionContentsStmt *n = makeNode(AlterExtensionContentsStmt);
					n->extname = $3;
					n->action = $4;
					n->objtype = OBJECT_LANGUAGE;
					n->objname = list_make1(makeString($7));
					$$ = (Node *)n;
				}
			| ALTER EXTENSION name add_drop OPERATOR any_operator oper_argtypes
				{
					AlterExtensionContentsStmt *n = makeNode(AlterExtensionContentsStmt);
					n->extname = $3;
					n->action = $4;
					n->objtype = OBJECT_OPERATOR;
					n->objname = $6;
					n->objargs = $7;
					$$ = (Node *)n;
				}
			| ALTER EXTENSION name add_drop OPERATOR CLASS any_name USING access_method
				{
					AlterExtensionContentsStmt *n = makeNode(AlterExtensionContentsStmt);
					n->extname = $3;
					n->action = $4;
					n->objtype = OBJECT_OPCLASS;
					n->objname = $7;
					n->objargs = list_make1(makeString($9));
					$$ = (Node *)n;
				}
			| ALTER EXTENSION name add_drop OPERATOR FAMILY any_name USING access_method
				{
					AlterExtensionContentsStmt *n = makeNode(AlterExtensionContentsStmt);
					n->extname = $3;
					n->action = $4;
					n->objtype = OBJECT_OPFAMILY;
					n->objname = $7;
					n->objargs = list_make1(makeString($9));
					$$ = (Node *)n;
				}
			| ALTER EXTENSION name add_drop SCHEMA name
				{
					AlterExtensionContentsStmt *n = makeNode(AlterExtensionContentsStmt);
					n->extname = $3;
					n->action = $4;
					n->objtype = OBJECT_SCHEMA;
					n->objname = list_make1(makeString($6));
					$$ = (Node *)n;
				}
			| ALTER EXTENSION name add_drop TABLE any_name
				{
					AlterExtensionContentsStmt *n = makeNode(AlterExtensionContentsStmt);
					n->extname = $3;
					n->action = $4;
					n->objtype = OBJECT_TABLE;
					n->objname = $6;
					$$ = (Node *)n;
				}
			| ALTER EXTENSION name add_drop TEXT_P SEARCH PARSER any_name
				{
					AlterExtensionContentsStmt *n = makeNode(AlterExtensionContentsStmt);
					n->extname = $3;
					n->action = $4;
					n->objtype = OBJECT_TSPARSER;
					n->objname = $8;
					$$ = (Node *)n;
				}
			| ALTER EXTENSION name add_drop TEXT_P SEARCH DICTIONARY any_name
				{
					AlterExtensionContentsStmt *n = makeNode(AlterExtensionContentsStmt);
					n->extname = $3;
					n->action = $4;
					n->objtype = OBJECT_TSDICTIONARY;
					n->objname = $8;
					$$ = (Node *)n;
				}
			| ALTER EXTENSION name add_drop TEXT_P SEARCH TEMPLATE any_name
				{
					AlterExtensionContentsStmt *n = makeNode(AlterExtensionContentsStmt);
					n->extname = $3;
					n->action = $4;
					n->objtype = OBJECT_TSTEMPLATE;
					n->objname = $8;
					$$ = (Node *)n;
				}
			| ALTER EXTENSION name add_drop TEXT_P SEARCH CONFIGURATION any_name
				{
					AlterExtensionContentsStmt *n = makeNode(AlterExtensionContentsStmt);
					n->extname = $3;
					n->action = $4;
					n->objtype = OBJECT_TSCONFIGURATION;
					n->objname = $8;
					$$ = (Node *)n;
				}
			| ALTER EXTENSION name add_drop SEQUENCE any_name
				{
					AlterExtensionContentsStmt *n = makeNode(AlterExtensionContentsStmt);
					n->extname = $3;
					n->action = $4;
					n->objtype = OBJECT_SEQUENCE;
					n->objname = $6;
					$$ = (Node *)n;
				}
			| ALTER EXTENSION name add_drop VIEW any_name
				{
					AlterExtensionContentsStmt *n = makeNode(AlterExtensionContentsStmt);
					n->extname = $3;
					n->action = $4;
					n->objtype = OBJECT_VIEW;
					n->objname = $6;
					$$ = (Node *)n;
				}
			| ALTER EXTENSION name add_drop TYPE_P any_name
				{
					AlterExtensionContentsStmt *n = makeNode(AlterExtensionContentsStmt);
					n->extname = $3;
					n->action = $4;
					n->objtype = OBJECT_TYPE;
					n->objname = $6;
					$$ = (Node *)n;
				}
		;

/*****************************************************************************
 *
 * 		QUERY:
 *             CREATE FOREIGN DATA WRAPPER name LIBRARY 'library_name' LANGUAGE C
 *
 *****************************************************************************/

CreateFdwStmt: CREATE FOREIGN DATA_P WRAPPER name LIBRARY Sconst LANGUAGE ColId create_generic_options
				{
					CreateFdwStmt *n = makeNode(CreateFdwStmt);
					n->fdwname = $5;
					n->library = $7;
					n->options = $10;
					$$ = (Node *) n;

					if (pg_strcasecmp($9, "C") != 0)
						ereport(ERROR,
								(errcode(ERRCODE_SYNTAX_ERROR),
								 errmsg("language for foreign-data wrapper must be C"),
								 scanner_errposition(@9)));
				}
		;

/*****************************************************************************
 *
 * 		QUERY :
 *				DROP FOREIGN DATA WRAPPER name
 *
 ****************************************************************************/

DropFdwStmt: DROP FOREIGN DATA_P WRAPPER name opt_drop_behavior
				{
					DropFdwStmt *n = makeNode(DropFdwStmt);
					n->fdwname = $5;
					n->missing_ok = false;
					n->behavior = $6;
					$$ = (Node *) n;
				}
				|  DROP FOREIGN DATA_P WRAPPER IF_P EXISTS name opt_drop_behavior
                {
					DropFdwStmt *n = makeNode(DropFdwStmt);
					n->fdwname = $7;
					n->missing_ok = true;
					n->behavior = $8;
					$$ = (Node *) n;
				}
		;

/*****************************************************************************
 *
 * 		QUERY :
 *				ALTER FOREIGN DATA WRAPPER name
 *
 ****************************************************************************/

AlterFdwStmt: ALTER FOREIGN DATA_P WRAPPER name LIBRARY Sconst alter_generic_options
				{
					AlterFdwStmt *n = makeNode(AlterFdwStmt);
					n->fdwname = $5;
					n->library = $7;
					n->options = $8;
					$$ = (Node *) n;
				}
			| ALTER FOREIGN DATA_P WRAPPER name LIBRARY Sconst
				{
					AlterFdwStmt *n = makeNode(AlterFdwStmt);
					n->fdwname = $5;
					n->library = $7;
					$$ = (Node *) n;
				}
			| ALTER FOREIGN DATA_P WRAPPER name alter_generic_options
				{
					AlterFdwStmt *n = makeNode(AlterFdwStmt);
					n->fdwname = $5;
					n->options = $6;
					$$ = (Node *) n;
				}
		;

/* Options definition for CREATE FDW, SERVER and USER MAPPING */
create_generic_options:
				OPTIONS '(' generic_option_list ')'			{ $$ = $3; }
				| /*EMPTY*/									{ $$ = NIL; }
		;

generic_option_list:		generic_option_elem
					{
						$$ = list_make1(makeOptionDefElem(ALTER_OPT_ADD, $1));
					}
				| generic_option_list ',' generic_option_elem
					{
						$$ = lappend($1, makeOptionDefElem(ALTER_OPT_ADD, $3));
					}
		;

/* Options definition for ALTER FDW, SERVER and USER MAPPING */
alter_generic_options:
				OPTIONS	'(' alter_generic_option_list ')'	{ $$ = $3; }
		;

alter_generic_option_list:
				alter_generic_option_elem
					{
						$$ = list_make1($1);
					}
				| generic_option_elem
					{
						$$ = list_make1(makeOptionDefElem(ALTER_OPT_ADD, $1));
					}
				| alter_generic_option_list ',' alter_generic_option_elem
					{
						$$ = lappend($1, $3);
					}
				| alter_generic_option_list ',' generic_option_elem
					{
						$$ = lappend($1, makeOptionDefElem(ALTER_OPT_ADD, $3));
					}
		;

alter_generic_option_elem:
				ADD_P generic_option_elem
					{
						$$ = makeOptionDefElem(ALTER_OPT_ADD, $2);
					}
				| SET generic_option_elem
					{
						$$ = makeOptionDefElem(ALTER_OPT_SET, $2);
					}
				| DROP generic_option_name
					{
						$$ = makeOptionDefElem(ALTER_OPT_DROP,
											   makeDefElem($2, NULL));
					}
		;

generic_option_elem:
				generic_option_name generic_option_arg			{ $$ = makeDefElem($1, $2); }
		;

generic_option_name:
				attr_name			{ $$ = $1; }
		;

generic_option_arg:
				Sconst				{ $$ = (Node *)makeString($1); }
		;

/*****************************************************************************
 *
 * 		QUERY:
 *             CREATE SERVER name [TYPE] [VERSION] [OPTIONS]
 *
 *****************************************************************************/

CreateForeignServerStmt: CREATE SERVER name opt_type opt_foreign_server_version
						 FOREIGN DATA_P WRAPPER name create_generic_options
				{
					CreateForeignServerStmt *n = makeNode(CreateForeignServerStmt);
					n->servername = $3;
					n->servertype = $4;
					n->version = $5;
					n->fdwname = $9;
					n->options = $10;
					$$ = (Node *) n;
				}
		;

opt_type:
			TYPE_P Sconst			{ $$ = $2; }
			| /*EMPTY*/				{ $$ = NULL; }
		;


foreign_server_version:
			VERSION_P Sconst		{ $$ = $2; }
		|	VERSION_P NULL_P		{ $$ = NULL; }
		;

opt_foreign_server_version:
			foreign_server_version 	{ $$ = $1; }
			| /*EMPTY*/				{ $$ = NULL; }
		;

/*****************************************************************************
 *
 * 		QUERY :
 *				DROP SERVER name
 *
 ****************************************************************************/

DropForeignServerStmt: DROP SERVER name opt_drop_behavior
				{
					DropForeignServerStmt *n = makeNode(DropForeignServerStmt);
					n->servername = $3;
					n->missing_ok = false;
					n->behavior = $4;
					$$ = (Node *) n;
				}
				|  DROP SERVER IF_P EXISTS name opt_drop_behavior
                {
					DropForeignServerStmt *n = makeNode(DropForeignServerStmt);
					n->servername = $5;
					n->missing_ok = true;
					n->behavior = $6;
					$$ = (Node *) n;
				}
		;

/*****************************************************************************
 *
 * 		QUERY :
 *				ALTER SERVER name [VERSION] [OPTIONS]
 *
 ****************************************************************************/

AlterForeignServerStmt: ALTER SERVER name foreign_server_version alter_generic_options
				{
					AlterForeignServerStmt *n = makeNode(AlterForeignServerStmt);
					n->servername = $3;
					n->version = $4;
					n->options = $5;
					n->has_version = true;
					$$ = (Node *) n;
				}
			| ALTER SERVER name foreign_server_version
				{
					AlterForeignServerStmt *n = makeNode(AlterForeignServerStmt);
					n->servername = $3;
					n->version = $4;
					n->has_version = true;
					$$ = (Node *) n;
				}
			| ALTER SERVER name alter_generic_options
				{
					AlterForeignServerStmt *n = makeNode(AlterForeignServerStmt);
					n->servername = $3;
					n->options = $4;
					$$ = (Node *) n;
				}
		;

/*****************************************************************************
 *
 * 		QUERY:
 *             CREATE USER MAPPING FOR auth_ident SERVER name [OPTIONS]
 *
 *****************************************************************************/

CreateUserMappingStmt: CREATE USER MAPPING FOR auth_ident SERVER name create_generic_options
				{
					CreateUserMappingStmt *n = makeNode(CreateUserMappingStmt);
					n->username = $5;
					n->servername = $7;
					n->options = $8;
					$$ = (Node *) n;
				}
		;

/* User mapping authorization identifier */
auth_ident:
			CURRENT_USER 	{ $$ = "current_user"; }
		|	USER			{ $$ = "current_user"; }
		|	RoleId 			{ $$ = (strcmp($1, "public") == 0) ? NULL : $1; }
		;

/*****************************************************************************
 *
 * 		QUERY :
 *				DROP USER MAPPING FOR auth_ident SERVER name
 *
 ****************************************************************************/

DropUserMappingStmt: DROP USER MAPPING FOR auth_ident SERVER name
				{
					DropUserMappingStmt *n = makeNode(DropUserMappingStmt);
					n->username = $5;
					n->servername = $7;
					n->missing_ok = false;
					$$ = (Node *) n;
				}
				|  DROP USER MAPPING IF_P EXISTS FOR auth_ident SERVER name
                {
					DropUserMappingStmt *n = makeNode(DropUserMappingStmt);
					n->username = $7;
					n->servername = $9;
					n->missing_ok = true;
					$$ = (Node *) n;
				}
		;

/*****************************************************************************
 *
 * 		QUERY :
 *				ALTER USER MAPPING FOR auth_ident SERVER name OPTIONS
 *
 ****************************************************************************/

AlterUserMappingStmt: ALTER USER MAPPING FOR auth_ident SERVER name alter_generic_options
				{
					AlterUserMappingStmt *n = makeNode(AlterUserMappingStmt);
					n->username = $5;
					n->servername = $7;
					n->options = $8;
					$$ = (Node *) n;
				}
		;

/*****************************************************************************
 *
 *		QUERIES :
 *				CREATE TRIGGER ...
 *				DROP TRIGGER ...
 *
 *****************************************************************************/

CreateTrigStmt:
			CREATE TRIGGER name TriggerActionTime TriggerEvents ON
			qualified_name TriggerForSpec EXECUTE PROCEDURE
			func_name '(' TriggerFuncArgs ')'
				{
					CreateTrigStmt *n = makeNode(CreateTrigStmt);
					n->trigname = $3;
					n->relation = $7;
					n->funcname = $11;
					n->args = $13;
					n->before = $4;
					n->row = $8;
					memcpy(n->actions, $5, 4);
					n->isconstraint  = FALSE;
					n->deferrable	 = FALSE;
					n->initdeferred  = FALSE;
					n->constrrel = NULL;
					$$ = (Node *)n;
				}
			| CREATE CONSTRAINT TRIGGER name AFTER TriggerEvents ON
			qualified_name OptConstrFromTable
			ConstraintAttributeSpec
			FOR EACH ROW EXECUTE PROCEDURE
			func_name '(' TriggerFuncArgs ')'
				{
					CreateTrigStmt *n = makeNode(CreateTrigStmt);
					n->trigname = $4;
					n->relation = $8;
					n->funcname = $16;
					n->args = $18;
					n->before = FALSE;
					n->row = TRUE;
					memcpy(n->actions, $6, 4);
					n->isconstraint  = TRUE;
					n->deferrable = ($10 & 1) != 0;
					n->initdeferred = ($10 & 2) != 0;

					n->constrrel = $9;
					$$ = (Node *)n;
				}
		;

TriggerActionTime:
			BEFORE									{ $$ = TRUE; }
			| AFTER									{ $$ = FALSE; }
		;

TriggerEvents:
			TriggerOneEvent
				{
					char *e = palloc(4);
					e[0] = $1; e[1] = '\0';
					$$ = e;
				}
			| TriggerOneEvent OR TriggerOneEvent
				{
					char *e = palloc(4);
					e[0] = $1; e[1] = $3; e[2] = '\0';
					$$ = e;
				}
			| TriggerOneEvent OR TriggerOneEvent OR TriggerOneEvent
				{
					char *e = palloc(4);
					e[0] = $1; e[1] = $3; e[2] = $5; e[3] = '\0';
					$$ = e;
				}
		;

TriggerOneEvent:
			INSERT									{ $$ = 'i'; }
			| DELETE_P								{ $$ = 'd'; }
			| UPDATE								{ $$ = 'u'; }
			| TRUNCATE								{ $$ = 't'; }
		;

TriggerForSpec:
			FOR TriggerForOpt TriggerForType
				{
					$$ = $3;
				}
			| /* EMPTY */
				{
					/*
					 * If ROW/STATEMENT not specified, default to
					 * STATEMENT, per SQL
					 */
					$$ = FALSE;
				}
		;

TriggerForOpt:
			EACH									{}
			| /*EMPTY*/								{}
		;

TriggerForType:
			ROW										{ $$ = TRUE; }
			| STATEMENT								{ $$ = FALSE; }
		;

TriggerFuncArgs:
			TriggerFuncArg							{ $$ = list_make1($1); }
			| TriggerFuncArgs ',' TriggerFuncArg	{ $$ = lappend($1, $3); }
			| /*EMPTY*/								{ $$ = NIL; }
		;

TriggerFuncArg:
			Iconst
				{
					char buf[64];
					snprintf(buf, sizeof(buf), "%d", $1);
					$$ = makeString(pstrdup(buf));
				}
			| FCONST								{ $$ = makeString($1); }
			| Sconst								{ $$ = makeString($1); }
			| BCONST								{ $$ = makeString($1); }
			| XCONST								{ $$ = makeString($1); }
			| ColId									{ $$ = makeString($1); }
		;

OptConstrFromTable:
			FROM qualified_name						{ $$ = $2; }
			| /*EMPTY*/								{ $$ = NULL; }
		;

ConstraintAttributeSpec:
			ConstraintDeferrabilitySpec
				{ $$ = $1; }
			| ConstraintDeferrabilitySpec ConstraintTimeSpec
				{
					if ($1 == 0 && $2 != 0)
						ereport(ERROR,
								(errcode(ERRCODE_SYNTAX_ERROR),
								 errmsg("constraint declared INITIALLY DEFERRED must be DEFERRABLE"),
								 scanner_errposition(@1)));
					$$ = $1 | $2;
				}
			| ConstraintTimeSpec
				{
					if ($1 != 0)
						$$ = 3;
					else
						$$ = 0;
				}
			| ConstraintTimeSpec ConstraintDeferrabilitySpec
				{
					if ($2 == 0 && $1 != 0)
						ereport(ERROR,
								(errcode(ERRCODE_SYNTAX_ERROR),
								 errmsg("constraint declared INITIALLY DEFERRED must be DEFERRABLE"),
								 scanner_errposition(@1)));
					$$ = $1 | $2;
				}
			| /*EMPTY*/
				{ $$ = 0; }
		;

ConstraintDeferrabilitySpec:
			NOT DEFERRABLE							{ $$ = 0; }
			| DEFERRABLE							{ $$ = 1; }
		;

ConstraintTimeSpec:
			INITIALLY IMMEDIATE						{ $$ = 0; }
			| INITIALLY DEFERRED					{ $$ = 2; }
		;


DropTrigStmt:
			DROP TRIGGER name ON qualified_name opt_drop_behavior
				{
					DropPropertyStmt *n = makeNode(DropPropertyStmt);
					n->relation = $5;
					n->property = $3;
					n->behavior = $6;
					n->removeType = OBJECT_TRIGGER;
					n->missing_ok = false;
					$$ = (Node *) n;
				}
			| DROP TRIGGER IF_P EXISTS name ON qualified_name opt_drop_behavior
				{
					DropPropertyStmt *n = makeNode(DropPropertyStmt);
					n->relation = $7;
					n->property = $5;
					n->behavior = $8;
					n->removeType = OBJECT_TRIGGER;
					n->missing_ok = true;
					$$ = (Node *) n;
				}
		;


/*****************************************************************************
 *
 *		QUERIES :
 *				CREATE ASSERTION ...
 *				DROP ASSERTION ...
 *
 *****************************************************************************/

CreateAssertStmt:
			CREATE ASSERTION name CHECK '(' a_expr ')'
			ConstraintAttributeSpec
				{
					CreateTrigStmt *n = makeNode(CreateTrigStmt);
					n->trigname = $3;
					n->args = list_make1($6);
					n->isconstraint  = TRUE;
					n->deferrable = ($8 & 1) != 0;
					n->initdeferred = ($8 & 2) != 0;

					ereport(ERROR,
							(errcode(ERRCODE_FEATURE_NOT_SUPPORTED),
							 errmsg("CREATE ASSERTION is not yet implemented")));

					$$ = (Node *)n;
				}
		;

DropAssertStmt:
			DROP ASSERTION name opt_drop_behavior
				{
					DropPropertyStmt *n = makeNode(DropPropertyStmt);
					n->relation = NULL;
					n->property = $3;
					n->behavior = $4;
					n->removeType = OBJECT_TRIGGER; /* XXX */
					ereport(ERROR,
							(errcode(ERRCODE_FEATURE_NOT_SUPPORTED),
							 errmsg("DROP ASSERTION is not yet implemented")));
					$$ = (Node *) n;
				}
		;


/*****************************************************************************
 *
 *		QUERY :
 *				define (aggregate,operator,type)
 *
 *****************************************************************************/

DefineStmt:
			CREATE opt_ordered AGGREGATE func_name aggr_args definition
				{
					DefineStmt *n = makeNode(DefineStmt);
					n->kind = OBJECT_AGGREGATE;
					n->oldstyle = false;
					n->defnames = $4;
					n->args = $5;
					n->definition = $6;
					$$ = (Node *)n;
				}
			| CREATE opt_ordered AGGREGATE func_name old_aggr_definition
				{
					/* old-style (pre-8.2) syntax for CREATE AGGREGATE */
					DefineStmt *n = makeNode(DefineStmt);
					n->kind = OBJECT_AGGREGATE;
					n->oldstyle = true;
					n->defnames = $4;
					n->args = NIL;
					n->definition = $5;
					$$ = (Node *)n;
				}
			| CREATE OPERATOR any_operator definition
				{
					DefineStmt *n = makeNode(DefineStmt);
					n->kind = OBJECT_OPERATOR;
					n->oldstyle = false;
					n->defnames = $3;
					n->args = NIL;
					n->definition = $4;
					$$ = (Node *)n;
				}
			| CREATE TYPE_P any_name definition
				{
					DefineStmt *n = makeNode(DefineStmt);
					n->kind = OBJECT_TYPE;
					n->oldstyle = false;
					n->defnames = $3;
					n->args = NIL;
					n->definition = $4;
					$$ = (Node *)n;
				}
			| CREATE TYPE_P any_name
				{
					/* Shell type (identified by lack of definition) */
					DefineStmt *n = makeNode(DefineStmt);
					n->kind = OBJECT_TYPE;
					n->oldstyle = false;
					n->defnames = $3;
					n->args = NIL;
					n->definition = NIL;
					$$ = (Node *)n;
				}
			| CREATE TYPE_P any_name AS '(' TableFuncElementList ')'
				{
					CompositeTypeStmt *n = makeNode(CompositeTypeStmt);
					RangeVar *r = makeNode(RangeVar);
					r->location = @3;

					/* can't use qualified_name, sigh */
					switch (list_length($3))
					{
						case 1:
							r->catalogname = NULL;
							r->schemaname = NULL;
							r->relname = strVal(linitial($3));
							break;
						case 2:
							r->catalogname = NULL;
							r->schemaname = strVal(linitial($3));
							r->relname = strVal(lsecond($3));
							break;
						case 3:
							r->catalogname = strVal(linitial($3));
							r->schemaname = strVal(lsecond($3));
							r->relname = strVal(lthird($3));
							break;
						default:
							ereport(ERROR,
									(errcode(ERRCODE_SYNTAX_ERROR),
									 errmsg("improper qualified name (too many dotted names): %s",
											NameListToString($3)),
											scanner_errposition(@3)));
							break;
					}
					r->location = @3;
					n->typevar = r;
					n->coldeflist = $6;
					$$ = (Node *)n;
				}
			| CREATE opt_trusted PROTOCOL name definition
				{
					DefineStmt *n = makeNode(DefineStmt);
					n->kind = OBJECT_EXTPROTOCOL;
					n->oldstyle = false;
					n->trusted = $2;
					n->defnames = list_make1(makeString($4));
					n->args = NIL;
					n->definition = $5;
					$$ = (Node *)n;
				}
			| CREATE TYPE_P any_name AS ENUM_P '(' opt_enum_val_list ')'
				{
					CreateEnumStmt *n = makeNode(CreateEnumStmt);
					n->typeName = $3;
					n->vals = $7;
					$$ = (Node *)n;
				}
			| CREATE TEXT_P SEARCH PARSER any_name definition
				{
					DefineStmt *n = makeNode(DefineStmt);
					n->kind = OBJECT_TSPARSER;
					n->args = NIL;
					n->defnames = $5;
					n->definition = $6;
					$$ = (Node *)n;
				}
			| CREATE TEXT_P SEARCH DICTIONARY any_name definition
				{
					DefineStmt *n = makeNode(DefineStmt);
					n->kind = OBJECT_TSDICTIONARY;
					n->args = NIL;
					n->defnames = $5;
					n->definition = $6;
					$$ = (Node *)n;
				}
			| CREATE TEXT_P SEARCH TEMPLATE any_name definition
				{
					DefineStmt *n = makeNode(DefineStmt);
					n->kind = OBJECT_TSTEMPLATE;
					n->args = NIL;
					n->defnames = $5;
					n->definition = $6;
					$$ = (Node *)n;
				}
			| CREATE TEXT_P SEARCH CONFIGURATION any_name definition
				{
					DefineStmt *n = makeNode(DefineStmt);
					n->kind = OBJECT_TSCONFIGURATION;
					n->args = NIL;
					n->defnames = $5;
					n->definition = $6;
					$$ = (Node *)n;
				}
		;

opt_ordered:	ORDERED	{ $$ = TRUE; }
			| /*EMPTY*/	{ $$ = FALSE; }
		;

definition: '(' def_list ')'						{ $$ = $2; }
		;

def_list:  	def_elem								{ $$ = list_make1($1); }
			| def_list ',' def_elem					{ $$ = lappend($1, $3); }
		;

def_elem:  ColLabel '=' def_arg
				{
					$$ = makeDefElem($1, (Node *)$3);
				}
			| ColLabel
				{
					$$ = makeDefElem($1, NULL);
				}
		;

/* Note: any simple identifier will be returned as a type name! */
def_arg:	func_type						{ $$ = (Node *)$1; }
			/* MPP-6685: allow unquoted ROW keyword as "orientation" option */
			| ROW							{ $$ = (Node *)makeString(pstrdup("row")); }
			| reserved_keyword				{ $$ = (Node *)makeString(pstrdup($1)); }
			| qual_all_Op					{ $$ = (Node *)$1; }
			| NumericOnly					{ $$ = (Node *)$1; }
			| Sconst						{ $$ = (Node *)makeString($1); }

			/* 
			 * For compresstype=none in ENCODING clauses. Allows us to avoid
			 * promoting that to a reserved word or adding the column reserved
			 * list here which could get tricky.
			 */
			| NONE							{ $$ = (Node *)makeString(pstrdup("none")); }
		;

old_aggr_definition: '(' old_aggr_list ')'			{ $$ = $2; }
		;

old_aggr_list: old_aggr_elem						{ $$ = list_make1($1); }
			| old_aggr_list ',' old_aggr_elem		{ $$ = lappend($1, $3); }
		;

/*
 * Must use IDENT here to avoid reduce/reduce conflicts; fortunately none of
 * the item names needed in old aggregate definitions are likely to become
 * SQL keywords.
 */
old_aggr_elem:  IDENT '=' def_arg
				{
					$$ = makeDefElem($1, (Node *)$3);
				}
		;

opt_enum_val_list:
		enum_val_list							{ $$ = $1; }
		| /*EMPTY*/								{ $$ = NIL; }
		;

enum_val_list:	Sconst
				{ $$ = list_make1(makeString($1)); }
			| enum_val_list ',' Sconst
				{ $$ = lappend($1, makeString($3)); }
		;


/*****************************************************************************
 *
 *		QUERIES :
 *				CREATE OPERATOR CLASS ...
 *				CREATE OPERATOR FAMILY ...
 *				ALTER OPERATOR FAMILY ...
 *				DROP OPERATOR CLASS ...
 *				DROP OPERATOR FAMILY ...
 *
 *****************************************************************************/

CreateOpClassStmt:
			CREATE OPERATOR CLASS any_name opt_default FOR TYPE_P Typename
			USING access_method opt_opfamily AS opclass_item_list
				{
					CreateOpClassStmt *n = makeNode(CreateOpClassStmt);
					n->opclassname = $4;
					n->isDefault = $5;
					n->datatype = $8;
					n->amname = $10;
					n->opfamilyname = $11;
					n->items = $13;
					$$ = (Node *) n;
				}
		;

opclass_item_list:
			opclass_item							{ $$ = list_make1($1); }
			| opclass_item_list ',' opclass_item	{ $$ = lappend($1, $3); }
		;

opclass_item:
			OPERATOR Iconst any_operator opt_recheck
				{
					CreateOpClassItem *n = makeNode(CreateOpClassItem);
					n->itemtype = OPCLASS_ITEM_OPERATOR;
					n->name = $3;
					n->args = NIL;
					n->number = $2;
					$$ = (Node *) n;
				}
			| OPERATOR Iconst any_operator oper_argtypes opt_recheck
				{
					CreateOpClassItem *n = makeNode(CreateOpClassItem);
					n->itemtype = OPCLASS_ITEM_OPERATOR;
					n->name = $3;
					n->args = $4;
					n->number = $2;
					$$ = (Node *) n;
				}
			| FUNCTION Iconst func_name func_args
				{
					CreateOpClassItem *n = makeNode(CreateOpClassItem);
					n->itemtype = OPCLASS_ITEM_FUNCTION;
					n->name = $3;
					n->args = extractArgTypes($4);
					n->number = $2;
					$$ = (Node *) n;
				}
			| FUNCTION Iconst '(' type_list ')' func_name func_args
				{
					CreateOpClassItem *n = makeNode(CreateOpClassItem);
					n->itemtype = OPCLASS_ITEM_FUNCTION;
					n->name = $6;
					n->args = extractArgTypes($7);
					n->number = $2;
					n->class_args = $4;
					$$ = (Node *) n;
				}
			| STORAGE Typename
				{
					CreateOpClassItem *n = makeNode(CreateOpClassItem);
					n->itemtype = OPCLASS_ITEM_STORAGETYPE;
					n->storedtype = $2;
					$$ = (Node *) n;
				}
		;

opt_default:	DEFAULT						{ $$ = TRUE; }
			| /*EMPTY*/						{ $$ = FALSE; }
		;

opt_opfamily:	FAMILY any_name				{ $$ = $2; }
			| /*EMPTY*/						{ $$ = NIL; }
		;

opt_recheck:	RECHECK
				{
					ereport(ERROR,
							(errcode(ERRCODE_FEATURE_NOT_SUPPORTED),
							 errmsg("RECHECK is no longer supported"),
							 errhint("Update your data type."),
							 scanner_errposition(@1)));
					$$ = TRUE;
				}
			| /*EMPTY*/						{ $$ = FALSE; }
		;


CreateOpFamilyStmt:
			CREATE OPERATOR FAMILY any_name USING access_method
				{
					CreateOpFamilyStmt *n = makeNode(CreateOpFamilyStmt);
					n->opfamilyname = $4;
					n->amname = $6;
					$$ = (Node *) n;
				}
		;

AlterOpFamilyStmt:
			ALTER OPERATOR FAMILY any_name USING access_method ADD_P opclass_item_list
				{
					AlterOpFamilyStmt *n = makeNode(AlterOpFamilyStmt);
					n->opfamilyname = $4;
					n->amname = $6;
					n->isDrop = false;
					n->items = $8;
					$$ = (Node *) n;
				}
			| ALTER OPERATOR FAMILY any_name USING access_method DROP opclass_drop_list
				{
					AlterOpFamilyStmt *n = makeNode(AlterOpFamilyStmt);
					n->opfamilyname = $4;
					n->amname = $6;
					n->isDrop = true;
					n->items = $8;
					$$ = (Node *) n;
				}
		;

opclass_drop_list:
			opclass_drop							{ $$ = list_make1($1); }
			| opclass_drop_list ',' opclass_drop	{ $$ = lappend($1, $3); }
		;

opclass_drop:
			OPERATOR Iconst '(' type_list ')'
				{
					CreateOpClassItem *n = makeNode(CreateOpClassItem);
					n->itemtype = OPCLASS_ITEM_OPERATOR;
					n->number = $2;
					n->args = $4;
					$$ = (Node *) n;
				}
			| FUNCTION Iconst '(' type_list ')'
				{
					CreateOpClassItem *n = makeNode(CreateOpClassItem);
					n->itemtype = OPCLASS_ITEM_FUNCTION;
					n->number = $2;
					n->args = $4;
					$$ = (Node *) n;
				}
		;


DropOpClassStmt:
			DROP OPERATOR CLASS any_name USING access_method opt_drop_behavior
				{
					RemoveOpClassStmt *n = makeNode(RemoveOpClassStmt);
					n->opclassname = $4;
					n->amname = $6;
					n->behavior = $7;
					n->missing_ok = false;
					$$ = (Node *) n;
				}
			| DROP OPERATOR CLASS IF_P EXISTS any_name USING access_method opt_drop_behavior
				{
					RemoveOpClassStmt *n = makeNode(RemoveOpClassStmt);
					n->opclassname = $6;
					n->amname = $8;
					n->behavior = $9;
					n->missing_ok = true;
					$$ = (Node *) n;
				}
		;

DropOpFamilyStmt:
			DROP OPERATOR FAMILY any_name USING access_method opt_drop_behavior
				{
					RemoveOpFamilyStmt *n = makeNode(RemoveOpFamilyStmt);
					n->opfamilyname = $4;
					n->amname = $6;
					n->behavior = $7;
					n->missing_ok = false;
					$$ = (Node *) n;
				}
			| DROP OPERATOR FAMILY IF_P EXISTS any_name USING access_method opt_drop_behavior
				{
					RemoveOpFamilyStmt *n = makeNode(RemoveOpFamilyStmt);
					n->opfamilyname = $6;
					n->amname = $8;
					n->behavior = $9;
					n->missing_ok = true;
					$$ = (Node *) n;
				}
		;


/*****************************************************************************
 *
 *		QUERY:
 *
 *		DROP OWNED BY username [, username ...] [ RESTRICT | CASCADE ]
 *		REASSIGN OWNED BY username [, username ...] TO username
 *
 *****************************************************************************/
DropOwnedStmt:
			DROP OWNED BY name_list opt_drop_behavior
			 	{
					DropOwnedStmt *n = makeNode(DropOwnedStmt);
					n->roles = $4;
					n->behavior = $5;
					$$ = (Node *)n;
				}
		;

ReassignOwnedStmt:
			REASSIGN OWNED BY name_list TO name
				{
					ReassignOwnedStmt *n = makeNode(ReassignOwnedStmt);
					n->roles = $4;
					n->newrole = $6;
					$$ = (Node *)n;
				}
		;

/*****************************************************************************
 *
 *		QUERY:
 *
 *		DROP itemtype [ IF EXISTS ] itemname [, itemname ...]
 *           [ RESTRICT | CASCADE ]
 *
 *****************************************************************************/

DropStmt:	DROP drop_type IF_P EXISTS any_name_list opt_drop_behavior
				{
					DropStmt *n = makeNode(DropStmt);
					n->removeType = $2;
					n->missing_ok = TRUE;
					n->objects = $5;
					n->behavior = $6;
					$$ = (Node *)n;
				}
			| DROP drop_type any_name_list opt_drop_behavior
				{
					DropStmt *n = makeNode(DropStmt);
					n->removeType = $2;
					n->missing_ok = FALSE;
					n->objects = $3;
					n->behavior = $4;
					$$ = (Node *)n;
				}
		;


drop_type:	TABLE									{ $$ = OBJECT_TABLE; }
			| EXTERNAL TABLE						{ $$ = OBJECT_EXTTABLE; }
			| EXTERNAL WEB TABLE					{ $$ = OBJECT_EXTTABLE; }	
			| SEQUENCE								{ $$ = OBJECT_SEQUENCE; }
			| VIEW									{ $$ = OBJECT_VIEW; }
			| INDEX									{ $$ = OBJECT_INDEX; }
			| TYPE_P								{ $$ = OBJECT_TYPE; }
			| DOMAIN_P								{ $$ = OBJECT_DOMAIN; }
			| CONVERSION_P							{ $$ = OBJECT_CONVERSION; }
			| SCHEMA								{ $$ = OBJECT_SCHEMA; }
			| EXTENSION								{ $$ = OBJECT_EXTENSION; }
			| TEXT_P SEARCH PARSER					{ $$ = OBJECT_TSPARSER; }
			| TEXT_P SEARCH DICTIONARY				{ $$ = OBJECT_TSDICTIONARY; }
			| TEXT_P SEARCH TEMPLATE				{ $$ = OBJECT_TSTEMPLATE; }
			| TEXT_P SEARCH CONFIGURATION			{ $$ = OBJECT_TSCONFIGURATION; }
			| PROTOCOL								{ $$ = OBJECT_EXTPROTOCOL; }
		;

any_name_list:
			any_name								{ $$ = list_make1($1); }
			| any_name_list ',' any_name			{ $$ = lappend($1, $3); }
		;

any_name:	ColId						{ $$ = list_make1(makeString($1)); }
			| ColId attrs				{ $$ = lcons(makeString($1), $2); }
		;

attrs:		'.' attr_name
					{ $$ = list_make1(makeString($2)); }
			| attrs '.' attr_name
					{ $$ = lappend($1, makeString($3)); }
		;


/*****************************************************************************
 *
 *		QUERY:
 *				truncate table relname1, relname2, ...
 *
 *****************************************************************************/

TruncateStmt:
			TRUNCATE opt_table qualified_name_list opt_restart_seqs opt_drop_behavior
				{
					TruncateStmt *n = makeNode(TruncateStmt);
					n->relations = $3;
					n->restart_seqs = $4;
					n->behavior = $5;
					$$ = (Node *)n;
				}
		;

opt_restart_seqs:
			CONTINUE_P IDENTITY_P		{ $$ = false; }
			| RESTART IDENTITY_P		{ $$ = true; }
			| /* EMPTY */				{ $$ = false; }
		;

/*****************************************************************************
 *
 *	The COMMENT ON statement can take different forms based upon the type of
 *	the object associated with the comment. The form of the statement is:
 *
 *	COMMENT ON [ [ DATABASE | DOMAIN | EXTENSION | INDEX | SEQUENCE | TABLE | TYPE | VIEW |
 *				   CONVERSION | LANGUAGE | OPERATOR CLASS | LARGE OBJECT |
 *				   CAST | COLUMN | SCHEMA | TABLESPACE | EXTENSION | ROLE |
 *				   TEXT SEARCH PARSER | TEXT SEARCH DICTIONARY |
 *				   TEXT SEARCH TEMPLATE |
 *				   TEXT SEARCH CONFIGURATION ] <objname> |
 *				 AGGREGATE <aggname> (arg1, ...) |
 *				 FUNCTION <funcname> (arg1, arg2, ...) |
 *				 OPERATOR <op> (leftoperand_typ, rightoperand_typ) |
 *				 TRIGGER <triggername> ON <relname> |
 *				 CONSTRAINT <constraintname> ON <relname> |
 *				 RULE <rulename> ON <relname> ]
 *			   IS 'text'
 *
 *****************************************************************************/

CommentStmt:
			COMMENT ON comment_type any_name IS comment_text
				{
					CommentStmt *n = makeNode(CommentStmt);
					n->objtype = $3;
					n->objname = $4;
					n->objargs = NIL;
					n->comment = $6;
					$$ = (Node *) n;
				}
			| COMMENT ON AGGREGATE func_name aggr_args IS comment_text
				{
					CommentStmt *n = makeNode(CommentStmt);
					n->objtype = OBJECT_AGGREGATE;
					n->objname = $4;
					n->objargs = extractAggrArgTypes($5);
					n->comment = $7;
					$$ = (Node *) n;
				}
			| COMMENT ON FUNCTION func_name func_args IS comment_text
				{
					CommentStmt *n = makeNode(CommentStmt);
					n->objtype = OBJECT_FUNCTION;
					n->objname = $4;
					n->objargs = extractArgTypes($5);
					n->comment = $7;
					$$ = (Node *) n;
				}
			| COMMENT ON OPERATOR any_operator oper_argtypes IS comment_text
				{
					CommentStmt *n = makeNode(CommentStmt);
					n->objtype = OBJECT_OPERATOR;
					n->objname = $4;
					n->objargs = $5;
					n->comment = $7;
					$$ = (Node *) n;
				}
			| COMMENT ON CONSTRAINT name ON any_name IS comment_text
				{
					CommentStmt *n = makeNode(CommentStmt);
					n->objtype = OBJECT_CONSTRAINT;
					n->objname = lappend($6, makeString($4));
					n->objargs = NIL;
					n->comment = $8;
					$$ = (Node *) n;
				}
			| COMMENT ON RULE name ON any_name IS comment_text
				{
					CommentStmt *n = makeNode(CommentStmt);
					n->objtype = OBJECT_RULE;
					n->objname = lappend($6, makeString($4));
					n->objargs = NIL;
					n->comment = $8;
					$$ = (Node *) n;
				}
			| COMMENT ON RULE name IS comment_text
				{
					/* Obsolete syntax supported for awhile for compatibility */
					CommentStmt *n = makeNode(CommentStmt);
					n->objtype = OBJECT_RULE;
					n->objname = list_make1(makeString($4));
					n->objargs = NIL;
					n->comment = $6;
					$$ = (Node *) n;
				}
			| COMMENT ON TRIGGER name ON any_name IS comment_text
				{
					CommentStmt *n = makeNode(CommentStmt);
					n->objtype = OBJECT_TRIGGER;
					n->objname = lappend($6, makeString($4));
					n->objargs = NIL;
					n->comment = $8;
					$$ = (Node *) n;
				}
			| COMMENT ON OPERATOR CLASS any_name USING access_method IS comment_text
				{
					CommentStmt *n = makeNode(CommentStmt);
					n->objtype = OBJECT_OPCLASS;
					n->objname = $5;
					n->objargs = list_make1(makeString($7));
					n->comment = $9;
					$$ = (Node *) n;
				}
			| COMMENT ON OPERATOR FAMILY any_name USING access_method IS comment_text
				{
					CommentStmt *n = makeNode(CommentStmt);
					n->objtype = OBJECT_OPFAMILY;
					n->objname = $5;
					n->objargs = list_make1(makeString($7));
					n->comment = $9;
					$$ = (Node *) n;
				}
			| COMMENT ON LARGE_P OBJECT_P NumericOnly IS comment_text
				{
					CommentStmt *n = makeNode(CommentStmt);
					n->objtype = OBJECT_LARGEOBJECT;
					n->objname = list_make1($5);
					n->objargs = NIL;
					n->comment = $7;
					$$ = (Node *) n;
				}
			| COMMENT ON CAST '(' Typename AS Typename ')' IS comment_text
				{
					CommentStmt *n = makeNode(CommentStmt);
					n->objtype = OBJECT_CAST;
					n->objname = list_make1($5);
					n->objargs = list_make1($7);
					n->comment = $10;
					$$ = (Node *) n;
				}
			| COMMENT ON opt_procedural LANGUAGE any_name IS comment_text
				{
					CommentStmt *n = makeNode(CommentStmt);
					n->objtype = OBJECT_LANGUAGE;
					n->objname = $5;
					n->objargs = NIL;
					n->comment = $7;
					$$ = (Node *) n;
				}
			| COMMENT ON TEXT_P SEARCH PARSER any_name IS comment_text
				{
					CommentStmt *n = makeNode(CommentStmt);
					n->objtype = OBJECT_TSPARSER;
					n->objname = $6;
					n->comment = $8;
					$$ = (Node *) n;
				}
			| COMMENT ON TEXT_P SEARCH DICTIONARY any_name IS comment_text
				{
					CommentStmt *n = makeNode(CommentStmt);
					n->objtype = OBJECT_TSDICTIONARY;
					n->objname = $6;
					n->comment = $8;
					$$ = (Node *) n;
				}
			| COMMENT ON TEXT_P SEARCH TEMPLATE any_name IS comment_text
				{
					CommentStmt *n = makeNode(CommentStmt);
					n->objtype = OBJECT_TSTEMPLATE;
					n->objname = $6;
					n->comment = $8;
					$$ = (Node *) n;
				}
			| COMMENT ON TEXT_P SEARCH CONFIGURATION any_name IS comment_text
				{
					CommentStmt *n = makeNode(CommentStmt);
					n->objtype = OBJECT_TSCONFIGURATION;
					n->objname = $6;
					n->comment = $8;
					$$ = (Node *) n;
				}
		;

comment_type:
			COLUMN								{ $$ = OBJECT_COLUMN; }
			| DATABASE							{ $$ = OBJECT_DATABASE; }
			| SCHEMA							{ $$ = OBJECT_SCHEMA; }
			| INDEX								{ $$ = OBJECT_INDEX; }
			| SEQUENCE							{ $$ = OBJECT_SEQUENCE; }
			| TABLE								{ $$ = OBJECT_TABLE; }
			| DOMAIN_P							{ $$ = OBJECT_TYPE; }
			| TYPE_P							{ $$ = OBJECT_TYPE; }
			| VIEW								{ $$ = OBJECT_VIEW; }
			| CONVERSION_P						{ $$ = OBJECT_CONVERSION; }
			| TABLESPACE						{ $$ = OBJECT_TABLESPACE; }
			| EXTENSION							{ $$ = OBJECT_EXTENSION; }
			| ROLE								{ $$ = OBJECT_ROLE; }
			| FILESPACE                         { $$ = OBJECT_FILESPACE; }
			| RESOURCE QUEUE                    { $$ = OBJECT_RESQUEUE; }
		;

comment_text:
			Sconst								{ $$ = $1; }
			| NULL_P							{ $$ = NULL; }
		;

/*****************************************************************************
 *
 *		QUERY:
 *			fetch/move
 *
 *****************************************************************************/

FetchStmt:	FETCH fetch_direction from_in name
				{
					FetchStmt *n = (FetchStmt *) $2;
					n->portalname = $4;
					n->ismove = FALSE;
					$$ = (Node *)n;
				}
			| FETCH name
				{
					FetchStmt *n = makeNode(FetchStmt);
					n->direction = FETCH_FORWARD;
					n->howMany = 1;
					n->portalname = $2;
					n->ismove = FALSE;
					$$ = (Node *)n;
				}
			| MOVE fetch_direction from_in name
				{
					FetchStmt *n = (FetchStmt *) $2;
					n->portalname = $4;
					n->ismove = TRUE;
					$$ = (Node *)n;
				}
			| MOVE name
				{
					FetchStmt *n = makeNode(FetchStmt);
					n->direction = FETCH_FORWARD;
					n->howMany = 1;
					n->portalname = $2;
					n->ismove = TRUE;
					$$ = (Node *)n;
				}
		;

fetch_direction:
			/*EMPTY*/
				{
					FetchStmt *n = makeNode(FetchStmt);
					n->direction = FETCH_FORWARD;
					n->howMany = 1;
					$$ = (Node *)n;
				}
			| NEXT
				{
					FetchStmt *n = makeNode(FetchStmt);
					n->direction = FETCH_FORWARD;
					n->howMany = 1;
					$$ = (Node *)n;
				}
			| PRIOR
				{
					FetchStmt *n = makeNode(FetchStmt);
					n->direction = FETCH_BACKWARD;
					n->howMany = 1;
					$$ = (Node *)n;
				}
			| FIRST_P
				{
					FetchStmt *n = makeNode(FetchStmt);
					n->direction = FETCH_ABSOLUTE;
					n->howMany = 1;
					$$ = (Node *)n;
				}
			| LAST_P
				{
					FetchStmt *n = makeNode(FetchStmt);
					n->direction = FETCH_ABSOLUTE;
					n->howMany = -1;
					$$ = (Node *)n;
				}
			| ABSOLUTE_P SignedIconst
				{
					FetchStmt *n = makeNode(FetchStmt);
					n->direction = FETCH_ABSOLUTE;
					n->howMany = $2;
					$$ = (Node *)n;
				}
			| RELATIVE_P SignedIconst
				{
					FetchStmt *n = makeNode(FetchStmt);
					n->direction = FETCH_RELATIVE;
					n->howMany = $2;
					$$ = (Node *)n;
				}
			| SignedIconst
				{
					FetchStmt *n = makeNode(FetchStmt);
					n->direction = FETCH_FORWARD;
					n->howMany = $1;
					$$ = (Node *)n;
				}
			| ALL
				{
					FetchStmt *n = makeNode(FetchStmt);
					n->direction = FETCH_FORWARD;
					n->howMany = FETCH_ALL;
					$$ = (Node *)n;
				}
			| FORWARD
				{
					FetchStmt *n = makeNode(FetchStmt);
					n->direction = FETCH_FORWARD;
					n->howMany = 1;
					$$ = (Node *)n;
				}
			| FORWARD SignedIconst
				{
					FetchStmt *n = makeNode(FetchStmt);
					n->direction = FETCH_FORWARD;
					n->howMany = $2;
					$$ = (Node *)n;
				}
			| FORWARD ALL
				{
					FetchStmt *n = makeNode(FetchStmt);
					n->direction = FETCH_FORWARD;
					n->howMany = FETCH_ALL;
					$$ = (Node *)n;
				}
			| BACKWARD
				{
					FetchStmt *n = makeNode(FetchStmt);
					n->direction = FETCH_BACKWARD;
					n->howMany = 1;
					$$ = (Node *)n;
				}
			| BACKWARD SignedIconst
				{
					FetchStmt *n = makeNode(FetchStmt);
					n->direction = FETCH_BACKWARD;
					n->howMany = $2;
					$$ = (Node *)n;
				}
			| BACKWARD ALL
				{
					FetchStmt *n = makeNode(FetchStmt);
					n->direction = FETCH_BACKWARD;
					n->howMany = FETCH_ALL;
					$$ = (Node *)n;
				}
		;

from_in:	FROM									{}
			| IN_P									{}
		;


/*****************************************************************************
 *
 * GRANT and REVOKE statements
 *
 *****************************************************************************/

GrantStmt:	GRANT privileges ON privilege_target TO grantee_list
			opt_grant_grant_option
				{
					GrantStmt *n = makeNode(GrantStmt);
					n->is_grant = true;
					n->privileges = $2;
					n->objtype = ($4)->objtype;
					n->objects = ($4)->objs;
					n->grantees = $6;
					n->grant_option = $7;
					$$ = (Node*)n;
				}
		;

RevokeStmt:
			REVOKE privileges ON privilege_target
			FROM grantee_list opt_drop_behavior
				{
					GrantStmt *n = makeNode(GrantStmt);
					n->is_grant = false;
					n->grant_option = false;
					n->privileges = $2;
					n->objtype = ($4)->objtype;
					n->objects = ($4)->objs;
					n->grantees = $6;
					n->behavior = $7;
					$$ = (Node *)n;
				}
			| REVOKE GRANT OPTION FOR privileges ON privilege_target
			FROM grantee_list opt_drop_behavior
				{
					GrantStmt *n = makeNode(GrantStmt);
					n->is_grant = false;
					n->grant_option = true;
					n->privileges = $5;
					n->objtype = ($7)->objtype;
					n->objects = ($7)->objs;
					n->grantees = $9;
					n->behavior = $10;
					$$ = (Node *)n;
				}
		;


/*
 * A privilege list is represented as a list of strings; the validity of
 * the privilege names gets checked at execution.  This is a bit annoying
 * but we have little choice because of the syntactic conflict with lists
 * of role names in GRANT/REVOKE.  What's more, we have to call out in
 * the "privilege" production any reserved keywords that need to be usable
 * as privilege names.
 */

/* either ALL [PRIVILEGES] or a list of individual privileges */
privileges: privilege_list
				{ $$ = $1; }
			| ALL
				{ $$ = NIL; }
			| ALL PRIVILEGES
				{ $$ = NIL; }
		;

privilege_list:	privilege
					{ $$ = list_make1(makeString($1)); }
			| privilege_list ',' privilege
					{ $$ = lappend($1, makeString($3)); }
		;

privilege:	SELECT									{ $$ = pstrdup($1); }
			| REFERENCES							{ $$ = pstrdup($1); }
			| CREATE								{ $$ = pstrdup($1); }
			| ColId									{ $$ = $1; }
		;


/* Don't bother trying to fold the first two rules into one using
 * opt_table.  You're going to get conflicts.
 */
privilege_target:
			qualified_name_list
				{
					PrivTarget *n = makeNode(PrivTarget);
					n->objtype = ACL_OBJECT_RELATION;
					n->objs = $1;
					$$ = n;
				}
			| TABLE qualified_name_list
				{
					PrivTarget *n = makeNode(PrivTarget);
					n->objtype = ACL_OBJECT_RELATION;
					n->objs = $2;
					$$ = n;
				}
			| SEQUENCE qualified_name_list
				{
					PrivTarget *n = makeNode(PrivTarget);
					n->objtype = ACL_OBJECT_SEQUENCE;
					n->objs = $2;
					$$ = n;
				}
			| FOREIGN DATA_P WRAPPER name_list
				{
					PrivTarget *n = makeNode(PrivTarget);
					n->objtype = ACL_OBJECT_FDW;
					n->objs = $4;
					$$ = n;
				}
			| FOREIGN SERVER name_list
				{
					PrivTarget *n = makeNode(PrivTarget);
					n->objtype = ACL_OBJECT_FOREIGN_SERVER;
					n->objs = $3;
					$$ = n;
				}
			| FUNCTION function_with_argtypes_list
				{
					PrivTarget *n = makeNode(PrivTarget);
					n->objtype = ACL_OBJECT_FUNCTION;
					n->objs = $2;
					$$ = n;
				}
			| DATABASE name_list
				{
					PrivTarget *n = makeNode(PrivTarget);
					n->objtype = ACL_OBJECT_DATABASE;
					n->objs = $2;
					$$ = n;
				}
			| LANGUAGE name_list
				{
					PrivTarget *n = makeNode(PrivTarget);
					n->objtype = ACL_OBJECT_LANGUAGE;
					n->objs = $2;
					$$ = n;
				}
			| SCHEMA name_list
				{
					PrivTarget *n = makeNode(PrivTarget);
					n->objtype = ACL_OBJECT_NAMESPACE;
					n->objs = $2;
					$$ = n;
				}
			| TABLESPACE name_list
				{
					PrivTarget *n = makeNode(PrivTarget);
					n->objtype = ACL_OBJECT_TABLESPACE;
					n->objs = $2;
					$$ = n;
				}
			| PROTOCOL name_list
				{
					PrivTarget *n = makeNode(PrivTarget);
					n->objtype = ACL_OBJECT_EXTPROTOCOL;
					n->objs = $2;
					$$ = n;
				}			
		;


grantee_list:
			grantee									{ $$ = list_make1($1); }
			| grantee_list ',' grantee				{ $$ = lappend($1, $3); }
		;

grantee:	RoleId
				{
					PrivGrantee *n = makeNode(PrivGrantee);
					/* This hack lets us avoid reserving PUBLIC as a keyword*/
					if (strcmp($1, "public") == 0)
						n->rolname = NULL;
					else
						n->rolname = $1;
					$$ = (Node *)n;
				}
			| GROUP_P RoleId
				{
					PrivGrantee *n = makeNode(PrivGrantee);
					/* Treat GROUP PUBLIC as a synonym for PUBLIC */
					if (strcmp($2, "public") == 0)
						n->rolname = NULL;
					else
						n->rolname = $2;
					$$ = (Node *)n;
				}
		;


opt_grant_grant_option:
			WITH GRANT OPTION { $$ = TRUE; }
			| /*EMPTY*/ { $$ = FALSE; }
		;

function_with_argtypes_list:
			function_with_argtypes					{ $$ = list_make1($1); }
			| function_with_argtypes_list ',' function_with_argtypes
													{ $$ = lappend($1, $3); }
		;

function_with_argtypes:
			func_name func_args
				{
					FuncWithArgs *n = makeNode(FuncWithArgs);
					n->funcname = $1;
					n->funcargs = extractArgTypes($2);
					$$ = n;
				}
		;

/*****************************************************************************
 *
 * GRANT and REVOKE ROLE statements
 *
 *****************************************************************************/

GrantRoleStmt:
			GRANT privilege_list TO name_list opt_grant_admin_option opt_granted_by
				{
					GrantRoleStmt *n = makeNode(GrantRoleStmt);
					n->is_grant = true;
					n->granted_roles = $2;
					n->grantee_roles = $4;
					n->admin_opt = $5;
					n->grantor = $6;
					$$ = (Node*)n;
				}
		;

RevokeRoleStmt:
			REVOKE privilege_list FROM name_list opt_granted_by opt_drop_behavior
				{
					GrantRoleStmt *n = makeNode(GrantRoleStmt);
					n->is_grant = false;
					n->admin_opt = false;
					n->granted_roles = $2;
					n->grantee_roles = $4;
					n->behavior = $6;
					$$ = (Node*)n;
				}
			| REVOKE ADMIN OPTION FOR privilege_list FROM name_list opt_granted_by opt_drop_behavior
				{
					GrantRoleStmt *n = makeNode(GrantRoleStmt);
					n->is_grant = false;
					n->admin_opt = true;
					n->granted_roles = $5;
					n->grantee_roles = $7;
					n->behavior = $9;
					$$ = (Node*)n;
				}
		;

opt_grant_admin_option: WITH ADMIN OPTION				{ $$ = TRUE; }
			| /*EMPTY*/									{ $$ = FALSE; }
		;

opt_granted_by: GRANTED BY RoleId						{ $$ = $3; }
			| /*EMPTY*/									{ $$ = NULL; }
		;


/*****************************************************************************
 *
 *		QUERY: CREATE INDEX
 *
 * Note: we can't factor CONCURRENTLY into a separate production without
 * making it a reserved word.
 *
 * Note: we cannot put TABLESPACE clause after WHERE clause unless we are
 * willing to make TABLESPACE a fully reserved word.
 *****************************************************************************/

IndexStmt:	CREATE index_opt_unique INDEX index_name
			ON qualified_name access_method_clause '(' index_params ')'
			opt_definition OptTableSpace where_clause
				{
					IndexStmt *n = makeNode(IndexStmt);
					n->unique = $2;
					n->concurrent = false;
					n->idxname = $4;
					n->relation = $6;
					n->accessMethod = $7;
					n->indexParams = $9;
					n->options = $11;
					n->tableSpace = $12;
					n->whereClause = $13;
					$$ = (Node *)n;
				}
			| CREATE index_opt_unique INDEX CONCURRENTLY index_name
			ON qualified_name access_method_clause '(' index_params ')'
			opt_definition OptTableSpace where_clause
				{
					IndexStmt *n = makeNode(IndexStmt);
					n->unique = $2;
					n->concurrent = true;
					n->idxname = $5;
					n->relation = $7;
					n->accessMethod = $8;
					n->indexParams = $10;
					n->options = $12;
					n->tableSpace = $13;
					n->whereClause = $14;

                    if (!gp_create_index_concurrently)
					{
						/* MPP-9772, MPP-9773: remove support for
						   CREATE INDEX CONCURRENTLY */
						ereport(ERROR,
								(errcode(ERRCODE_FEATURE_NOT_SUPPORTED),
								 errmsg("CREATE INDEX CONCURRENTLY is not supported")));

					}

					$$ = (Node *)n;
				}
		;

index_opt_unique:
			UNIQUE									{ $$ = TRUE; }
			| /*EMPTY*/								{ $$ = FALSE; }
		;

access_method_clause:
			USING access_method						{ $$ = $2; }
			| /*EMPTY*/								{ $$ = DEFAULT_INDEX_TYPE; }
		;

index_params:	index_elem							{ $$ = list_make1($1); }
			| index_params ',' index_elem			{ $$ = lappend($1, $3); }
		;

/*
 * Index attributes can be either simple column references, or arbitrary
 * expressions in parens.  For backwards-compatibility reasons, we allow
 * an expression that's just a function call to be written without parens.
 */
index_elem:	ColId opt_class opt_asc_desc opt_nulls_order
				{
					$$ = makeNode(IndexElem);
					$$->name = $1;
					$$->expr = NULL;
					$$->opclass = $2;
					$$->ordering = $3;
					$$->nulls_ordering = $4;
				}
			| func_expr_windowless opt_class opt_asc_desc opt_nulls_order
				{
					$$ = makeNode(IndexElem);
					$$->name = NULL;
					$$->expr = $1;
					$$->opclass = $2;
					$$->ordering = $3;
					$$->nulls_ordering = $4;
				}
			| '(' a_expr ')' opt_class opt_asc_desc opt_nulls_order
				{
					$$ = makeNode(IndexElem);
					$$->name = NULL;
					$$->expr = $2;
					$$->opclass = $4;
					$$->ordering = $5;
					$$->nulls_ordering = $6;
				}
		;

opt_class:	any_name								{ $$ = $1; }
			| USING any_name						{ $$ = $2; }
			| /*EMPTY*/								{ $$ = NIL; }
		;

opt_asc_desc: ASC							{ $$ = SORTBY_ASC; }
			| DESC							{ $$ = SORTBY_DESC; }
			| /*EMPTY*/						{ $$ = SORTBY_DEFAULT; }
		;

opt_nulls_order: NULLS_FIRST				{ $$ = SORTBY_NULLS_FIRST; }
			| NULLS_LAST					{ $$ = SORTBY_NULLS_LAST; }
			| /*EMPTY*/						{ $$ = SORTBY_NULLS_DEFAULT; }
		;


/*****************************************************************************
 *
 *		QUERY:
 *				create [or replace] function <fname>
 *						[(<type-1> { , <type-n>})]
 *						returns <type-r>
 *						as <filename or code in language as appropriate>
 *						language <lang> [with parameters]
 *
 *****************************************************************************/

CreateFunctionStmt:
			CREATE opt_or_replace FUNCTION func_name func_args_with_defaults
			RETURNS func_return createfunc_opt_list opt_definition
				{
					CreateFunctionStmt *n = makeNode(CreateFunctionStmt);
					n->replace = $2;
					n->funcname = $4;
					n->parameters = $5;
					n->returnType = $7;
					n->options = $8;
					n->withClause = $9;
					$$ = (Node *)n;
				}
			| CREATE opt_or_replace FUNCTION func_name func_args_with_defaults
			  RETURNS TABLE '(' table_func_column_list ')' createfunc_opt_list opt_definition
				{
					CreateFunctionStmt *n = makeNode(CreateFunctionStmt);
					n->replace = $2;
					n->funcname = $4;
					n->parameters = mergeTableFuncParameters($5, $9);
					n->returnType = TableFuncTypeName($9);
					n->returnType->location = @7;
					n->options = $11;
					n->withClause = $12;
					$$ = (Node *)n;
				}
			| CREATE opt_or_replace FUNCTION func_name func_args_with_defaults
			  createfunc_opt_list opt_definition
				{
					CreateFunctionStmt *n = makeNode(CreateFunctionStmt);
					n->replace = $2;
					n->funcname = $4;
					n->parameters = $5;
					n->returnType = NULL;
					n->options = $6;
					n->withClause = $7;
					$$ = (Node *)n;
				}
		;

opt_or_replace:
			OR REPLACE								{ $$ = TRUE; }
			| /*EMPTY*/								{ $$ = FALSE; }
		;

func_args:	'(' func_args_list ')'					{ $$ = $2; }
			| '(' ')'								{ $$ = NIL; }
		;

func_args_list:
			func_arg								{ $$ = list_make1($1); }
			| func_args_list ',' func_arg			{ $$ = lappend($1, $3); }
		;

/*
 * func_args_with_defaults is separate because we only want to accept
 * defaults in CREATE FUNCTION, not in ALTER etc.
 */
func_args_with_defaults:
		'(' func_args_with_defaults_list ')'		{ $$ = $2; }
		| '(' ')'									{ $$ = NIL; }
		;

func_args_with_defaults_list:
		func_arg_with_default						{ $$ = list_make1($1); }
		| func_args_with_defaults_list ',' func_arg_with_default
													{ $$ = lappend($1, $3); }
		;

/*
 * The style with arg_class first is SQL99 standard, but Oracle puts
 * param_name first; accept both since it's likely people will try both
 * anyway.  Don't bother trying to save productions by letting arg_class
 * have an empty alternative ... you'll get shift/reduce conflicts.
 *
 * We can catch over-specified arguments here if we want to,
 * but for now better to silently swallow typmod, etc.
 * - thomas 2000-03-22
 */
func_arg:
			arg_class param_name func_type
				{
					FunctionParameter *n = makeNode(FunctionParameter);
					n->name = $2;
					n->argType = $3;
					n->mode = $1;
					n->defexpr = NULL;
					$$ = n;
				}
			| param_name arg_class func_type
				{
					FunctionParameter *n = makeNode(FunctionParameter);
					n->name = $1;
					n->argType = $3;
					n->mode = $2;
					n->defexpr = NULL;
					$$ = n;
				}
			| param_name func_type
				{
					FunctionParameter *n = makeNode(FunctionParameter);
					n->name = $1;
					n->argType = $2;
					n->mode = FUNC_PARAM_IN;
					n->defexpr = NULL;
					$$ = n;
				}
			| arg_class func_type
				{
					FunctionParameter *n = makeNode(FunctionParameter);
					n->name = NULL;
					n->argType = $2;
					n->mode = $1;
					n->defexpr = NULL;
					$$ = n;
				}
			| func_type
				{
					FunctionParameter *n = makeNode(FunctionParameter);
					n->name = NULL;
					n->argType = $1;
					n->mode = FUNC_PARAM_IN;
					n->defexpr = NULL;
					$$ = n;
				}
		;

/* INOUT is SQL99 standard, IN OUT is for Oracle compatibility */
arg_class:	IN_P								{ $$ = FUNC_PARAM_IN; }
			| OUT_P								{ $$ = FUNC_PARAM_OUT; }
			| INOUT								{ $$ = FUNC_PARAM_INOUT; }
			| IN_P OUT_P						{ $$ = FUNC_PARAM_INOUT; }
			| VARIADIC							{ $$ = FUNC_PARAM_VARIADIC; }
		;

/*
 * Ideally param_name should be ColId, but that causes too many conflicts.
 */
param_name:	type_function_name
		;

func_return:
			func_type
				{
					/* We can catch over-specified results here if we want to,
					 * but for now better to silently swallow typmod, etc.
					 * - thomas 2000-03-22
					 */
					$$ = $1;
				}
		;

/*
 * We would like to make the %TYPE productions here be ColId attrs etc,
 * but that causes reduce/reduce conflicts.  type_function_name
 * is next best choice.
 */
func_type:	Typename								{ $$ = $1; }
			| type_function_name attrs '%' TYPE_P
				{
					$$ = makeTypeNameFromNameList(lcons(makeString($1), $2));
					$$->pct_type = true;
					$$->location = @1;
				}
			| SETOF type_function_name attrs '%' TYPE_P
				{
					$$ = makeTypeNameFromNameList(lcons(makeString($2), $3));
					$$->pct_type = true;
					$$->setof = TRUE;
					$$->location = @2;
				}
		;

func_arg_with_default:
		func_arg
			    {
				    $$ = $1;
			    }
		| func_arg DEFAULT a_expr
			    {
				    $$ = $1;
				    $$->defexpr = $3;
			    }
		| func_arg '=' a_expr
			    {
				    $$ = $1;
				    $$->defexpr = $3;
			    }
		;

/* Aggregate args can be most things that function args can be */
aggr_arg:	func_arg
				{
					if (!($1->mode == FUNC_PARAM_IN ||
						  $1->mode == FUNC_PARAM_VARIADIC))
						ereport(ERROR,
								(errcode(ERRCODE_FEATURE_NOT_SUPPORTED),
								 errmsg("aggregates cannot have output arguments"),
								 parser_errposition(@1)));
					$$ = $1;
				}
		;

/*
 * The SQL standard offers no guidance on how to declare aggregate argument
 * lists, since it doesn't have CREATE AGGREGATE etc.  We accept these cases:
 *
 * (*)									- normal agg with no args
 * (aggr_arg,...)						- normal agg with args
 * (ORDER BY aggr_arg,...)				- ordered-set agg with no direct args
 * (aggr_arg,... ORDER BY aggr_arg,...)	- ordered-set agg with direct args
 *
 * The zero-argument case is spelled with '*' for consistency with COUNT(*).
 *
 * An additional restriction is that if the direct-args list ends in a
 * VARIADIC item, the ordered-args list must contain exactly one item that
 * is also VARIADIC with the same type.  This allows us to collapse the two
 * VARIADIC items into one, which is necessary to represent the aggregate in
 * pg_proc.  We check this at the grammar stage so that we can return a list
 * in which the second VARIADIC item is already discarded, avoiding extra work
 * in cases such as DROP AGGREGATE.
 *
 * The return value of this production is a two-element list, in which the
 * first item is a sublist of FunctionParameter nodes (with any duplicate
 * VARIADIC item already dropped, as per above) and the second is an integer
 * Value node, containing -1 if there was no ORDER BY and otherwise the number
 * of argument declarations before the ORDER BY.  (If this number is equal
 * to the first sublist's length, then we dropped a duplicate VARIADIC item.)
 * This representation is passed as-is to CREATE AGGREGATE; for operations
 * on existing aggregates, we can just apply extractArgTypes to the first
 * sublist.
 */
aggr_args:	'(' '*' ')'
				{
					$$ = list_make2(NIL, makeInteger(-1));
				}
			| '(' aggr_args_list ')'
				{
					$$ = list_make2($2, makeInteger(-1));
				}
			| '(' ORDER BY aggr_args_list ')'
				{
					$$ = list_make2($4, makeInteger(0));
				}
			| '(' aggr_args_list ORDER BY aggr_args_list ')'
				{
					/* this is the only case requiring consistency checking */
					$$ = makeOrderedSetArgs($2, $5);
				}
		;

aggr_args_list:
			aggr_arg								{ $$ = list_make1($1); }
			| aggr_args_list ',' aggr_arg			{ $$ = lappend($1, $3); }
		;

createfunc_opt_list:
			/* Must be at least one to prevent conflict */
			createfunc_opt_item                     { $$ = list_make1($1); }
			| createfunc_opt_list createfunc_opt_item { $$ = lappend($1, $2); }
	;

/*
 * Options common to both CREATE FUNCTION and ALTER FUNCTION
 */
common_func_opt_item:
			CALLED ON NULL_P INPUT_P
				{
					$$ = makeDefElem("strict", (Node *)makeInteger(FALSE));
				}
			| RETURNS NULL_P ON NULL_P INPUT_P
				{
					$$ = makeDefElem("strict", (Node *)makeInteger(TRUE));
				}
			| STRICT_P
				{
					$$ = makeDefElem("strict", (Node *)makeInteger(TRUE));
				}
			| IMMUTABLE
				{
					$$ = makeDefElem("volatility", (Node *)makeString("immutable"));
				}
			| STABLE
				{
					$$ = makeDefElem("volatility", (Node *)makeString("stable"));
				}
			| VOLATILE
				{
					$$ = makeDefElem("volatility", (Node *)makeString("volatile"));
				}
			| EXTERNAL SECURITY DEFINER
				{
					$$ = makeDefElem("security", (Node *)makeInteger(TRUE));
				}
			| EXTERNAL SECURITY INVOKER
				{
					$$ = makeDefElem("security", (Node *)makeInteger(FALSE));
				}
			| SECURITY DEFINER
				{
					$$ = makeDefElem("security", (Node *)makeInteger(TRUE));
				}
			| SECURITY INVOKER
				{
					$$ = makeDefElem("security", (Node *)makeInteger(FALSE));
				}
			| COST NumericOnly
				{
					$$ = makeDefElem("cost", (Node *)$2);
				}
			| ROWS NumericOnly
				{
					$$ = makeDefElem("rows", (Node *)$2);
				}
			| SetResetClause
				{
					/* we abuse the normal content of a DefElem here */
					$$ = makeDefElem("set", (Node *)$1);
				}
			| NO SQL
				{
					$$ = makeDefElem("data_access", (Node *)makeString("none"));
				}
			| CONTAINS SQL
				{
					$$ = makeDefElem("data_access", (Node *)makeString("contains"));
				}
			| READS SQL DATA_P
				{
					$$ = makeDefElem("data_access", (Node *)makeString("reads"));
				}
			| MODIFIES SQL DATA_P
				{
					$$ = makeDefElem("data_access", (Node *)makeString("modifies"));
				}
			| EXECUTE ON ANY
				{
					$$ = makeDefElem("exec_location", (Node *)makeString("any"));
				}
			| EXECUTE ON MASTER
				{
					$$ = makeDefElem("exec_location", (Node *)makeString("master"));
				}
			| EXECUTE ON ALL SEGMENTS
				{
					$$ = makeDefElem("exec_location", (Node *)makeString("all_segments"));
				}
		;

createfunc_opt_item:
			AS func_as
				{
					$$ = makeDefElem("as", (Node *)$2);
				}
			| LANGUAGE ColId_or_Sconst
				{
					$$ = makeDefElem("language", (Node *)makeString($2));
				}
			| WINDOW
				{
					$$ = makeDefElem("window", (Node *)makeInteger(TRUE));
				}
			| common_func_opt_item
				{
					$$ = $1;
				}
		;

func_as:	Sconst						{ $$ = list_make1(makeString($1)); }
			| Sconst ',' Sconst
				{
					$$ = list_make2(makeString($1), makeString($3));
				}
		;

opt_definition:
			WITH definition							{ $$ = $2; }
			| /*EMPTY*/								{ $$ = NIL; }
		;

table_func_column:	param_name func_type
				{
					FunctionParameter *n = makeNode(FunctionParameter);
					n->name = $1;
					n->argType = $2;
					n->mode = FUNC_PARAM_TABLE;
					n->defexpr = NULL;
					$$ = n;
				}
		;

table_func_column_list:
			table_func_column
				{
					$$ = list_make1($1);
				}
			| table_func_column_list ',' table_func_column
				{
					$$ = lappend($1, $3);
				}
		;

/*****************************************************************************
 * ALTER FUNCTION
 *
 * RENAME and OWNER subcommands are already provided by the generic
 * ALTER infrastructure, here we just specify alterations that can
 * only be applied to functions.
 *
 *****************************************************************************/
AlterFunctionStmt:
			ALTER FUNCTION function_with_argtypes alterfunc_opt_list opt_restrict
				{
					AlterFunctionStmt *n = makeNode(AlterFunctionStmt);
					n->func = $3;
					n->actions = $4;
					$$ = (Node *) n;
				}
		;

alterfunc_opt_list:
			/* At least one option must be specified */
			common_func_opt_item					{ $$ = list_make1($1); }
			| alterfunc_opt_list common_func_opt_item { $$ = lappend($1, $2); }
		;

/* Ignored, merely for SQL compliance */
opt_restrict:
			RESTRICT
			| /* EMPTY */
		;


/*****************************************************************************
 *
 *		QUERY:
 *
 *		DROP FUNCTION funcname (arg1, arg2, ...) [ RESTRICT | CASCADE ]
 *		DROP AGGREGATE aggname (arg1, ...) [ RESTRICT | CASCADE ]
 *		DROP OPERATOR opname (leftoperand_typ, rightoperand_typ) [ RESTRICT | CASCADE ]
 *
 *****************************************************************************/

RemoveFuncStmt:
			DROP FUNCTION func_name func_args opt_drop_behavior
				{
					RemoveFuncStmt *n = makeNode(RemoveFuncStmt);
					n->kind = OBJECT_FUNCTION;
					n->name = $3;
					n->args = extractArgTypes($4);
					n->behavior = $5;
					n->missing_ok = false;
					$$ = (Node *)n;
				}
			| DROP FUNCTION IF_P EXISTS func_name func_args opt_drop_behavior
				{
					RemoveFuncStmt *n = makeNode(RemoveFuncStmt);
					n->kind = OBJECT_FUNCTION;
					n->name = $5;
					n->args = extractArgTypes($6);
					n->behavior = $7;
					n->missing_ok = true;
					$$ = (Node *)n;
				}
		;

RemoveAggrStmt:
			DROP AGGREGATE func_name aggr_args opt_drop_behavior
				{
					RemoveFuncStmt *n = makeNode(RemoveFuncStmt);
					n->kind = OBJECT_AGGREGATE;
					n->name = $3;
					n->args = extractAggrArgTypes($4);
					n->behavior = $5;
					n->missing_ok = false;
					$$ = (Node *)n;
				}
			| DROP AGGREGATE IF_P EXISTS func_name aggr_args opt_drop_behavior
				{
					RemoveFuncStmt *n = makeNode(RemoveFuncStmt);
					n->kind = OBJECT_AGGREGATE;
					n->name = $5;
					n->args = extractAggrArgTypes($6);
					n->behavior = $7;
					n->missing_ok = true;
					$$ = (Node *)n;
				}
		;

RemoveOperStmt:
			DROP OPERATOR any_operator oper_argtypes opt_drop_behavior
				{
					RemoveFuncStmt *n = makeNode(RemoveFuncStmt);
					n->kind = OBJECT_OPERATOR;
					n->name = $3;
					n->args = $4;
					n->behavior = $5;
					n->missing_ok = false;
					$$ = (Node *)n;
				}
			| DROP OPERATOR IF_P EXISTS any_operator oper_argtypes opt_drop_behavior
				{
					RemoveFuncStmt *n = makeNode(RemoveFuncStmt);
					n->kind = OBJECT_OPERATOR;
					n->name = $5;
					n->args = $6;
					n->behavior = $7;
					n->missing_ok = true;
					$$ = (Node *)n;
				}
		;

oper_argtypes:
			'(' Typename ')'
				{
				   ereport(ERROR,
						   (errcode(ERRCODE_SYNTAX_ERROR),
							errmsg("missing argument"),
							errhint("Use NONE to denote the missing argument of a unary operator."),
							scanner_errposition(@3)));
				}
			| '(' Typename ',' Typename ')'
					{ $$ = list_make2($2, $4); }
			| '(' NONE ',' Typename ')'					/* left unary */
					{ $$ = list_make2(NULL, $4); }
			| '(' Typename ',' NONE ')'					/* right unary */
					{ $$ = list_make2($2, NULL); }
		;

any_operator:
			all_Op
					{ $$ = list_make1(makeString($1)); }
			| ColId '.' any_operator
					{ $$ = lcons(makeString($1), $3); }
		;


/*****************************************************************************
 *
 *		DO <anonymous code block> [ LANGUAGE language ]
 *
 * We use a DefElem list for future extensibility, and to allow flexibility
 * in the clause order.
 *
 *****************************************************************************/

DoStmt: DO dostmt_opt_list
				{
					DoStmt *n = makeNode(DoStmt);
					n->args = $2;
					$$ = (Node *)n;
				}
		;

dostmt_opt_list:
			dostmt_opt_item						{ $$ = list_make1($1); }
			| dostmt_opt_list dostmt_opt_item	{ $$ = lappend($1, $2); }
		;

dostmt_opt_item:
			Sconst
				{
					$$ = makeDefElem("as", (Node *)makeString($1));
				}
			| LANGUAGE ColId_or_Sconst 
				{
					$$ = makeDefElem("language", (Node *)makeString($2));
				}
		;


/*****************************************************************************
 *
 *		CREATE CAST / DROP CAST
 *
 *****************************************************************************/

CreateCastStmt: CREATE CAST '(' Typename AS Typename ')'
					WITH FUNCTION function_with_argtypes cast_context
				{
					CreateCastStmt *n = makeNode(CreateCastStmt);
					n->sourcetype = $4;
					n->targettype = $6;
					n->func = $10;
					n->context = (CoercionContext) $11;
					n->inout = false;
					$$ = (Node *)n;
				}
			| CREATE CAST '(' Typename AS Typename ')'
					WITHOUT FUNCTION cast_context
				{
					CreateCastStmt *n = makeNode(CreateCastStmt);
					n->sourcetype = $4;
					n->targettype = $6;
					n->func = NULL;
					n->context = (CoercionContext) $10;
					n->inout = false;
					$$ = (Node *)n;
				}
			| CREATE CAST '(' Typename AS Typename ')'
					WITH INOUT cast_context
				{
					CreateCastStmt *n = makeNode(CreateCastStmt);
					n->sourcetype = $4;
					n->targettype = $6;
					n->func = NULL;
					n->context = (CoercionContext) $10;
					n->inout = true;
					$$ = (Node *)n;
				}
		;

cast_context:  AS IMPLICIT_P					{ $$ = COERCION_IMPLICIT; }
		| AS ASSIGNMENT							{ $$ = COERCION_ASSIGNMENT; }
		| /*EMPTY*/								{ $$ = COERCION_EXPLICIT; }
		;


DropCastStmt: DROP CAST opt_if_exists '(' Typename AS Typename ')' opt_drop_behavior
				{
					DropCastStmt *n = makeNode(DropCastStmt);
					n->sourcetype = $5;
					n->targettype = $7;
					n->behavior = $9;
					n->missing_ok = $3;
					$$ = (Node *)n;
				}
		;

opt_if_exists: IF_P EXISTS						{ $$ = TRUE; }
		| /*EMPTY*/								{ $$ = FALSE; }
		;


/*****************************************************************************
 *
 *		QUERY:
 *
 *		REINDEX type <name> [FORCE]
 *
 * FORCE no longer does anything, but we accept it for backwards compatibility
 *****************************************************************************/

ReindexStmt:
			REINDEX reindex_type qualified_name opt_force
				{
					ReindexStmt *n = makeNode(ReindexStmt);
					n->kind = $2;
					n->relation = $3;
					n->name = NULL;
					$$ = (Node *)n;
				}
			| REINDEX SYSTEM_P name opt_force
				{
					ReindexStmt *n = makeNode(ReindexStmt);
					n->kind = OBJECT_DATABASE;
					n->name = $3;
					n->relation = NULL;
					n->do_system = true;
					n->do_user = false;
					$$ = (Node *)n;
				}
			| REINDEX DATABASE name opt_force
				{
					ReindexStmt *n = makeNode(ReindexStmt);
					n->kind = OBJECT_DATABASE;
					n->name = $3;
					n->relation = NULL;
					n->do_system = true;
					n->do_user = true;
					$$ = (Node *)n;
				}
		;

reindex_type:
			INDEX									{ $$ = OBJECT_INDEX; }
			| TABLE									{ $$ = OBJECT_TABLE; }
		;

opt_force:	FORCE									{  $$ = TRUE; }
			| /* EMPTY */							{  $$ = FALSE; }
		;

/*
 * ALTER TYPE ... SET DEFAULT ENCODING
 *
 * Used to set storage parameter defaults for types.
 */
AlterTypeStmt: ALTER TYPE_P any_name SET DEFAULT ENCODING definition
				{
					AlterTypeStmt *n = makeNode(AlterTypeStmt);

					n->typeName = $3;
					n->encoding = $7;
					$$ = (Node *)n;
				}
		;

/*****************************************************************************
 *
 * ALTER THING name RENAME TO newname
 *
 *****************************************************************************/

RenameStmt: ALTER AGGREGATE func_name aggr_args RENAME TO name
				{
					RenameStmt *n = makeNode(RenameStmt);
					n->renameType = OBJECT_AGGREGATE;
					n->object = $3;
					n->objarg = extractAggrArgTypes($4);
					n->newname = $7;
					$$ = (Node *)n;
				}
			| ALTER CONVERSION_P any_name RENAME TO name
				{
					RenameStmt *n = makeNode(RenameStmt);
					n->renameType = OBJECT_CONVERSION;
					n->object = $3;
					n->newname = $6;
					$$ = (Node *)n;
				}
			| ALTER DATABASE database_name RENAME TO database_name
				{
					RenameStmt *n = makeNode(RenameStmt);
					n->renameType = OBJECT_DATABASE;
					n->subname = $3;
					n->newname = $6;
					$$ = (Node *)n;
				}
			| ALTER FILESPACE name RENAME TO name
				{
					RenameStmt *n = makeNode(RenameStmt);
					n->renameType = OBJECT_FILESPACE;
					n->subname = $3;
					n->newname = $6;
					$$ = (Node *)n;
				}
			| ALTER FUNCTION function_with_argtypes RENAME TO name
				{
					RenameStmt *n = makeNode(RenameStmt);
					n->renameType = OBJECT_FUNCTION;
					n->object = $3->funcname;
					n->objarg = $3->funcargs;
					n->newname = $6;
					$$ = (Node *)n;
				}
			| ALTER GROUP_P RoleId RENAME TO RoleId
				{
					RenameStmt *n = makeNode(RenameStmt);
					n->renameType = OBJECT_ROLE;
					n->subname = $3;
					n->newname = $6;
					$$ = (Node *)n;
				}
			| ALTER opt_procedural LANGUAGE name RENAME TO name
				{
					RenameStmt *n = makeNode(RenameStmt);
					n->renameType = OBJECT_LANGUAGE;
					n->subname = $4;
					n->newname = $7;
					$$ = (Node *)n;
				}
			| ALTER OPERATOR CLASS any_name USING access_method RENAME TO name
				{
					RenameStmt *n = makeNode(RenameStmt);
					n->renameType = OBJECT_OPCLASS;
					n->object = $4;
					n->subname = $6;
					n->newname = $9;
					$$ = (Node *)n;
				}
			| ALTER OPERATOR FAMILY any_name USING access_method RENAME TO name
				{
					RenameStmt *n = makeNode(RenameStmt);
					n->renameType = OBJECT_OPFAMILY;
					n->object = $4;
					n->subname = $6;
					n->newname = $9;
					$$ = (Node *)n;
				}
			| ALTER SCHEMA name RENAME TO name
				{
					RenameStmt *n = makeNode(RenameStmt);
					n->renameType = OBJECT_SCHEMA;
					n->subname = $3;
					n->newname = $6;
					$$ = (Node *)n;
				}
			| ALTER TABLE relation_expr RENAME TO name
				{
					RenameStmt *n = makeNode(RenameStmt);
					n->renameType = OBJECT_TABLE;
					n->relation = $3;
					n->subname = NULL;
					n->newname = $6;
					$$ = (Node *)n;
				}
			| ALTER SEQUENCE relation_expr RENAME TO name
				{
					RenameStmt *n = makeNode(RenameStmt);
					n->renameType = OBJECT_SEQUENCE;
					n->relation = $3;
					n->subname = NULL;
					n->newname = $6;
					$$ = (Node *)n;
				}
			| ALTER VIEW relation_expr RENAME TO name
				{
					RenameStmt *n = makeNode(RenameStmt);
					n->renameType = OBJECT_VIEW;
					n->relation = $3;
					n->subname = NULL;
					n->newname = $6;
					$$ = (Node *)n;
				}
			| ALTER INDEX relation_expr RENAME TO name
				{
					RenameStmt *n = makeNode(RenameStmt);
					n->renameType = OBJECT_INDEX;
					n->relation = $3;
					n->subname = NULL;
					n->newname = $6;
					$$ = (Node *)n;
				}
			| ALTER TABLE relation_expr RENAME opt_column name TO name
				{
					RenameStmt *n = makeNode(RenameStmt);
					n->renameType = OBJECT_COLUMN;
					n->relation = $3;
					n->subname = $6;
					n->newname = $8;
					$$ = (Node *)n;
				}
			| ALTER TRIGGER name ON relation_expr RENAME TO name
				{
					RenameStmt *n = makeNode(RenameStmt);
					n->renameType = OBJECT_TRIGGER;
					n->relation = $5;
					n->subname = $3;
					n->newname = $8;
					$$ = (Node *)n;
				}
			| ALTER ROLE RoleId RENAME TO RoleId
				{
					RenameStmt *n = makeNode(RenameStmt);
					n->renameType = OBJECT_ROLE;
					n->subname = $3;
					n->newname = $6;
					$$ = (Node *)n;
				}
			| ALTER USER RoleId RENAME TO RoleId
				{
					RenameStmt *n = makeNode(RenameStmt);
					n->renameType = OBJECT_ROLE;
					n->subname = $3;
					n->newname = $6;
					$$ = (Node *)n;
				}
			| ALTER TABLESPACE name RENAME TO name
				{
					RenameStmt *n = makeNode(RenameStmt);
					n->renameType = OBJECT_TABLESPACE;
					n->subname = $3;
					n->newname = $6;
					$$ = (Node *)n;
				}
			| ALTER TEXT_P SEARCH PARSER any_name RENAME TO name
				{
					RenameStmt *n = makeNode(RenameStmt);
					n->renameType = OBJECT_TSPARSER;
					n->object = $5;
					n->newname = $8;
					$$ = (Node *)n;
				}
			| ALTER TEXT_P SEARCH DICTIONARY any_name RENAME TO name
				{
					RenameStmt *n = makeNode(RenameStmt);
					n->renameType = OBJECT_TSDICTIONARY;
					n->object = $5;
					n->newname = $8;
					$$ = (Node *)n;
				}
			| ALTER TEXT_P SEARCH TEMPLATE any_name RENAME TO name
				{
					RenameStmt *n = makeNode(RenameStmt);
					n->renameType = OBJECT_TSTEMPLATE;
					n->object = $5;
					n->newname = $8;
					$$ = (Node *)n;
				}
			| ALTER TEXT_P SEARCH CONFIGURATION any_name RENAME TO name
				{
					RenameStmt *n = makeNode(RenameStmt);
					n->renameType = OBJECT_TSCONFIGURATION;
					n->object = $5;
					n->newname = $8;
					$$ = (Node *)n;
				}
			| ALTER TYPE_P any_name RENAME TO name
				{
					RenameStmt *n = makeNode(RenameStmt);
					n->renameType = OBJECT_TYPE;
					n->object = $3;
					n->newname = $6;
					$$ = (Node *)n;
				}
			| ALTER PROTOCOL name RENAME TO name
				{
					RenameStmt *n = makeNode(RenameStmt);
					n->renameType = OBJECT_EXTPROTOCOL;
					n->subname = $3;
					n->newname = $6;
					$$ = (Node *)n;
				}
		;

opt_column: COLUMN									{ $$ = COLUMN; }
			| /*EMPTY*/								{ $$ = 0; }
		;

opt_set_data: SET DATA_P									{ $$ = 1; }
			| /*EMPTY*/								{ $$ = 0; }
		;

/*****************************************************************************
 *
 * ALTER THING name SET SCHEMA name
 *
 *****************************************************************************/

AlterObjectSchemaStmt:
			ALTER AGGREGATE func_name aggr_args SET SCHEMA name
				{
					AlterObjectSchemaStmt *n = makeNode(AlterObjectSchemaStmt);
					n->objectType = OBJECT_AGGREGATE;
					n->object = $3;
					n->objarg = extractAggrArgTypes($4);
					n->newschema = $7;
					$$ = (Node *)n;
				}
			| ALTER DOMAIN_P any_name SET SCHEMA name
				{
					AlterObjectSchemaStmt *n = makeNode(AlterObjectSchemaStmt);
					n->objectType = OBJECT_DOMAIN;
					n->object = $3;
					n->newschema = $6;
					$$ = (Node *)n;
				}
			| ALTER EXTENSION any_name SET SCHEMA name
				{
					AlterObjectSchemaStmt *n = makeNode(AlterObjectSchemaStmt);
					n->objectType = OBJECT_EXTENSION;
					n->object = $3;
					n->newschema = $6;
					$$ = (Node *)n;
				}
			| ALTER FUNCTION function_with_argtypes SET SCHEMA name
				{
					AlterObjectSchemaStmt *n = makeNode(AlterObjectSchemaStmt);
					n->objectType = OBJECT_FUNCTION;
					n->object = $3->funcname;
					n->objarg = $3->funcargs;
					n->newschema = $6;
					$$ = (Node *)n;
				}
			| ALTER TABLE relation_expr SET SCHEMA name
				{
					AlterObjectSchemaStmt *n = makeNode(AlterObjectSchemaStmt);
					n->objectType = OBJECT_TABLE;
					n->relation = $3;
					n->newschema = $6;
					$$ = (Node *)n;
				}
			| ALTER SEQUENCE relation_expr SET SCHEMA name
				{
					AlterObjectSchemaStmt *n = makeNode(AlterObjectSchemaStmt);
					n->objectType = OBJECT_SEQUENCE;
					n->relation = $3;
					n->newschema = $6;
					$$ = (Node *)n;
				}
			| ALTER VIEW relation_expr SET SCHEMA name
				{
					AlterObjectSchemaStmt *n = makeNode(AlterObjectSchemaStmt);
					n->objectType = OBJECT_VIEW;
					n->relation = $3;
					n->newschema = $6;
					$$ = (Node *)n;
				}
			| ALTER TYPE_P any_name SET SCHEMA name
				{
					AlterObjectSchemaStmt *n = makeNode(AlterObjectSchemaStmt);
					n->objectType = OBJECT_TYPE;
					n->object = $3;
					n->newschema = $6;
					$$ = (Node *)n;
				}
		;

/*****************************************************************************
 *
 * ALTER THING name OWNER TO newname
 *
 *****************************************************************************/

AlterOwnerStmt: ALTER AGGREGATE func_name aggr_args OWNER TO RoleId
				{
					AlterOwnerStmt *n = makeNode(AlterOwnerStmt);
					n->objectType = OBJECT_AGGREGATE;
					n->object = $3;
					n->objarg = extractAggrArgTypes($4);
					n->newowner = $7;
					$$ = (Node *)n;
				}
			| ALTER CONVERSION_P any_name OWNER TO RoleId
				{
					AlterOwnerStmt *n = makeNode(AlterOwnerStmt);
					n->objectType = OBJECT_CONVERSION;
					n->object = $3;
					n->newowner = $6;
					$$ = (Node *)n;
				}
			| ALTER DATABASE database_name OWNER TO RoleId
				{
					AlterOwnerStmt *n = makeNode(AlterOwnerStmt);
					n->objectType = OBJECT_DATABASE;
					n->object = list_make1(makeString($3));
					n->newowner = $6;
					$$ = (Node *)n;
				}
			| ALTER DOMAIN_P any_name OWNER TO RoleId
				{
					AlterOwnerStmt *n = makeNode(AlterOwnerStmt);
					n->objectType = OBJECT_DOMAIN;
					n->object = $3;
					n->newowner = $6;
					$$ = (Node *)n;
				}
			| ALTER FILESPACE name OWNER TO RoleId
				{
					AlterOwnerStmt *n = makeNode(AlterOwnerStmt);
					n->objectType = OBJECT_FILESPACE;
					n->object = list_make1(makeString($3));
					n->newowner = $6;
					$$ = (Node *)n;
				}
			| ALTER FUNCTION function_with_argtypes OWNER TO RoleId
				{
					AlterOwnerStmt *n = makeNode(AlterOwnerStmt);
					n->objectType = OBJECT_FUNCTION;
					n->object = $3->funcname;
					n->objarg = $3->funcargs;
					n->newowner = $6;
					$$ = (Node *)n;
				}
			| ALTER opt_procedural LANGUAGE name OWNER TO RoleId
				{
					AlterOwnerStmt *n = makeNode(AlterOwnerStmt);
					n->objectType = OBJECT_LANGUAGE;
					n->object = list_make1(makeString($4));
					n->newowner = $7;
					$$ = (Node *)n;
				}
			| ALTER OPERATOR any_operator oper_argtypes OWNER TO RoleId
				{
					AlterOwnerStmt *n = makeNode(AlterOwnerStmt);
					n->objectType = OBJECT_OPERATOR;
					n->object = $3;
					n->objarg = $4;
					n->newowner = $7;
					$$ = (Node *)n;
				}
			| ALTER OPERATOR CLASS any_name USING access_method OWNER TO RoleId
				{
					AlterOwnerStmt *n = makeNode(AlterOwnerStmt);
					n->objectType = OBJECT_OPCLASS;
					n->object = $4;
					n->addname = $6;
					n->newowner = $9;
					$$ = (Node *)n;
				}
			| ALTER OPERATOR FAMILY any_name USING access_method OWNER TO RoleId
				{
					AlterOwnerStmt *n = makeNode(AlterOwnerStmt);
					n->objectType = OBJECT_OPFAMILY;
					n->object = $4;
					n->addname = $6;
					n->newowner = $9;
					$$ = (Node *)n;
				}
			| ALTER SCHEMA name OWNER TO RoleId
				{
					AlterOwnerStmt *n = makeNode(AlterOwnerStmt);
					n->objectType = OBJECT_SCHEMA;
					n->object = list_make1(makeString($3));
					n->newowner = $6;
					$$ = (Node *)n;
				}
			| ALTER TYPE_P any_name OWNER TO RoleId
				{
					AlterOwnerStmt *n = makeNode(AlterOwnerStmt);
					n->objectType = OBJECT_TYPE;
					n->object = $3;
					n->newowner = $6;
					$$ = (Node *)n;
				}
			| ALTER TABLESPACE name OWNER TO RoleId
				{
					AlterOwnerStmt *n = makeNode(AlterOwnerStmt);
					n->objectType = OBJECT_TABLESPACE;
					n->object = list_make1(makeString($3));
					n->newowner = $6;
					$$ = (Node *)n;
				}
			| ALTER PROTOCOL name OWNER TO RoleId
				{
					AlterOwnerStmt *n = makeNode(AlterOwnerStmt);
					n->objectType = OBJECT_EXTPROTOCOL;
					n->object = list_make1(makeString($3));
					n->newowner = $6;
					$$ = (Node *)n;
				}
			| ALTER TEXT_P SEARCH DICTIONARY any_name OWNER TO RoleId
				{
					AlterOwnerStmt *n = makeNode(AlterOwnerStmt);
					n->objectType = OBJECT_TSDICTIONARY;
					n->object = $5;
					n->newowner = $8;
					$$ = (Node *)n;
				}
			| ALTER TEXT_P SEARCH CONFIGURATION any_name OWNER TO RoleId
				{
					AlterOwnerStmt *n = makeNode(AlterOwnerStmt);
					n->objectType = OBJECT_TSCONFIGURATION;
					n->object = $5;
					n->newowner = $8;
					$$ = (Node *)n;
				}
			| ALTER FOREIGN DATA_P WRAPPER name OWNER TO RoleId
				{
					AlterOwnerStmt *n = makeNode(AlterOwnerStmt);
					n->objectType = OBJECT_FDW;
					n->object = list_make1(makeString($5));
					n->newowner = $8;
					$$ = (Node *)n;
				}
			| ALTER SERVER name OWNER TO RoleId
				{
					AlterOwnerStmt *n = makeNode(AlterOwnerStmt);
					n->objectType = OBJECT_FOREIGN_SERVER;
					n->object = list_make1(makeString($3));
					n->newowner = $6;
					$$ = (Node *)n;
				}
		;


/*****************************************************************************
 *
 *		QUERY:	Define Rewrite Rule
 *
 *****************************************************************************/

RuleStmt:	CREATE opt_or_replace RULE name AS
			{ QueryIsRule=TRUE; }
			ON event TO qualified_name where_clause
			DO opt_instead RuleActionList
				{
					RuleStmt *n = makeNode(RuleStmt);
					n->replace = $2;
					n->relation = $10;
					n->rulename = $4;
					n->whereClause = $11;
					n->event = $8;
					n->instead = $13;
					n->actions = $14;
					$$ = (Node *)n;
					QueryIsRule=FALSE;
				}
		;

RuleActionList:
			NOTHING									{ $$ = NIL; }
			| RuleActionStmt						{ $$ = list_make1($1); }
			| '(' RuleActionMulti ')'				{ $$ = $2; }
		;

/* the thrashing around here is to discard "empty" statements... */
RuleActionMulti:
			RuleActionMulti ';' RuleActionStmtOrEmpty
				{ if ($3 != NULL)
					$$ = lappend($1, $3);
				  else
					$$ = $1;
				}
			| RuleActionStmtOrEmpty
				{ if ($1 != NULL)
					$$ = list_make1($1);
				  else
					$$ = NIL;
				}
		;

RuleActionStmt:
			SelectStmt
			| InsertStmt
			| UpdateStmt
			| DeleteStmt
			| NotifyStmt
		;

RuleActionStmtOrEmpty:
			RuleActionStmt							{ $$ = $1; }
			|	/*EMPTY*/							{ $$ = NULL; }
		;

event:		SELECT									{ $$ = CMD_SELECT; }
			| UPDATE								{ $$ = CMD_UPDATE; }
			| DELETE_P								{ $$ = CMD_DELETE; }
			| INSERT								{ $$ = CMD_INSERT; }
		 ;

opt_instead:
			INSTEAD									{ $$ = TRUE; }
			| ALSO									{ $$ = FALSE; }
			| /*EMPTY*/								{ $$ = FALSE; }
		;


DropRuleStmt:
			DROP RULE name ON qualified_name opt_drop_behavior
				{
					DropPropertyStmt *n = makeNode(DropPropertyStmt);
					n->relation = $5;
					n->property = $3;
					n->behavior = $6;
					n->removeType = OBJECT_RULE;
					n->missing_ok = false;
					$$ = (Node *) n;
				}
			| DROP RULE IF_P EXISTS name ON qualified_name opt_drop_behavior
				{
					DropPropertyStmt *n = makeNode(DropPropertyStmt);
					n->relation = $7;
					n->property = $5;
					n->behavior = $8;
					n->removeType = OBJECT_RULE;
					n->missing_ok = true;
					$$ = (Node *) n;
				}
		;


/*****************************************************************************
 *
 *		QUERY:
 *				NOTIFY <identifier> can appear both in rule bodies and
 *				as a query-level command
 *
 *****************************************************************************/

NotifyStmt: NOTIFY ColId
				{
					NotifyStmt *n = makeNode(NotifyStmt);
					n->conditionname = $2;
					$$ = (Node *)n;
				}
		;

ListenStmt: LISTEN ColId
				{
					ListenStmt *n = makeNode(ListenStmt);
					n->conditionname = $2;
					$$ = (Node *)n;
				}
		;

UnlistenStmt:
			UNLISTEN ColId
				{
					UnlistenStmt *n = makeNode(UnlistenStmt);
					n->conditionname = $2;
					$$ = (Node *)n;
				}
			| UNLISTEN '*'
				{
					UnlistenStmt *n = makeNode(UnlistenStmt);
					n->conditionname = NULL;
					$$ = (Node *)n;
				}
		;


/*****************************************************************************
 *
 *		Transactions:
 *
 *		BEGIN / COMMIT / ROLLBACK
 *		(also older versions END / ABORT)
 *
 *****************************************************************************/

TransactionStmt:
			ABORT_P opt_transaction
				{
					TransactionStmt *n = makeNode(TransactionStmt);
					n->kind = TRANS_STMT_ROLLBACK;
					n->options = NIL;
					$$ = (Node *)n;
				}
			| BEGIN_P opt_transaction transaction_mode_list_or_empty
				{
					TransactionStmt *n = makeNode(TransactionStmt);
					n->kind = TRANS_STMT_BEGIN;
					n->options = $3;
					$$ = (Node *)n;
				}
			| START TRANSACTION transaction_mode_list_or_empty
				{
					TransactionStmt *n = makeNode(TransactionStmt);
					n->kind = TRANS_STMT_START;
					n->options = $3;
					$$ = (Node *)n;
				}
			| COMMIT opt_transaction
				{
					TransactionStmt *n = makeNode(TransactionStmt);
					n->kind = TRANS_STMT_COMMIT;
					n->options = NIL;
					$$ = (Node *)n;
				}
			| END_P opt_transaction
				{
					TransactionStmt *n = makeNode(TransactionStmt);
					n->kind = TRANS_STMT_COMMIT;
					n->options = NIL;
					$$ = (Node *)n;
				}
			| ROLLBACK opt_transaction
				{
					TransactionStmt *n = makeNode(TransactionStmt);
					n->kind = TRANS_STMT_ROLLBACK;
					n->options = NIL;
					$$ = (Node *)n;
				}
			| SAVEPOINT ColId
				{
					TransactionStmt *n = makeNode(TransactionStmt);
					n->kind = TRANS_STMT_SAVEPOINT;
					n->options = list_make1(makeDefElem("savepoint_name",
														(Node *)makeString($2)));
					$$ = (Node *)n;
				}
			| RELEASE SAVEPOINT ColId
				{
					TransactionStmt *n = makeNode(TransactionStmt);
					n->kind = TRANS_STMT_RELEASE;
					n->options = list_make1(makeDefElem("savepoint_name",
														(Node *)makeString($3)));
					$$ = (Node *)n;
				}
			| RELEASE ColId
				{
					TransactionStmt *n = makeNode(TransactionStmt);
					n->kind = TRANS_STMT_RELEASE;
					n->options = list_make1(makeDefElem("savepoint_name",
														(Node *)makeString($2)));
					$$ = (Node *)n;
				}
			| ROLLBACK opt_transaction TO SAVEPOINT ColId
				{
					TransactionStmt *n = makeNode(TransactionStmt);
					n->kind = TRANS_STMT_ROLLBACK_TO;
					n->options = list_make1(makeDefElem("savepoint_name",
														(Node *)makeString($5)));
					$$ = (Node *)n;
				}
			| ROLLBACK opt_transaction TO ColId
				{
					TransactionStmt *n = makeNode(TransactionStmt);
					n->kind = TRANS_STMT_ROLLBACK_TO;
					n->options = list_make1(makeDefElem("savepoint_name",
														(Node *)makeString($4)));
					$$ = (Node *)n;
				}
			| PREPARE TRANSACTION Sconst
				{
					TransactionStmt *n = makeNode(TransactionStmt);
					n->kind = TRANS_STMT_PREPARE;
					n->gid = $3;
					$$ = (Node *)n;
				}
			| COMMIT PREPARED Sconst
				{
					TransactionStmt *n = makeNode(TransactionStmt);
					n->kind = TRANS_STMT_COMMIT_PREPARED;
					n->gid = $3;
					$$ = (Node *)n;
				}
			| ROLLBACK PREPARED Sconst
				{
					TransactionStmt *n = makeNode(TransactionStmt);
					n->kind = TRANS_STMT_ROLLBACK_PREPARED;
					n->gid = $3;
					$$ = (Node *)n;
				}
		;

opt_transaction:	WORK							{}
			| TRANSACTION							{}
			| /*EMPTY*/								{}
		;

transaction_mode_item:
			ISOLATION LEVEL iso_level
					{ $$ = makeDefElem("transaction_isolation",
									   makeStringConst($3, @3)); }
			| READ ONLY
					{ $$ = makeDefElem("transaction_read_only",
									   makeIntConst(TRUE, @1)); }
			| READ WRITE
					{ $$ = makeDefElem("transaction_read_only",
									   makeIntConst(FALSE, @1)); }
		;

/* Syntax with commas is SQL-spec, without commas is Postgres historical */
transaction_mode_list:
			transaction_mode_item
					{ $$ = list_make1($1); }
			| transaction_mode_list ',' transaction_mode_item
					{ $$ = lappend($1, $3); }
			| transaction_mode_list transaction_mode_item
					{ $$ = lappend($1, $2); }
		;

transaction_mode_list_or_empty:
			transaction_mode_list
			| /* EMPTY */
					{ $$ = NIL; }
		;


/*****************************************************************************
 *
 *	QUERY:
 *		CREATE [ OR REPLACE ] [ TEMP ] VIEW <viewname> '('target-list ')'
 *			AS <query> [ WITH [ CASCADED | LOCAL ] CHECK OPTION ]
 *
 *****************************************************************************/

ViewStmt: CREATE OptTemp VIEW qualified_name opt_column_list
				AS SelectStmt opt_check_option
				{
					ViewStmt *n = makeNode(ViewStmt);
					n->view = $4;
					n->view->istemp = $2;
					n->aliases = $5;
					n->query = $7;
					n->replace = false;
					$$ = (Node *) n;
				}
		| CREATE OR REPLACE OptTemp VIEW qualified_name opt_column_list
				AS SelectStmt opt_check_option
				{
					ViewStmt *n = makeNode(ViewStmt);
					n->view = $6;
					n->view->istemp = $4;
					n->aliases = $7;
					n->query = $9;
					n->replace = true;
					$$ = (Node *) n;
				}
		;

opt_check_option:
		WITH CHECK OPTION
				{
					ereport(ERROR,
							(errcode(ERRCODE_FEATURE_NOT_SUPPORTED),
							 errmsg("WITH CHECK OPTION is not implemented")));
				}
		| WITH CASCADED CHECK OPTION
				{
					ereport(ERROR,
							(errcode(ERRCODE_FEATURE_NOT_SUPPORTED),
							 errmsg("WITH CHECK OPTION is not implemented")));
				}
		| WITH LOCAL CHECK OPTION
				{
					ereport(ERROR,
							(errcode(ERRCODE_FEATURE_NOT_SUPPORTED),
							 errmsg("WITH CHECK OPTION is not implemented")));
				}
		| /* EMPTY */							{ $$ = NIL; }
		;

/*****************************************************************************
 *
 *		QUERY:
 *				LOAD "filename"
 *
 *****************************************************************************/

LoadStmt:	LOAD file_name
				{
					LoadStmt *n = makeNode(LoadStmt);
					n->filename = $2;
					$$ = (Node *)n;
				}
		;


/*****************************************************************************
 *
 *		CREATE DATABASE
 *
 *****************************************************************************/

CreatedbStmt:
			CREATE DATABASE database_name opt_with createdb_opt_list
				{
					CreatedbStmt *n = makeNode(CreatedbStmt);
					n->dbname = $3;
					n->options = $5;
					$$ = (Node *)n;
				}
		;

createdb_opt_list:
			createdb_opt_list createdb_opt_item		{ $$ = lappend($1, $2); }
			| /* EMPTY */							{ $$ = NIL; }
		;

createdb_opt_item:
			TABLESPACE opt_equal name
				{
					$$ = makeDefElem("tablespace", (Node *)makeString($3));
				}
			| TABLESPACE opt_equal DEFAULT
				{
					$$ = makeDefElem("tablespace", NULL);
				}
			| LOCATION opt_equal Sconst
				{
					$$ = makeDefElem("location", (Node *)makeString($3));
				}
			| LOCATION opt_equal DEFAULT
				{
					$$ = makeDefElem("location", NULL);
				}
			| TEMPLATE opt_equal name
				{
					$$ = makeDefElem("template", (Node *)makeString($3));
				}
			| TEMPLATE opt_equal DEFAULT
				{
					$$ = makeDefElem("template", NULL);
				}
			| ENCODING opt_equal Sconst
				{
					$$ = makeDefElem("encoding", (Node *)makeString($3));
				}
			| ENCODING opt_equal Iconst
				{
					$$ = makeDefElem("encoding", (Node *)makeInteger($3));
				}
			| ENCODING opt_equal DEFAULT
				{
					$$ = makeDefElem("encoding", NULL);
				}
			| COLLATE opt_equal Sconst
				{
					$$ = makeDefElem("collate", (Node *)makeString($3));
				}
			| COLLATE opt_equal DEFAULT
				{
					$$ = makeDefElem("collate", NULL);
				}
			| CTYPE opt_equal Sconst
				{
					$$ = makeDefElem("ctype", (Node *)makeString($3));
				}
			| CTYPE opt_equal DEFAULT
				{
					$$ = makeDefElem("ctype", NULL);
				}
			| CONNECTION LIMIT opt_equal SignedIconst
				{
					$$ = makeDefElem("connectionlimit", (Node *)makeInteger($4));
				}
			| OWNER opt_equal name
				{
					$$ = makeDefElem("owner", (Node *)makeString($3));
				}
			| OWNER opt_equal DEFAULT
				{
					$$ = makeDefElem("owner", NULL);
				}
		;

/*
 *	Though the equals sign doesn't match other WITH options, pg_dump uses
 *	equals for backward compatibility, and it doesn't seem worth removing it.
 */
opt_equal:	'='										{}
			| /*EMPTY*/								{}
		;


/*****************************************************************************
 *
 *		ALTER DATABASE
 *
 *****************************************************************************/

AlterDatabaseStmt:
			ALTER DATABASE database_name opt_with alterdb_opt_list
				 {
					AlterDatabaseStmt *n = makeNode(AlterDatabaseStmt);
					n->dbname = $3;
					n->options = $5;
					$$ = (Node *)n;
				 }
			| ALTER DATABASE database_name SET TABLESPACE name
				 {
					AlterDatabaseStmt *n = makeNode(AlterDatabaseStmt);
					n->dbname = $3;
					n->options = list_make1(makeDefElem("tablespace",
													(Node *)makeString($6)));
					$$ = (Node *)n;
				 }
		;

AlterDatabaseSetStmt:
			ALTER DATABASE database_name SetResetClause
				{
					AlterDatabaseSetStmt *n = makeNode(AlterDatabaseSetStmt);
					n->dbname = $3;
					n->setstmt = $4;
					$$ = (Node *)n;
				}
		;


alterdb_opt_list:
			alterdb_opt_list alterdb_opt_item		{ $$ = lappend($1, $2); }
			| /* EMPTY */							{ $$ = NIL; }
		;

alterdb_opt_item:
			CONNECTION LIMIT opt_equal SignedIconst
				{
					$$ = makeDefElem("connectionlimit", (Node *)makeInteger($4));
				}
		;


/*****************************************************************************
 *
 *		DROP DATABASE [ IF EXISTS ]
 *
 * This is implicitly CASCADE, no need for drop behavior
 *****************************************************************************/

DropdbStmt: DROP DATABASE database_name
				{
					DropdbStmt *n = makeNode(DropdbStmt);
					n->dbname = $3;
					n->missing_ok = FALSE;
					$$ = (Node *)n;
				}
			| DROP DATABASE IF_P EXISTS database_name
				{
					DropdbStmt *n = makeNode(DropdbStmt);
					n->dbname = $5;
					n->missing_ok = TRUE;
					$$ = (Node *)n;
				}
		;


/*****************************************************************************
 *
 * Manipulate a domain
 *
 *****************************************************************************/

CreateDomainStmt:
			CREATE DOMAIN_P any_name opt_as Typename ColQualList
				{
					CreateDomainStmt *n = makeNode(CreateDomainStmt);
					n->domainname = $3;
					n->typeName = $5;
					n->constraints = $6;
					$$ = (Node *)n;
				}
		;

AlterDomainStmt:
			/* ALTER DOMAIN <domain> {SET DEFAULT <expr>|DROP DEFAULT} */
			ALTER DOMAIN_P any_name alter_column_default
				{
					AlterDomainStmt *n = makeNode(AlterDomainStmt);
					n->subtype = 'T';
					n->typeName = $3;
					n->def = $4;
					$$ = (Node *)n;
				}
			/* ALTER DOMAIN <domain> DROP NOT NULL */
			| ALTER DOMAIN_P any_name DROP NOT NULL_P
				{
					AlterDomainStmt *n = makeNode(AlterDomainStmt);
					n->subtype = 'N';
					n->typeName = $3;
					$$ = (Node *)n;
				}
			/* ALTER DOMAIN <domain> SET NOT NULL */
			| ALTER DOMAIN_P any_name SET NOT NULL_P
				{
					AlterDomainStmt *n = makeNode(AlterDomainStmt);
					n->subtype = 'O';
					n->typeName = $3;
					$$ = (Node *)n;
				}
			/* ALTER DOMAIN <domain> ADD CONSTRAINT ... */
			| ALTER DOMAIN_P any_name ADD_P TableConstraint
				{
					AlterDomainStmt *n = makeNode(AlterDomainStmt);
					n->subtype = 'C';
					n->typeName = $3;
					n->def = $5;
					$$ = (Node *)n;
				}
			/* ALTER DOMAIN <domain> DROP CONSTRAINT <name> [RESTRICT|CASCADE] */
			| ALTER DOMAIN_P any_name DROP CONSTRAINT name opt_drop_behavior
				{
					AlterDomainStmt *n = makeNode(AlterDomainStmt);
					n->subtype = 'X';
					n->typeName = $3;
					n->name = $6;
					n->behavior = $7;
					$$ = (Node *)n;
				}
			;

opt_as:		AS										{}
			| /* EMPTY */							{}
		;


/*****************************************************************************
 *
 * Manipulate a text search dictionary or configuration
 *
 *****************************************************************************/

AlterTSDictionaryStmt:
			ALTER TEXT_P SEARCH DICTIONARY any_name definition
				{
					AlterTSDictionaryStmt *n = makeNode(AlterTSDictionaryStmt);
					n->dictname = $5;
					n->options = $6;
					$$ = (Node *)n;
				}
		;

AlterTSConfigurationStmt:
			ALTER TEXT_P SEARCH CONFIGURATION any_name ADD_P MAPPING FOR name_list WITH any_name_list
				{
					AlterTSConfigurationStmt *n = makeNode(AlterTSConfigurationStmt);
					n->cfgname = $5;
					n->tokentype = $9;
					n->dicts = $11;
					n->override = false;
					n->replace = false;
					$$ = (Node*)n;
				}
			| ALTER TEXT_P SEARCH CONFIGURATION any_name ALTER MAPPING FOR name_list WITH any_name_list
				{
					AlterTSConfigurationStmt *n = makeNode(AlterTSConfigurationStmt);
					n->cfgname = $5;
					n->tokentype = $9;
					n->dicts = $11;
					n->override = true;
					n->replace = false;
					$$ = (Node*)n;
				}
			| ALTER TEXT_P SEARCH CONFIGURATION any_name ALTER MAPPING REPLACE any_name WITH any_name
				{
					AlterTSConfigurationStmt *n = makeNode(AlterTSConfigurationStmt);
					n->cfgname = $5;
					n->tokentype = NIL;
					n->dicts = list_make2($9,$11);
					n->override = false;
					n->replace = true;
					$$ = (Node*)n;
				}
			| ALTER TEXT_P SEARCH CONFIGURATION any_name ALTER MAPPING FOR name_list REPLACE any_name WITH any_name
				{
					AlterTSConfigurationStmt *n = makeNode(AlterTSConfigurationStmt);
					n->cfgname = $5;
					n->tokentype = $9;
					n->dicts = list_make2($11,$13);
					n->override = false;
					n->replace = true;
					$$ = (Node*)n;
				}
			| ALTER TEXT_P SEARCH CONFIGURATION any_name DROP MAPPING FOR name_list
				{
					AlterTSConfigurationStmt *n = makeNode(AlterTSConfigurationStmt);
					n->cfgname = $5;
					n->tokentype = $9;
					n->missing_ok = false;
					$$ = (Node*)n;
				}
			| ALTER TEXT_P SEARCH CONFIGURATION any_name DROP MAPPING IF_P EXISTS FOR name_list
				{
					AlterTSConfigurationStmt *n = makeNode(AlterTSConfigurationStmt);
					n->cfgname = $5;
					n->tokentype = $11;
					n->missing_ok = true;
					$$ = (Node*)n;
				}
		;


/*****************************************************************************
 *
 * Manipulate a conversion
 *
 *		CREATE [DEFAULT] CONVERSION <conversion_name>
 *		FOR <encoding_name> TO <encoding_name> FROM <func_name>
 *
 *****************************************************************************/

CreateConversionStmt:
			CREATE opt_default CONVERSION_P any_name FOR Sconst
			TO Sconst FROM any_name
			{
			  CreateConversionStmt *n = makeNode(CreateConversionStmt);
			  n->conversion_name = $4;
			  n->for_encoding_name = $6;
			  n->to_encoding_name = $8;
			  n->func_name = $10;
			  n->def = $2;
			  $$ = (Node *)n;
			}
		;

/*****************************************************************************
 *
 *		QUERY:
 *				CLUSTER [VERBOSE] <qualified_name> [ USING <index_name> ]
 *				CLUSTER [VERBOSE]
 *				CLUSTER [VERBOSE] <index_name> ON <qualified_name> (for pre-8.3)
 *
 *****************************************************************************/

ClusterStmt:
			CLUSTER opt_verbose qualified_name cluster_index_specification
				{
			       ClusterStmt *n = makeNode(ClusterStmt);
				   n->relation = $3;
				   n->indexname = $4;
				   n->verbose = $2;
				   $$ = (Node*)n;
				}
			| CLUSTER opt_verbose
			    {
				   ClusterStmt *n = makeNode(ClusterStmt);
				   n->relation = NULL;
				   n->indexname = NULL;
				   n->verbose = $2;
				   $$ = (Node*)n;
				}
			/* kept for pre-8.3 compatibility */
			| CLUSTER opt_verbose index_name ON qualified_name
				{
				   ClusterStmt *n = makeNode(ClusterStmt);
				   n->relation = $5;
				   n->indexname = $3;
				   n->verbose = $2;
				   $$ = (Node*)n;
				}
		;

cluster_index_specification:
			USING index_name		{ $$ = $2; }
			| /*EMPTY*/				{ $$ = NULL; }
		;


/*****************************************************************************
 *
 *		QUERY:
 *				VACUUM
 *				ANALYZE
 *
 *****************************************************************************/

VacuumStmt: VACUUM opt_full opt_freeze opt_verbose
				{
					VacuumStmt *n = makeNode(VacuumStmt);
					n->vacuum = true;
					n->analyze = false;
					n->full = $2;
					n->freeze_min_age = $3 ? 0 : -1;
					n->scan_all = $2 || $3;
					n->verbose = $4;
					n->relation = NULL;
					n->va_cols = NIL;
					$$ = (Node *)n;
				}
			| VACUUM opt_full opt_freeze opt_verbose qualified_name
				{
					VacuumStmt *n = makeNode(VacuumStmt);
					n->vacuum = true;
					n->analyze = false;
					n->full = $2;
					n->freeze_min_age = $3 ? 0 : -1;
					n->scan_all = $2 || $3;
					n->verbose = $4;
					n->relation = $5;
					n->va_cols = NIL;
					$$ = (Node *)n;
				}
			| VACUUM opt_full opt_freeze opt_verbose AnalyzeStmt
				{
					VacuumStmt *n = (VacuumStmt *) $5;
					n->vacuum = true;
					n->full = $2;
					n->freeze_min_age = $3 ? 0 : -1;
					n->scan_all = $2 || $3;
					n->verbose |= $4;
					$$ = (Node *)n;
				}
		;

AnalyzeStmt:
			analyze_keyword opt_verbose opt_rootonly_all
				{
					VacuumStmt *n = makeNode(VacuumStmt);
					n->vacuum = false;
					n->analyze = true;
					n->full = false;
					n->freeze_min_age = -1;
					n->verbose = $2;
					n->rootonly = $3;
					n->relation = NULL;
					n->va_cols = NIL;
					$$ = (Node *)n;
				}
			| analyze_keyword opt_verbose qualified_name opt_name_list
				{
					VacuumStmt *n = makeNode(VacuumStmt);
					n->vacuum = false;
					n->analyze = true;
					n->full = false;
					n->freeze_min_age = -1;
					n->verbose = $2;
					n->rootonly = false;
					n->relation = $3;
					n->va_cols = $4;
					$$ = (Node *)n;
				}
			| analyze_keyword opt_verbose ROOTPARTITION qualified_name opt_name_list
				{
					VacuumStmt *n = makeNode(VacuumStmt);
					n->vacuum = false;
					n->analyze = true;
					n->full = false;
					n->freeze_min_age = -1;
					n->verbose = $2;
					n->rootonly = true;
					n->relation = $4;
					n->va_cols = $5;
					$$ = (Node *)n;
				}
		;

analyze_keyword:
			ANALYZE									{}
			| ANALYSE /* British */					{}
		;

opt_verbose:
			VERBOSE									{ $$ = TRUE; }
			| /*EMPTY*/								{ $$ = FALSE; }
		;

opt_rootonly_all:
			ROOTPARTITION ALL						{ $$ = TRUE; }
			| /*EMPTY*/								{ $$ = FALSE; }
		;
			
opt_full:	FULL									{ $$ = TRUE; }
			| /*EMPTY*/								{ $$ = FALSE; }
		;

opt_freeze: FREEZE									{ $$ = TRUE; }
			| /*EMPTY*/								{ $$ = FALSE; }
		;

opt_name_list:
			'(' name_list ')'						{ $$ = $2; }
			| /*EMPTY*/								{ $$ = NIL; }
		;


/*****************************************************************************
 *
 *		QUERY:
 *				EXPLAIN [ANALYZE] [VERBOSE] query
 *
 *****************************************************************************/

ExplainStmt: EXPLAIN opt_analyze opt_verbose opt_dxl opt_force codegen ExplainableStmt
				{
					ExplainStmt *n = makeNode(ExplainStmt);
					n->analyze = $2;
					n->verbose = $3;
					n->dxl = $4;
					if($5)
						ereport(ERROR, (errcode(ERRCODE_SYNTAX_ERROR), 
								errmsg("cannot use force with explain statement")
							       ));
					n->codegen = $6;
					n->query = $7;
					$$ = (Node *)n;
				}
		;

ExplainableStmt:
			SelectStmt
			| InsertStmt
			| UpdateStmt
			| DeleteStmt
			| DeclareCursorStmt
			| CreateAsStmt
			| ExecuteStmt					/* by default all are $$=$1 */
			| CreateStmt
				{
					ereport(ERROR,
							(errcode(ERRCODE_FEATURE_NOT_SUPPORTED),
							 errmsg("cannot EXPLAIN CREATE TABLE without AS "
							 		"clause")));
				}
		;

opt_dxl:	DXL										{ $$ = TRUE; }
			| /*EMPTY*/								{ $$ = FALSE; }
		;

opt_analyze:
			analyze_keyword			{ $$ = TRUE; }
			| /* EMPTY */			{ $$ = FALSE; }
		;

codegen:
			CODEGEN				{ $$ = TRUE; }
			| /* EMPTY */			{ $$ = FALSE; }
		;

/*****************************************************************************
 *
 *		QUERY:
 *				PREPARE <plan_name> [(args, ...)] AS <query>
 *
 *****************************************************************************/

PrepareStmt: PREPARE name prep_type_clause AS PreparableStmt
				{
					PrepareStmt *n = makeNode(PrepareStmt);
					n->name = $2;
					n->argtypes = $3;
					n->query = $5;
					$$ = (Node *) n;
				}
		;

prep_type_clause: '(' type_list ')'			{ $$ = $2; }
				| /* EMPTY */				{ $$ = NIL; }
		;

PreparableStmt:
			SelectStmt
			| InsertStmt
			| UpdateStmt
			| DeleteStmt					/* by default all are $$=$1 */
		;

/*****************************************************************************
 *
 * EXECUTE <plan_name> [(params, ...)]
 * CREATE TABLE <name> AS EXECUTE <plan_name> [(params, ...)]
 *
 *****************************************************************************/

ExecuteStmt: EXECUTE name execute_param_clause
				{
					ExecuteStmt *n = makeNode(ExecuteStmt);
					n->name = $2;
					n->params = $3;
					n->into = NULL;
					$$ = (Node *) n;
				}
			| CREATE OptTemp TABLE create_as_target AS
				EXECUTE name execute_param_clause
				{
					ExecuteStmt *n = makeNode(ExecuteStmt);
					n->name = $7;
					n->params = $8;
					$4->rel->istemp = $2;
					n->into = $4;
					if ($4->colNames)
						ereport(ERROR,
								(errcode(ERRCODE_FEATURE_NOT_SUPPORTED),
								 errmsg("column name list not allowed in CREATE TABLE / AS EXECUTE")));
					/* ... because it's not implemented, but it could be */
					$$ = (Node *) n;
				}
		;

execute_param_clause: '(' expr_list ')'				{ $$ = $2; }
					| /* EMPTY */					{ $$ = NIL; }
					;

/*****************************************************************************
 *
 *		QUERY:
 *				DEALLOCATE [PREPARE] <plan_name>
 *
 *****************************************************************************/

DeallocateStmt: DEALLOCATE name
					{
						DeallocateStmt *n = makeNode(DeallocateStmt);
						n->name = $2;
						$$ = (Node *) n;
					}
				| DEALLOCATE PREPARE name
					{
						DeallocateStmt *n = makeNode(DeallocateStmt);
						n->name = $3;
						$$ = (Node *) n;
					}
				| DEALLOCATE ALL
					{
						DeallocateStmt *n = makeNode(DeallocateStmt);
						n->name = NULL;
						$$ = (Node *) n;
					}
				| DEALLOCATE PREPARE ALL
					{
						DeallocateStmt *n = makeNode(DeallocateStmt);
						n->name = NULL;
						$$ = (Node *) n;
					}
		;

/*****************************************************************************
 *
 */




cdb_string_list:
			cdb_string							{ $$ = list_make1($1); }  
			| cdb_string_list ',' cdb_string
				{
					if (list_member($1, $3))
						ereport(ERROR,
								(errcode(ERRCODE_INVALID_TABLE_DEFINITION),
								 errmsg("duplicate location uri"),
								 scanner_errposition(@3)));
					$$ = lappend($1, $3);
				}
		;


cdb_string:
			Sconst
				{
					$$ = (Node *) makeString($1);
				}
		;

/*****************************************************************************
 *
 *		QUERY:
 *				INSERT STATEMENTS
 *
 *****************************************************************************/

InsertStmt:
			INSERT INTO qualified_name insert_rest returning_clause
				{
					$4->relation = $3;
					$4->returningList = $5;
					$$ = (Node *) $4;
				}
		;

insert_rest:
			SelectStmt
				{
					$$ = makeNode(InsertStmt);
					$$->cols = NIL;
					$$->selectStmt = $1;
				}
			| '(' insert_column_list ')' SelectStmt
				{
					$$ = makeNode(InsertStmt);
					$$->cols = $2;
					$$->selectStmt = $4;
				}
			| DEFAULT VALUES
				{
					$$ = makeNode(InsertStmt);
					$$->cols = NIL;
					$$->selectStmt = NULL;
				}
		;

insert_column_list:
			insert_column_item
					{ $$ = list_make1($1); }
			| insert_column_list ',' insert_column_item
					{ $$ = lappend($1, $3); }
		;

insert_column_item:
			ColId opt_indirection
				{
					$$ = makeNode(ResTarget);
					$$->name = $1;
					$$->indirection = check_indirection($2);
					$$->val = NULL;
					$$->location = @1;
				}
		;

returning_clause:
			RETURNING target_list		{ $$ = $2; }
			| /* EMPTY */				{ $$ = NIL; }
		;


/*****************************************************************************
 *
 *		QUERY:
 *				DELETE STATEMENTS
 *
 *****************************************************************************/

DeleteStmt: DELETE_P FROM relation_expr_opt_alias
			using_clause where_or_current_clause returning_clause
				{
					DeleteStmt *n = makeNode(DeleteStmt);
					n->relation = $3;
					n->usingClause = $4;
					n->whereClause = $5;
					n->returningList = $6;
					$$ = (Node *)n;
				}
		;

using_clause:
	    		USING from_list						{ $$ = $2; }
			| /*EMPTY*/								{ $$ = NIL; }
		;


/*****************************************************************************
 *
 *		QUERY:
 *				LOCK TABLE
 *
 *****************************************************************************/

LockStmt:	LOCK_P opt_table qualified_name_list opt_lock opt_nowait
				{
					LockStmt *n = makeNode(LockStmt);

					n->relations = $3;
					n->mode = $4;
					n->nowait = $5;
					$$ = (Node *)n;
				}
		;

opt_lock:	IN_P lock_type MODE 			{ $$ = $2; }
			| /*EMPTY*/						{ $$ = AccessExclusiveLock; }
		;

lock_type:	ACCESS SHARE					{ $$ = AccessShareLock; }
			| ROW SHARE						{ $$ = RowShareLock; }
			| ROW EXCLUSIVE					{ $$ = RowExclusiveLock; }
			| SHARE UPDATE EXCLUSIVE		{ $$ = ShareUpdateExclusiveLock; }
			| SHARE							{ $$ = ShareLock; }
			| SHARE ROW EXCLUSIVE			{ $$ = ShareRowExclusiveLock; }
			| EXCLUSIVE						{ $$ = ExclusiveLock; }
			| ACCESS EXCLUSIVE				{ $$ = AccessExclusiveLock; }
		;

opt_nowait:	NOWAIT							{ $$ = TRUE; }
			| /*EMPTY*/						{ $$ = FALSE; }
		;


/*****************************************************************************
 *
 *		QUERY:
 *				UpdateStmt (UPDATE)
 *
 *****************************************************************************/

UpdateStmt: UPDATE relation_expr_opt_alias
			SET set_clause_list
			from_clause
			where_or_current_clause
			returning_clause
				{
					UpdateStmt *n = makeNode(UpdateStmt);
					n->relation = $2;
					n->targetList = $4;
					n->fromClause = $5;
					n->whereClause = $6;
					n->returningList = $7;
					$$ = (Node *)n;
				}
		;

set_clause_list:
			set_clause							{ $$ = $1; }
			| set_clause_list ',' set_clause	{ $$ = list_concat($1,$3); }
		;

set_clause:
			single_set_clause						{ $$ = list_make1($1); }
			| multiple_set_clause					{ $$ = $1; }
		;

single_set_clause:
			set_target '=' ctext_expr
				{
					$$ = $1;
					$$->val = (Node *) $3;
				}
		;

multiple_set_clause:
			'(' set_target_list ')' '=' ctext_row
				{
					ListCell *col_cell;
					ListCell *val_cell;

					/*
					 * Break the ctext_row apart, merge individual expressions
					 * into the destination ResTargets.  XXX this approach
					 * cannot work for general row expressions as sources.
					 */
					if (list_length($2) != list_length($5))
						ereport(ERROR,
								(errcode(ERRCODE_SYNTAX_ERROR),
								 errmsg("number of columns does not match number of values"),
								 scanner_errposition(@1)));
					forboth(col_cell, $2, val_cell, $5)
					{
						ResTarget *res_col = (ResTarget *) lfirst(col_cell);
						Node *res_val = (Node *) lfirst(val_cell);

						res_col->val = res_val;
					}

					$$ = $2;
				}
		;

set_target:
			ColId opt_indirection
				{
					$$ = makeNode(ResTarget);
					$$->name = $1;
					$$->indirection = check_indirection($2);
					$$->val = NULL;	/* upper production sets this */
					$$->location = @1;
				}
		;

set_target_list:
			set_target								{ $$ = list_make1($1); }
			| set_target_list ',' set_target		{ $$ = lappend($1,$3); }
		;


/*****************************************************************************
 *
 *		QUERY:
 *				CURSOR STATEMENTS
 *
 *****************************************************************************/
DeclareCursorStmt: DECLARE name cursor_options CURSOR opt_hold FOR SelectStmt
				{
					DeclareCursorStmt *n = makeNode(DeclareCursorStmt);
					n->portalname = $2;
					/* currently we always set FAST_PLAN option */
					n->options = $3 | $5 | CURSOR_OPT_FAST_PLAN;
					n->query = $7;
					$$ = (Node *)n;
				}
		;

cursor_options: /*EMPTY*/					{ $$ = 0; }
			| cursor_options NO SCROLL		{ $$ = $1 | CURSOR_OPT_NO_SCROLL; }
			| cursor_options SCROLL			{ $$ = $1 | CURSOR_OPT_SCROLL; }
			| cursor_options BINARY			{ $$ = $1 | CURSOR_OPT_BINARY; }
			| cursor_options INSENSITIVE	{ $$ = $1 | CURSOR_OPT_INSENSITIVE; }
		;

opt_hold: /* EMPTY */						{ $$ = 0; }
			| WITH HOLD						{ $$ = CURSOR_OPT_HOLD; }
			| WITHOUT HOLD					{ $$ = 0; }
		;

/*****************************************************************************
 *
 *		QUERY:
 *				SELECT STATEMENTS
 *
 *****************************************************************************/

/* A complete SELECT statement looks like this.
 *
 * The rule returns either a single SelectStmt node or a tree of them,
 * representing a set-operation tree.
 *
 * There is an ambiguity when a sub-SELECT is within an a_expr and there
 * are excess parentheses: do the parentheses belong to the sub-SELECT or
 * to the surrounding a_expr?  We don't really care, but yacc wants to know.
 * To resolve the ambiguity, we are careful to define the grammar so that
 * the decision is staved off as long as possible: as long as we can keep
 * absorbing parentheses into the sub-SELECT, we will do so, and only when
 * it's no longer possible to do that will we decide that parens belong to
 * the expression.	For example, in "SELECT (((SELECT 2)) + 3)" the extra
 * parentheses are treated as part of the sub-select.  The necessity of doing
 * it that way is shown by "SELECT (((SELECT 2)) UNION SELECT 2)".	Had we
 * parsed "((SELECT 2))" as an a_expr, it'd be too late to go back to the
 * SELECT viewpoint when we see the UNION.
 *
 * This approach is implemented by defining a nonterminal select_with_parens,
 * which represents a SELECT with at least one outer layer of parentheses,
 * and being careful to use select_with_parens, never '(' SelectStmt ')',
 * in the expression grammar.  We will then have shift-reduce conflicts
 * which we can resolve in favor of always treating '(' <select> ')' as
 * a select_with_parens.  To resolve the conflicts, the productions that
 * conflict with the select_with_parens productions are manually given
 * precedences lower than the precedence of ')', thereby ensuring that we
 * shift ')' (and then reduce to select_with_parens) rather than trying to
 * reduce the inner <select> nonterminal to something else.  We use UMINUS
 * precedence for this, which is a fairly arbitrary choice.
 *
 * To be able to define select_with_parens itself without ambiguity, we need
 * a nonterminal select_no_parens that represents a SELECT structure with no
 * outermost parentheses.  This is a little bit tedious, but it works.
 *
 * In non-expression contexts, we use SelectStmt which can represent a SELECT
 * with or without outer parentheses.
 */

SelectStmt: select_no_parens			%prec UMINUS
			| select_with_parens		%prec UMINUS
		;

select_with_parens:
			'(' select_no_parens ')'				{ $$ = $2; }
			| '(' select_with_parens ')'			{ $$ = $2; }
		;

/*
 * This rule parses the equivalent of the standard's <query expression>.
 * The duplicative productions are annoying, but hard to get rid of without
 * creating shift/reduce conflicts.
 *
 *	FOR UPDATE/SHARE may be before or after LIMIT/OFFSET.
 *	In <=7.2.X, LIMIT/OFFSET had to be after FOR UPDATE
 *	We now support both orderings, but prefer LIMIT/OFFSET before FOR UPDATE/SHARE
 *	2002-08-28 bjm
 */
select_no_parens:
			simple_select						{ $$ = $1; }
			| select_clause sort_clause
				{
					insertSelectOptions((SelectStmt *) $1, $2, NIL,
										NULL, NULL, NULL);
					$$ = $1;
				}
			| select_clause opt_sort_clause for_locking_clause opt_select_limit
				{
					insertSelectOptions((SelectStmt *) $1, $2, $3,
										list_nth($4, 0), list_nth($4, 1),
										NULL);
					$$ = $1;
				}
			| select_clause opt_sort_clause select_limit opt_for_locking_clause
				{
					insertSelectOptions((SelectStmt *) $1, $2, $4,
										list_nth($3, 0), list_nth($3, 1),
										NULL);
					$$ = $1;
				}
			| with_clause simple_select
				{
					insertSelectOptions((SelectStmt *) $2, NULL, NIL,
										NULL, NULL,
										$1);
					$$ = $2;
				}
			| with_clause select_clause sort_clause
				{
					insertSelectOptions((SelectStmt *) $2, $3, NIL,
										NULL, NULL,
										$1);
					$$ = $2;
				}
			| with_clause select_clause opt_sort_clause for_locking_clause opt_select_limit
				{
					insertSelectOptions((SelectStmt *) $2, $3, $4,
										list_nth($5, 0), list_nth($5, 1),
										$1);
					$$ = $2;
				}
			| with_clause select_clause opt_sort_clause select_limit opt_for_locking_clause
				{
					insertSelectOptions((SelectStmt *) $2, $3, $5,
										list_nth($4, 0), list_nth($4, 1),
										$1);
					$$ = $2;
				}
		;

select_clause:
			simple_select							{ $$ = $1; }
			| select_with_parens					{ $$ = $1; }
		;

/*
 * This rule parses SELECT statements that can appear within set operations,
 * including UNION, INTERSECT and EXCEPT.  '(' and ')' can be used to specify
 * the ordering of the set operations.	Without '(' and ')' we want the
 * operations to be ordered per the precedence specs at the head of this file.
 *
 * As with select_no_parens, simple_select cannot have outer parentheses,
 * but can have parenthesized subclauses.
 *
 * Note that sort clauses cannot be included at this level --- SQL92 requires
 *		SELECT foo UNION SELECT bar ORDER BY baz
 * to be parsed as
 *		(SELECT foo UNION SELECT bar) ORDER BY baz
 * not
 *		SELECT foo UNION (SELECT bar ORDER BY baz)
 * Likewise for WITH, FOR UPDATE and LIMIT.  Therefore, those clauses are
 * described as part of the select_no_parens production, not simple_select.
 * This does not limit functionality, because you can reintroduce these
 * clauses inside parentheses.
 *
 * NOTE: only the leftmost component SelectStmt should have INTO.
 * However, this is not checked by the grammar; parse analysis must check it.
 */
simple_select:
			SELECT opt_distinct target_list
			into_clause from_clause where_clause
			group_clause having_clause window_clause
				{
					SelectStmt *n = makeNode(SelectStmt);
					n->distinctClause = $2;
					n->targetList = $3;
					n->intoClause = $4;
					n->fromClause = $5;
					n->whereClause = $6;
					n->groupClause = $7;
					n->havingClause = $8;
					n->windowClause = $9;
					$$ = (Node *)n;
				}
			| values_clause							{ $$ = $1; }
			| TABLE relation_expr
				{
					/* same as SELECT * FROM relation_expr */
					ColumnRef *cr = makeNode(ColumnRef);
					ResTarget *rt = makeNode(ResTarget);
					SelectStmt *n = makeNode(SelectStmt);

					cr->fields = list_make1(makeNode(A_Star));
					cr->location = -1;

					rt->name = NULL;
					rt->indirection = NIL;
					rt->val = (Node *)cr;
					rt->location = -1;

					n->targetList = list_make1(rt);
					n->fromClause = list_make1($2);
					$$ = (Node *)n;
				}
			| select_clause UNION opt_all select_clause
				{
					$$ = makeSetOp(SETOP_UNION, $3, $1, $4);
				}
			| select_clause INTERSECT opt_all select_clause
				{
					$$ = makeSetOp(SETOP_INTERSECT, $3, $1, $4);
				}
			| select_clause EXCEPT opt_all select_clause
				{
					$$ = makeSetOp(SETOP_EXCEPT, $3, $1, $4);
				}
		;

/*
 * SQL standard WITH clause looks like:
 *
 * WITH [ RECURSIVE ] <query name> [ (<column>,...) ]
 *		AS (query) [ SEARCH or CYCLE clause ]
 *
 * We don't currently support the SEARCH or CYCLE clause.
 */
with_clause:
		WITH cte_list
			{
				$$ = makeNode(WithClause);
				$$->ctes = $2;
				$$->recursive = false;
				$$->location = @1;
			}
		| WITH RECURSIVE cte_list
			{
				$$ = makeNode(WithClause);
				$$->ctes = $3;
				$$->recursive = true;
				$$->location = @1;
			}
		;

cte_list:
		common_table_expr						{ $$ = list_make1($1); }
		| cte_list ',' common_table_expr		{ $$ = lappend($1, $3); }
		;

common_table_expr:  name opt_name_list AS select_with_parens
			{
				CommonTableExpr *n = makeNode(CommonTableExpr);
				n->ctename = $1;
				n->aliascolnames = $2;
				n->ctequery = $4;
				n->location = @1;
				$$ = (Node *) n;
			}
		;

into_clause:
			INTO OptTempTableName
				{
					$$ = makeNode(IntoClause);
					$$->rel = $2;
					$$->colNames = NIL;
					$$->options = NIL;
					$$->onCommit = ONCOMMIT_NOOP;
					$$->tableSpaceName = NULL;
				}
			| /*EMPTY*/
				{ $$ = NULL; }
		;

/*
 * Redundancy here is needed to avoid shift/reduce conflicts,
 * since TEMP is not a reserved word.  See also OptTemp.
 */
OptTempTableName:
			TEMPORARY opt_table qualified_name
				{
					$$ = $3;
					$$->istemp = true;
				}
			| TEMP opt_table qualified_name
				{
					$$ = $3;
					$$->istemp = true;
				}
			| LOCAL TEMPORARY opt_table qualified_name
				{
					$$ = $4;
					$$->istemp = true;
				}
			| LOCAL TEMP opt_table qualified_name
				{
					$$ = $4;
					$$->istemp = true;
				}
			| GLOBAL TEMPORARY opt_table qualified_name
				{
					$$ = $4;
					$$->istemp = true;
				}
			| GLOBAL TEMP opt_table qualified_name
				{
					$$ = $4;
					$$->istemp = true;
				}
			| TABLE qualified_name
				{
					$$ = $2;
					$$->istemp = false;
				}
			| qualified_name
				{
					$$ = $1;
					$$->istemp = false;
				}
		;

opt_table:	TABLE									{}
			| /*EMPTY*/								{}
		;

opt_all:	ALL										{ $$ = TRUE; }
			| DISTINCT								{ $$ = FALSE; }
			| /*EMPTY*/								{ $$ = FALSE; }
		;

/* We use (NIL) as a placeholder to indicate that all target expressions
 * should be placed in the DISTINCT list during parsetree analysis.
 */
opt_distinct:
			DISTINCT								{ $$ = list_make1(NIL); }
			| DISTINCT ON '(' expr_list ')'			{ $$ = $4; }
			| ALL									{ $$ = NIL; }
			| /*EMPTY*/								{ $$ = NIL; }
		;

opt_sort_clause:
			sort_clause								{ $$ = $1;}
			| /*EMPTY*/								{ $$ = NIL; }
		;

sort_clause:
			ORDER BY sortby_list					{ $$ = $3; }
		;

sortby_list:
			sortby									{ $$ = list_make1($1); }
			| sortby_list ',' sortby				{ $$ = lappend($1, $3); }
		;

sortby:		a_expr USING qual_all_Op opt_nulls_order
				{
					$$ = makeNode(SortBy);
					$$->node = $1;
					$$->sortby_dir = SORTBY_USING;
					$$->sortby_nulls = $4;
					$$->useOp = $3;
					$$->location = @3;
				}
			| a_expr opt_asc_desc opt_nulls_order
				{
					$$ = makeNode(SortBy);
					$$->node = $1;
					$$->sortby_dir = $2;
					$$->sortby_nulls = $3;
					$$->useOp = NIL;
					$$->location = -1;		/* no operator */
				}
		;


select_limit:
			LIMIT select_limit_value OFFSET select_offset_value
				{ $$ = list_make2($4, $2); }
			| OFFSET select_offset_value LIMIT select_limit_value
				{ $$ = list_make2($2, $4); }
			| LIMIT select_limit_value
				{ $$ = list_make2(NULL, $2); }
			| OFFSET select_offset_value
				{ $$ = list_make2($2, NULL); }
			| LIMIT select_limit_value ',' select_offset_value
				{
					/* Disabled because it was too confusing, bjm 2002-02-18 */
					ereport(ERROR,
							(errcode(ERRCODE_SYNTAX_ERROR),
							 errmsg("LIMIT #,# syntax is not supported"),
							 errhint("Use separate LIMIT and OFFSET clauses."),
							 scanner_errposition(@1)));
				}
			/* SQL:2008 syntax variants */
			| OFFSET select_offset_value2 row_or_rows
				{ $$ = list_make2($2, NULL); }
			| FETCH first_or_next opt_select_fetch_first_value row_or_rows ONLY
				{ $$ = list_make2(NULL, $3); }
			| OFFSET select_offset_value2 row_or_rows FETCH first_or_next opt_select_fetch_first_value row_or_rows ONLY
				{ $$ = list_make2($2, $6); }
		;

opt_select_limit:
			select_limit							{ $$ = $1; }
			| /* EMPTY */
					{ $$ = list_make2(NULL,NULL); }
		;

select_limit_value:
			a_expr									{ $$ = $1; }
			| ALL
				{
					/* LIMIT ALL is represented as a NULL constant */
					$$ = makeNullAConst(@1);
				}
		;

/*
 * Allowing full expressions without parentheses causes various parsing
 * problems with the trailing ROW/ROWS key words.  SQL only calls for
 * constants, so we allow the rest only with parentheses.
 */
opt_select_fetch_first_value:
			SignedIconst		{ $$ = makeIntConst($1, @1); }
			| '(' a_expr ')'	{ $$ = $2; }
			| /*EMPTY*/		{ $$ = makeIntConst(1, -1); }
		;

select_offset_value:
			a_expr									{ $$ = $1; }
		;

/*
 * Again, the trailing ROW/ROWS in this case prevent the full expression
 * syntax.  c_expr is the best we can do.
 */
select_offset_value2:
			c_expr									{ $$ = $1; }
		;

/* noise words */
row_or_rows:
			ROW		{ $$ = 0; }
			| ROWS		{ $$ = 0; }
			;

/* noise words */
first_or_next:
			FIRST_P		{ $$ = 0; }
			| NEXT		{ $$ = 0; }
			;

group_clause:
			GROUP_P BY group_elem_list				{ $$ = $3; }
			| /*EMPTY*/								{ $$ = NIL; }
		;

group_elem_list:
            group_elem                                { $$ = $1; }
            | group_elem_list ',' group_elem            { $$ = list_concat($1, $3); }
        ;

group_elem:
			a_expr                                  { $$ = list_make1($1); }
			| ROLLUP '(' expr_list ')'
                {
					GroupingClause *n = makeNode(GroupingClause);
					n->groupType = GROUPINGTYPE_ROLLUP;
					n->groupsets = $3;
					$$ = list_make1 ((Node*)n);
				}
            | CUBE '(' expr_list ')'
                {
					GroupingClause *n = makeNode(GroupingClause);
					n->groupType = GROUPINGTYPE_CUBE;
					n->groupsets = $3;
					$$ = list_make1 ((Node*)n);
				}
            | GROUPING SETS '(' group_elem_list ')'
                {
					GroupingClause *n = makeNode(GroupingClause);
					n->groupType = GROUPINGTYPE_GROUPING_SETS;
					n->groupsets = $4;
					$$ = list_make1 ((Node*)n);
				}
            | '(' ')'
                { $$ = list_make1(NIL); }
        ;

having_clause:
			HAVING a_expr							{ $$ = $2; }
			| /*EMPTY*/								{ $$ = NULL; }
		;

for_locking_clause:
			for_locking_items						{ $$ = $1; }
			| FOR READ ONLY							{ $$ = NIL; }
		;

opt_for_locking_clause:
			for_locking_clause						{ $$ = $1; }
			| /* EMPTY */							{ $$ = NIL; }
		;

for_locking_items:
			for_locking_item						{ $$ = list_make1($1); }
			| for_locking_items for_locking_item	{ $$ = lappend($1, $2); }
		;

for_locking_item:
			FOR UPDATE locked_rels_list opt_nowait
				{
					LockingClause *n = makeNode(LockingClause);
					n->lockedRels = $3;
					n->forUpdate = TRUE;
					n->noWait = $4;
					$$ = (Node *) n;
				}
			| FOR SHARE locked_rels_list opt_nowait
				{
					LockingClause *n = makeNode(LockingClause);
					n->lockedRels = $3;
					n->forUpdate = FALSE;
					n->noWait = $4;
					$$ = (Node *) n;
				}
		;

locked_rels_list:
			OF qualified_name_list					{ $$ = $2; }
			| /* EMPTY */							{ $$ = NIL; }
		;


values_clause:
			VALUES ctext_row
				{
					SelectStmt *n = makeNode(SelectStmt);
					n->valuesLists = list_make1($2);
					$$ = (Node *) n;
				}
			| values_clause ',' ctext_row
				{
					SelectStmt *n = (SelectStmt *) $1;
					n->valuesLists = lappend(n->valuesLists, $3);
					$$ = (Node *) n;
				}
		;


/*****************************************************************************
 *
 *	clauses common to all Optimizable Stmts:
 *		from_clause		- allow list of both JOIN expressions and table names
 *		where_clause	- qualifications for joins or restrictions
 *
 *****************************************************************************/

from_clause:
			FROM from_list							{ $$ = $2; }
			| /*EMPTY*/								{ $$ = NIL; }
		;

from_list:
			table_ref								{ $$ = list_make1($1); }
			| from_list ',' table_ref				{ $$ = lappend($1, $3); }
		;

/*
 * table_ref is where an alias clause can be attached.	Note we cannot make
 * alias_clause have an empty production because that causes parse conflicts
 * between table_ref := '(' joined_table ')' alias_clause
 * and joined_table := '(' joined_table ')'.  So, we must have the
 * redundant-looking productions here instead.
 */
table_ref:	relation_expr
				{
					$$ = (Node *) $1;
				}
			| relation_expr alias_clause
				{
					$1->alias = $2;
					$$ = (Node *) $1;
				}
			| func_table
				{
					RangeFunction *n = makeNode(RangeFunction);
					n->funccallnode = $1;
					n->coldeflist = NIL;
					$$ = (Node *) n;
				}
			| func_table alias_clause
				{
					RangeFunction *n = makeNode(RangeFunction);
					n->funccallnode = $1;
					n->alias = $2;
					n->coldeflist = NIL;
					$$ = (Node *) n;
				}
			| func_table AS '(' TableFuncElementList ')'
				{
					RangeFunction *n = makeNode(RangeFunction);
					n->funccallnode = $1;
					n->coldeflist = $4;
					$$ = (Node *) n;
				}
			| func_table AS ColId '(' TableFuncElementList ')'
				{
					RangeFunction *n = makeNode(RangeFunction);
					Alias *a = makeNode(Alias);
					n->funccallnode = $1;
					a->aliasname = $3;
					n->alias = a;
					n->coldeflist = $5;
					$$ = (Node *) n;
				}
			| func_table ColId '(' TableFuncElementList ')'
				{
					RangeFunction *n = makeNode(RangeFunction);
					Alias *a = makeNode(Alias);
					n->funccallnode = $1;
					a->aliasname = $2;
					n->alias = a;
					n->coldeflist = $4;
					$$ = (Node *) n;
				}
			| select_with_parens
				{
					/*
					 * The SQL spec does not permit a subselect
					 * (<derived_table>) without an alias clause,
					 * so we don't either.  This avoids the problem
					 * of needing to invent a unique refname for it.
					 * That could be surmounted if there's sufficient
					 * popular demand, but for now let's just implement
					 * the spec and see if anyone complains.
					 * However, it does seem like a good idea to emit
					 * an error message that's better than "syntax error".
					 */
					if (IsA($1, SelectStmt) &&
						((SelectStmt *) $1)->valuesLists)
						ereport(ERROR,
								(errcode(ERRCODE_SYNTAX_ERROR),
								 errmsg("VALUES in FROM must have an alias"),
								 errhint("For example, FROM (VALUES ...) [AS] foo."),
								 scanner_errposition(@1)));
					else
						ereport(ERROR,
								(errcode(ERRCODE_SYNTAX_ERROR),
								 errmsg("subquery in FROM must have an alias"),
								 errhint("For example, FROM (SELECT ...) [AS] foo."),
								 scanner_errposition(@1)));
					$$ = NULL;
				}
			| select_with_parens alias_clause
				{
					RangeSubselect *n = makeNode(RangeSubselect);
					n->subquery = $1;
					n->alias = $2;
					$$ = (Node *) n;
				}
			| joined_table
				{
					$$ = (Node *) $1;
				}
			| '(' joined_table ')' alias_clause
				{
					$2->alias = $4;
					$$ = (Node *) $2;
				}
		;


/*
 * It may seem silly to separate joined_table from table_ref, but there is
 * method in SQL92's madness: if you don't do it this way you get reduce-
 * reduce conflicts, because it's not clear to the parser generator whether
 * to expect alias_clause after ')' or not.  For the same reason we must
 * treat 'JOIN' and 'join_type JOIN' separately, rather than allowing
 * join_type to expand to empty; if we try it, the parser generator can't
 * figure out when to reduce an empty join_type right after table_ref.
 *
 * Note that a CROSS JOIN is the same as an unqualified
 * INNER JOIN, and an INNER JOIN/ON has the same shape
 * but a qualification expression to limit membership.
 * A NATURAL JOIN implicitly matches column names between
 * tables and the shape is determined by which columns are
 * in common. We'll collect columns during the later transformations.
 */

joined_table:
			'(' joined_table ')'
				{
					$$ = $2;
				}
			| table_ref CROSS JOIN table_ref
				{
					/* CROSS JOIN is same as unqualified inner join */
					JoinExpr *n = makeNode(JoinExpr);
					n->jointype = JOIN_INNER;
					n->isNatural = FALSE;
					n->larg = $1;
					n->rarg = $4;
					n->usingClause = NIL;
					n->quals = NULL;
					$$ = n;
				}
			| table_ref join_type JOIN table_ref join_qual
				{
					JoinExpr *n = makeNode(JoinExpr);
					n->jointype = $2;
					n->isNatural = FALSE;
					n->larg = $1;
					n->rarg = $4;
					if ($5 != NULL && IsA($5, List))
						n->usingClause = (List *) $5; /* USING clause */
					else
						n->quals = $5; /* ON clause */
					$$ = n;
				}
			| table_ref JOIN table_ref join_qual
				{
					/* letting join_type reduce to empty doesn't work */
					JoinExpr *n = makeNode(JoinExpr);
					n->jointype = JOIN_INNER;
					n->isNatural = FALSE;
					n->larg = $1;
					n->rarg = $3;
					if ($4 != NULL && IsA($4, List))
						n->usingClause = (List *) $4; /* USING clause */
					else
						n->quals = $4; /* ON clause */
					$$ = n;
				}
			| table_ref NATURAL join_type JOIN table_ref
				{
					JoinExpr *n = makeNode(JoinExpr);
					n->jointype = $3;
					n->isNatural = TRUE;
					n->larg = $1;
					n->rarg = $5;
					n->usingClause = NIL; /* figure out which columns later... */
					n->quals = NULL; /* fill later */
					$$ = n;
				}
			| table_ref NATURAL JOIN table_ref
				{
					/* letting join_type reduce to empty doesn't work */
					JoinExpr *n = makeNode(JoinExpr);
					n->jointype = JOIN_INNER;
					n->isNatural = TRUE;
					n->larg = $1;
					n->rarg = $4;
					n->usingClause = NIL; /* figure out which columns later... */
					n->quals = NULL; /* fill later */
					$$ = n;
				}
		;

alias_clause:
			AS ColId '(' name_list ')'
				{
					$$ = makeNode(Alias);
					$$->aliasname = $2;
					$$->colnames = $4;
				}
			| AS ColId
				{
					$$ = makeNode(Alias);
					$$->aliasname = $2;
				}
			| ColId '(' name_list ')'
				{
					$$ = makeNode(Alias);
					$$->aliasname = $1;
					$$->colnames = $3;
				}
			| ColId
				{
					$$ = makeNode(Alias);
					$$->aliasname = $1;
				}
		;

join_type:	FULL join_outer							{ $$ = JOIN_FULL; }
			| LEFT join_outer						{ $$ = JOIN_LEFT; }
			| RIGHT join_outer						{ $$ = JOIN_RIGHT; }
			| INNER_P								{ $$ = JOIN_INNER; }
		;

/* OUTER is just noise... */
join_outer: OUTER_P									{ $$ = NULL; }
			| /*EMPTY*/								{ $$ = NULL; }
		;

/* JOIN qualification clauses
 * Possibilities are:
 *	USING ( column list ) allows only unqualified column names,
 *						  which must match between tables.
 *	ON expr allows more general qualifications.
 *
 * We return USING as a List node, while an ON-expr will not be a List.
 */

join_qual:	USING '(' name_list ')'					{ $$ = (Node *) $3; }
			| ON a_expr								{ $$ = $2; }
		;


relation_expr:
			qualified_name
				{
					/* default inheritance */
					$$ = $1;
					$$->inhOpt = INH_DEFAULT;
					$$->alias = NULL;
				}
			| qualified_name '*'
				{
					/* inheritance query */
					$$ = $1;
					$$->inhOpt = INH_YES;
					$$->alias = NULL;
				}
			| ONLY qualified_name
				{
					/* no inheritance */
					$$ = $2;
					$$->inhOpt = INH_NO;
					$$->alias = NULL;
				}
			| ONLY '(' qualified_name ')'
				{
					/* no inheritance, SQL99-style syntax */
					$$ = $3;
					$$->inhOpt = INH_NO;
					$$->alias = NULL;
				}
		;


/*
 * Given "UPDATE foo set set ...", we have to decide without looking any
 * further ahead whether the first "set" is an alias or the UPDATE's SET
 * keyword.  Since "set" is allowed as a column name both interpretations
 * are feasible.  We resolve the shift/reduce conflict by giving the first
 * relation_expr_opt_alias production a higher precedence than the SET token
 * has, causing the parser to prefer to reduce, in effect assuming that the
 * SET is not an alias.
 */
relation_expr_opt_alias: relation_expr					%prec UMINUS
				{
					$$ = $1;
				}
			| relation_expr ColId
				{
					Alias *alias = makeNode(Alias);
					alias->aliasname = $2;
					$1->alias = alias;
					$$ = $1;
				}
			| relation_expr AS ColId
				{
					Alias *alias = makeNode(Alias);
					alias->aliasname = $3;
					$1->alias = alias;
					$$ = $1;
				}
		;


func_table: func_expr_windowless					{ $$ = $1; }
		;


where_clause:
			WHERE a_expr							{ $$ = $2; }
			| /*EMPTY*/								{ $$ = NULL; }
		;

/* variant for UPDATE and DELETE */
where_or_current_clause:
			WHERE a_expr							{ $$ = $2; }
			| WHERE CURRENT_P OF name
				{
					CurrentOfExpr *n = makeNode(CurrentOfExpr);
					/* cvarno is filled in by parse analysis */
					n->cursor_name = $4;
					n->cursor_param = 0;
					$$ = (Node *) n;
				}
			| WHERE CURRENT_P OF PARAM
				{
					CurrentOfExpr *n = makeNode(CurrentOfExpr);
					/* cvarno is filled in by parse analysis */
					n->cursor_name = NULL;
					n->cursor_param = $4;
					$$ = (Node *) n;
				}
			| /*EMPTY*/								{ $$ = NULL; }
		;


TableFuncElementList:
			TableFuncElement
				{
					$$ = list_make1($1);
				}
			| TableFuncElementList ',' TableFuncElement
				{
					$$ = lappend($1, $3);
				}
		;

TableFuncElement:	ColId Typename
				{
					ColumnDef *n = makeNode(ColumnDef);
					n->colname = $1;
					n->typeName = $2;
					n->constraints = NIL;
					n->is_local = true;
					$$ = (Node *)n;
				}
		;

/*****************************************************************************
 *
 *	Type syntax
 *		SQL92 introduces a large amount of type-specific syntax.
 *		Define individual clauses to handle these cases, and use
 *		 the generic case to handle regular type-extensible Postgres syntax.
 *		- thomas 1997-10-10
 *
 *****************************************************************************/

Typename:	SimpleTypename opt_array_bounds
				{
					$$ = $1;
					$$->arrayBounds = $2;
				}
			| SETOF SimpleTypename opt_array_bounds
				{
					$$ = $2;
					$$->arrayBounds = $3;
					$$->setof = TRUE;
				}
			/* SQL standard syntax, currently only one-dimensional */
			| SimpleTypename ARRAY '[' Iconst ']'
				{
					$$ = $1;
					$$->arrayBounds = list_make1(makeInteger($4));
				}
			| SETOF SimpleTypename ARRAY '[' Iconst ']'
				{
					$$ = $2;
					$$->arrayBounds = list_make1(makeInteger($5));
					$$->setof = TRUE;
				}
			| SimpleTypename ARRAY
				{
					$$ = $1;
					$$->arrayBounds = list_make1(makeInteger(-1));
				}
			| SETOF SimpleTypename ARRAY
				{
					$$ = $2;
					$$->arrayBounds = list_make1(makeInteger(-1));
					$$->setof = TRUE;
				}
		;

opt_array_bounds:
			opt_array_bounds '[' ']'
					{  $$ = lappend($1, makeInteger(-1)); }
			| opt_array_bounds '[' Iconst ']'
					{  $$ = lappend($1, makeInteger($3)); }
			| /*EMPTY*/
					{  $$ = NIL; }
		;

SimpleTypename:
			GenericType								{ $$ = $1; }
			| Numeric								{ $$ = $1; }
			| Bit									{ $$ = $1; }
			| Character								{ $$ = $1; }
			| ConstDatetime							{ $$ = $1; }
			| ConstInterval opt_interval
				{
					$$ = $1;
					$$->typmods = $2;
				}
			| ConstInterval '(' Iconst ')' opt_interval
				{
					$$ = $1;
					if ($5 != NIL)
					{
						if (list_length($5) != 1)
							ereport(ERROR,
									(errcode(ERRCODE_SYNTAX_ERROR),
									 errmsg("interval precision specified twice"),
									 scanner_errposition(@1)));
						$$->typmods = lappend($5, makeIntConst($3, @3));
					}
					else
						$$->typmods = list_make2(makeIntConst(INTERVAL_FULL_RANGE, -1),
												 makeIntConst($3, @3));
				}
		;

/* We have a separate ConstTypename to allow defaulting fixed-length
 * types such as CHAR() and BIT() to an unspecified length.
 * SQL9x requires that these default to a length of one, but this
 * makes no sense for constructs like CHAR 'hi' and BIT '0101',
 * where there is an obvious better choice to make.
 * Note that ConstInterval is not included here since it must
 * be pushed up higher in the rules to accomodate the postfix
 * options (e.g. INTERVAL '1' YEAR). Likewise, we have to handle
 * the generic-type-name case in AExprConst to avoid premature
 * reduce/reduce conflicts against function names.
 */
ConstTypename:
			Numeric									{ $$ = $1; }
			| ConstBit								{ $$ = $1; }
			| ConstCharacter						{ $$ = $1; }
			| ConstDatetime							{ $$ = $1; }
		;

/*
 * GenericType covers all type names that don't have special syntax mandated
 * by the standard, including qualified names.  We also allow type modifiers.
 * To avoid parsing conflicts against function invocations, the modifiers
 * have to be shown as expr_list here, but parse analysis will only accept
 * constants for them.
 */
GenericType:
			type_function_name opt_type_modifiers
				{
					$$ = makeTypeName($1);
					$$->typmods = $2;
					$$->location = @1;
				}
			| type_function_name attrs opt_type_modifiers
				{
					$$ = makeTypeNameFromNameList(lcons(makeString($1), $2));
					$$->typmods = $3;
					$$->location = @1;
				}
		;

opt_type_modifiers: '(' expr_list ')'				{ $$ = $2; }
					| /* EMPTY */					{ $$ = NIL; }
		;

/*
 * SQL92 numeric data types
 */
Numeric:	INT_P
				{
					$$ = SystemTypeName("int4");
					$$->location = @1;
				}
			| INTEGER
				{
					$$ = SystemTypeName("int4");
					$$->location = @1;
				}
			| SMALLINT
				{
					$$ = SystemTypeName("int2");
					$$->location = @1;
				}
			| BIGINT
				{
					$$ = SystemTypeName("int8");
					$$->location = @1;
				}
			| REAL
				{
					$$ = SystemTypeName("float4");
					$$->location = @1;
				}
			| FLOAT_P opt_float
				{
					$$ = $2;
					$$->location = @1;
				}
			| DOUBLE_P PRECISION
				{
					$$ = SystemTypeName("float8");
					$$->location = @1;
				}
			| DECIMAL_P opt_type_modifiers
				{
					$$ = SystemTypeName("numeric");
					$$->typmods = $2;
					$$->location = @1;
				}
			| DEC opt_type_modifiers
				{
					$$ = SystemTypeName("numeric");
					$$->typmods = $2;
					$$->location = @1;
				}
			| NUMERIC opt_type_modifiers
				{
					$$ = SystemTypeName("numeric");
					$$->typmods = $2;
					$$->location = @1;
				}
			| BOOLEAN_P
				{
					$$ = SystemTypeName("bool");
					$$->location = @1;
				}
		;

opt_float:	'(' Iconst ')'
				{
					/*
					 * Check FLOAT() precision limits assuming IEEE floating
					 * types - thomas 1997-09-18
					 */
					if ($2 < 1)
						ereport(ERROR,
								(errcode(ERRCODE_INVALID_PARAMETER_VALUE),
								 errmsg("precision for type float must be at least 1 bit"),
								 scanner_errposition(@2)));
					else if ($2 <= 24)
						$$ = SystemTypeName("float4");
					else if ($2 <= 53)
						$$ = SystemTypeName("float8");
					else
						ereport(ERROR,
								(errcode(ERRCODE_INVALID_PARAMETER_VALUE),
								 errmsg("precision for type float must be less than 54 bits"),
								 scanner_errposition(@2)));
				}
			| /*EMPTY*/
				{
					$$ = SystemTypeName("float8");
				}
		;

/*
 * SQL92 bit-field data types
 * The following implements BIT() and BIT VARYING().
 */
Bit:		BitWithLength
				{
					$$ = $1;
				}
			| BitWithoutLength
				{
					$$ = $1;
				}
		;

/* ConstBit is like Bit except "BIT" defaults to unspecified length */
/* See notes for ConstCharacter, which addresses same issue for "CHAR" */
ConstBit:	BitWithLength
				{
					$$ = $1;
				}
			| BitWithoutLength
				{
					$$ = $1;
					$$->typmods = NIL;
				}
		;

BitWithLength:
			BIT opt_varying '(' expr_list ')'
				{
					char *typname;

					typname = $2 ? "varbit" : "bit";
					$$ = SystemTypeName(typname);
					$$->typmods = $4;
					$$->location = @1;
				}
		;

BitWithoutLength:
			BIT opt_varying
				{
					/* bit defaults to bit(1), varbit to no limit */
					if ($2)
					{
						$$ = SystemTypeName("varbit");
					}
					else
					{
						$$ = SystemTypeName("bit");
						$$->typmods = list_make1(makeIntConst(1, -1));
					}
					$$->location = @1;
				}
		;


/*
 * SQL92 character data types
 * The following implements CHAR() and VARCHAR().
 */
Character:  CharacterWithLength
				{
					$$ = $1;
				}
			| CharacterWithoutLength
				{
					$$ = $1;
				}
		;

ConstCharacter:  CharacterWithLength
				{
					$$ = $1;
				}
			| CharacterWithoutLength
				{
					/* Length was not specified so allow to be unrestricted.
					 * This handles problems with fixed-length (bpchar) strings
					 * which in column definitions must default to a length
					 * of one, but should not be constrained if the length
					 * was not specified.
					 */
					$$ = $1;
					$$->typmods = NIL;
				}
		;

CharacterWithLength:  character '(' Iconst ')' opt_charset
				{
					if (($5 != NULL) && (strcmp($5, "sql_text") != 0))
					{
						char *type;

						type = palloc(strlen($1) + 1 + strlen($5) + 1);
						strcpy(type, $1);
						strcat(type, "_");
						strcat(type, $5);
						$1 = type;
					}

					$$ = SystemTypeName($1);
					$$->typmods = list_make1(makeIntConst($3, @3));
					$$->location = @1;
				}
		;

CharacterWithoutLength:	 character opt_charset
				{
					if (($2 != NULL) && (strcmp($2, "sql_text") != 0))
					{
						char *type;

						type = palloc(strlen($1) + 1 + strlen($2) + 1);
						strcpy(type, $1);
						strcat(type, "_");
						strcat(type, $2);
						$1 = type;
					}

					$$ = SystemTypeName($1);

					/* char defaults to char(1), varchar to no limit */
					if (strcmp($1, "bpchar") == 0)
						$$->typmods = list_make1(makeIntConst(1, -1));

					$$->location = @1;
				}
		;

character:	CHARACTER opt_varying
										{ $$ = $2 ? "varchar": "bpchar"; }
			| CHAR_P opt_varying
										{ $$ = $2 ? "varchar": "bpchar"; }
			| VARCHAR
										{ $$ = "varchar"; }
			| NATIONAL CHARACTER opt_varying
										{ $$ = $3 ? "varchar": "bpchar"; }
			| NATIONAL CHAR_P opt_varying
										{ $$ = $3 ? "varchar": "bpchar"; }
			| NCHAR opt_varying
										{ $$ = $2 ? "varchar": "bpchar"; }
		;

opt_varying:
			VARYING									{ $$ = TRUE; }
			| /*EMPTY*/								{ $$ = FALSE; }
		;

opt_charset:
			CHARACTER SET ColId						{ $$ = $3; }
			| /*EMPTY*/								{ $$ = NULL; }
		;

/*
 * SQL92 date/time types
 */
ConstDatetime:
			TIMESTAMP '(' Iconst ')' opt_timezone
				{
					if ($5)
						$$ = SystemTypeName("timestamptz");
					else
						$$ = SystemTypeName("timestamp");
					$$->typmods = list_make1(makeIntConst($3, @3));
					$$->location = @1;
				}
			| TIMESTAMP opt_timezone
				{
					if ($2)
						$$ = SystemTypeName("timestamptz");
					else
						$$ = SystemTypeName("timestamp");
					$$->location = @1;
				}
			| TIME '(' Iconst ')' opt_timezone
				{
					if ($5)
						$$ = SystemTypeName("timetz");
					else
						$$ = SystemTypeName("time");
					$$->typmods = list_make1(makeIntConst($3, @3));
					$$->location = @1;
				}
			| TIME opt_timezone
				{
					if ($2)
						$$ = SystemTypeName("timetz");
					else
						$$ = SystemTypeName("time");
					$$->location = @1;
				}
		;

ConstInterval:
			INTERVAL
				{
					$$ = SystemTypeName("interval");
					$$->location = @1;
				}
		;

opt_timezone:
			WITH_TIME ZONE							{ $$ = TRUE; }
			| WITHOUT TIME ZONE						{ $$ = FALSE; }
			| /*EMPTY*/								{ $$ = FALSE; }
		;

opt_interval:
			YEAR_P
				{ $$ = list_make1(makeIntConst(INTERVAL_MASK(YEAR), @1)); }
			| MONTH_P
				{ $$ = list_make1(makeIntConst(INTERVAL_MASK(MONTH), @1)); }
			| DAY_P
				{ $$ = list_make1(makeIntConst(INTERVAL_MASK(DAY), @1)); }
			| HOUR_P
				{ $$ = list_make1(makeIntConst(INTERVAL_MASK(HOUR), @1)); }
			| MINUTE_P
				{ $$ = list_make1(makeIntConst(INTERVAL_MASK(MINUTE), @1)); }
			| interval_second
				{ $$ = $1; }
			| YEAR_P TO MONTH_P
				{
					$$ = list_make1(makeIntConst(INTERVAL_MASK(YEAR) |
												 INTERVAL_MASK(MONTH), @1));
				}
			| DAY_P TO HOUR_P
				{
					$$ = list_make1(makeIntConst(INTERVAL_MASK(DAY) |
												 INTERVAL_MASK(HOUR), @1));
				}
			| DAY_P TO MINUTE_P
				{
					$$ = list_make1(makeIntConst(INTERVAL_MASK(DAY) |
												 INTERVAL_MASK(HOUR) |
												 INTERVAL_MASK(MINUTE), @1));
				}
			| DAY_P TO interval_second
				{
					$$ = $3;
					linitial($$) = makeIntConst(INTERVAL_MASK(DAY) |
												INTERVAL_MASK(HOUR) |
												INTERVAL_MASK(MINUTE) |
												INTERVAL_MASK(SECOND), @1);
				}
			| HOUR_P TO MINUTE_P
				{
					$$ = list_make1(makeIntConst(INTERVAL_MASK(HOUR) |
												 INTERVAL_MASK(MINUTE), @1));
				}
			| HOUR_P TO interval_second
				{
					$$ = $3;
					linitial($$) = makeIntConst(INTERVAL_MASK(HOUR) |
												INTERVAL_MASK(MINUTE) |
												INTERVAL_MASK(SECOND), @1);
				}
			| MINUTE_P TO interval_second
				{
					$$ = $3;
					linitial($$) = makeIntConst(INTERVAL_MASK(MINUTE) |
												INTERVAL_MASK(SECOND), @1);
				}
			| /*EMPTY*/
				{ $$ = NIL; }
		;

interval_second:
			SECOND_P
				{
					$$ = list_make1(makeIntConst(INTERVAL_MASK(SECOND), @1));
				}
			| SECOND_P '(' Iconst ')'
				{
					$$ = list_make2(makeIntConst(INTERVAL_MASK(SECOND), @1),
									makeIntConst($3, @3));
				}
		;


/*****************************************************************************
 *
 *	expression grammar
 *
 *****************************************************************************/

/*
 * General expressions
 * This is the heart of the expression syntax.
 *
 * We have two expression types: a_expr is the unrestricted kind, and
 * b_expr is a subset that must be used in some places to avoid shift/reduce
 * conflicts.  For example, we can't do BETWEEN as "BETWEEN a_expr AND a_expr"
 * because that use of AND conflicts with AND as a boolean operator.  So,
 * b_expr is used in BETWEEN and we remove boolean keywords from b_expr.
 *
 * Note that '(' a_expr ')' is a b_expr, so an unrestricted expression can
 * always be used by surrounding it with parens.
 *
 * c_expr is all the productions that are common to a_expr and b_expr;
 * it's factored out just to eliminate redundant coding.
 */
a_expr:		c_expr									{ $$ = $1; }
			| a_expr TYPECAST Typename
					{ $$ = makeTypeCast($1, $3, @2); }
			| a_expr AT TIME ZONE a_expr
				{
					FuncCall *n = makeNode(FuncCall);
					n->funcname = SystemFuncName("timezone");
					n->args = list_make2($5, $1);
                    n->agg_order = NIL;
					n->agg_star = FALSE;
					n->agg_distinct = FALSE;
					n->func_variadic = FALSE;
					n->over = NULL;
					n->location = @2;
					$$ = (Node *) n;
				}
		/*
		 * These operators must be called out explicitly in order to make use
		 * of yacc/bison's automatic operator-precedence handling.  All other
		 * operator names are handled by the generic productions using "Op",
		 * below; and all those operators will have the same precedence.
		 *
		 * If you add more explicitly-known operators, be sure to add them
		 * also to b_expr and to the MathOp list above.
		 */
			| '+' a_expr					%prec UMINUS
				{ $$ = (Node *) makeSimpleA_Expr(AEXPR_OP, "+", NULL, $2, @1); }
			| '-' a_expr					%prec UMINUS
				{ $$ = doNegate($2, @1); }
			| a_expr '+' a_expr
				{ $$ = (Node *) makeSimpleA_Expr(AEXPR_OP, "+", $1, $3, @2); }
			| a_expr '-' a_expr
				{ $$ = (Node *) makeSimpleA_Expr(AEXPR_OP, "-", $1, $3, @2); }
			| a_expr '*' a_expr
				{ $$ = (Node *) makeSimpleA_Expr(AEXPR_OP, "*", $1, $3, @2); }
			| a_expr '/' a_expr
				{ $$ = (Node *) makeSimpleA_Expr(AEXPR_OP, "/", $1, $3, @2); }
			| a_expr '%' a_expr
				{ $$ = (Node *) makeSimpleA_Expr(AEXPR_OP, "%", $1, $3, @2); }
			| a_expr '^' a_expr
				{ $$ = (Node *) makeSimpleA_Expr(AEXPR_OP, "^", $1, $3, @2); }
			| a_expr '<' a_expr
				{ $$ = (Node *) makeSimpleA_Expr(AEXPR_OP, "<", $1, $3, @2); }
			| a_expr '>' a_expr
				{ $$ = (Node *) makeSimpleA_Expr(AEXPR_OP, ">", $1, $3, @2); }
			| a_expr '=' a_expr
				{ $$ = (Node *) makeSimpleA_Expr(AEXPR_OP, "=", $1, $3, @2); }

			| a_expr qual_Op a_expr				%prec Op
				{ $$ = (Node *) makeA_Expr(AEXPR_OP, $2, $1, $3, @2); }
			| qual_Op a_expr					%prec Op
				{ $$ = (Node *) makeA_Expr(AEXPR_OP, $1, NULL, $2, @1); }
			| a_expr qual_Op					%prec POSTFIXOP
				{ $$ = (Node *) makeA_Expr(AEXPR_OP, $2, $1, NULL, @2); }

			| a_expr AND a_expr
				{ $$ = (Node *) makeA_Expr(AEXPR_AND, NIL, $1, $3, @2); }
			| a_expr OR a_expr
				{ $$ = (Node *) makeA_Expr(AEXPR_OR, NIL, $1, $3, @2); }
			| NOT a_expr
				{ $$ = (Node *) makeA_Expr(AEXPR_NOT, NIL, NULL, $2, @1); }

			| a_expr LIKE a_expr
				{ $$ = (Node *) makeSimpleA_Expr(AEXPR_OP, "~~", $1, $3, @2); }
			| a_expr LIKE a_expr ESCAPE a_expr
				{
					FuncCall *n = makeNode(FuncCall);
					n->funcname = SystemFuncName("like_escape");
					n->args = list_make2($3, $5);
                    n->agg_order = NIL;
					n->agg_star = FALSE;
					n->agg_distinct = FALSE;
					n->func_variadic = FALSE;
					n->over = NULL;
					n->location = @4;
					$$ = (Node *) makeSimpleA_Expr(AEXPR_OP, "~~", $1, (Node *) n, @2);
				}
			| a_expr NOT LIKE a_expr
				{ $$ = (Node *) makeSimpleA_Expr(AEXPR_OP, "!~~", $1, $4, @2); }
			| a_expr NOT LIKE a_expr ESCAPE a_expr
				{
					FuncCall *n = makeNode(FuncCall);
					n->funcname = SystemFuncName("like_escape");
					n->args = list_make2($4, $6);
                    n->agg_order = NIL;
					n->agg_star = FALSE;
					n->agg_distinct = FALSE;
					n->func_variadic = FALSE;
					n->over = NULL;
					n->location = @5;
					$$ = (Node *) makeSimpleA_Expr(AEXPR_OP, "!~~", $1, (Node *) n, @2);
				}
			| a_expr ILIKE a_expr
				{ $$ = (Node *) makeSimpleA_Expr(AEXPR_OP, "~~*", $1, $3, @2); }
			| a_expr ILIKE a_expr ESCAPE a_expr
				{
					FuncCall *n = makeNode(FuncCall);
					n->funcname = SystemFuncName("like_escape");
					n->args = list_make2($3, $5);
                    n->agg_order = NIL;
					n->agg_star = FALSE;
					n->agg_distinct = FALSE;
					n->func_variadic = FALSE;
					n->over = NULL;
					n->location = @4;
					$$ = (Node *) makeSimpleA_Expr(AEXPR_OP, "~~*", $1, (Node *) n, @2);
				}
			| a_expr NOT ILIKE a_expr
				{ $$ = (Node *) makeSimpleA_Expr(AEXPR_OP, "!~~*", $1, $4, @2); }
			| a_expr NOT ILIKE a_expr ESCAPE a_expr
				{
					FuncCall *n = makeNode(FuncCall);
					n->funcname = SystemFuncName("like_escape");
					n->args = list_make2($4, $6);
                    n->agg_order = NIL;
					n->agg_star = FALSE;
					n->agg_distinct = FALSE;
					n->func_variadic = FALSE;
					n->over = NULL;
					n->location = @5;
					$$ = (Node *) makeSimpleA_Expr(AEXPR_OP, "!~~*", $1, (Node *) n, @2);
				}

			| a_expr SIMILAR TO a_expr				%prec SIMILAR
				{
					FuncCall *n = makeNode(FuncCall);
					n->funcname = SystemFuncName("similar_escape");
					n->args = list_make2($4, makeNullAConst(-1));
                    n->agg_order = NIL;
					n->agg_star = FALSE;
					n->agg_distinct = FALSE;
					n->func_variadic = FALSE;
					n->over = NULL;
					n->location = @2;
					$$ = (Node *) makeSimpleA_Expr(AEXPR_OP, "~", $1, (Node *) n, @2);
				}
			| a_expr SIMILAR TO a_expr ESCAPE a_expr
				{
					FuncCall *n = makeNode(FuncCall);
					n->funcname = SystemFuncName("similar_escape");
					n->args = list_make2($4, $6);
                    n->agg_order = NIL;
					n->agg_star = FALSE;
					n->agg_distinct = FALSE;
					n->func_variadic = FALSE;
					n->over = NULL;
					n->location = @5;
					$$ = (Node *) makeSimpleA_Expr(AEXPR_OP, "~", $1, (Node *) n, @2);
				}
			| a_expr NOT SIMILAR TO a_expr			%prec SIMILAR
				{
					FuncCall *n = makeNode(FuncCall);
					n->funcname = SystemFuncName("similar_escape");
					n->args = list_make2($5, makeNullAConst(-1));
                    n->agg_order = NIL;
					n->agg_star = FALSE;
					n->agg_distinct = FALSE;
					n->func_variadic = FALSE;
					n->over = NULL;
					n->location = @5;
					$$ = (Node *) makeSimpleA_Expr(AEXPR_OP, "!~", $1, (Node *) n, @2);
				}
			| a_expr NOT SIMILAR TO a_expr ESCAPE a_expr
				{
					FuncCall *n = makeNode(FuncCall);
					n->funcname = SystemFuncName("similar_escape");
					n->args = list_make2($5, $7);
                    n->agg_order = NIL;
					n->agg_star = FALSE;
					n->agg_distinct = FALSE;
					n->func_variadic = FALSE;
					n->over = NULL;
					n->location = @6;
					$$ = (Node *) makeSimpleA_Expr(AEXPR_OP, "!~", $1, (Node *) n, @2);
				}

			/* NullTest clause
			 * Define SQL92-style Null test clause.
			 * Allow two forms described in the standard:
			 *	a IS NULL
			 *	a IS NOT NULL
			 * Allow two SQL extensions
			 *	a ISNULL
			 *	a NOTNULL
			 */
			| a_expr IS NULL_P
				{
					NullTest *n = makeNode(NullTest);
					n->arg = (Expr *) $1;
					n->nulltesttype = IS_NULL;
					$$ = (Node *)n;
				}
			| a_expr ISNULL
				{
					NullTest *n = makeNode(NullTest);
					n->arg = (Expr *) $1;
					n->nulltesttype = IS_NULL;
					$$ = (Node *)n;
				}
			| a_expr IS NOT NULL_P
				{
					NullTest *n = makeNode(NullTest);
					n->arg = (Expr *) $1;
					n->nulltesttype = IS_NOT_NULL;
					$$ = (Node *)n;
				}
			| a_expr NOTNULL
				{
					NullTest *n = makeNode(NullTest);
					n->arg = (Expr *) $1;
					n->nulltesttype = IS_NOT_NULL;
					$$ = (Node *)n;
				}
			| row OVERLAPS row
				{
					$$ = (Node *)makeOverlaps($1, $3, @2);
				}
			| a_expr IS TRUE_P
				{
					BooleanTest *b = makeNode(BooleanTest);
					b->arg = (Expr *) $1;
					b->booltesttype = IS_TRUE;
					$$ = (Node *)b;
				}
			| a_expr IS NOT TRUE_P
				{
					BooleanTest *b = makeNode(BooleanTest);
					b->arg = (Expr *) $1;
					b->booltesttype = IS_NOT_TRUE;
					$$ = (Node *)b;
				}
			| a_expr IS FALSE_P
				{
					BooleanTest *b = makeNode(BooleanTest);
					b->arg = (Expr *) $1;
					b->booltesttype = IS_FALSE;
					$$ = (Node *)b;
				}
			| a_expr IS NOT FALSE_P
				{
					BooleanTest *b = makeNode(BooleanTest);
					b->arg = (Expr *) $1;
					b->booltesttype = IS_NOT_FALSE;
					$$ = (Node *)b;
				}
			| a_expr IS UNKNOWN
				{
					BooleanTest *b = makeNode(BooleanTest);
					b->arg = (Expr *) $1;
					b->booltesttype = IS_UNKNOWN;
					$$ = (Node *)b;
				}
			| a_expr IS NOT UNKNOWN
				{
					BooleanTest *b = makeNode(BooleanTest);
					b->arg = (Expr *) $1;
					b->booltesttype = IS_NOT_UNKNOWN;
					$$ = (Node *)b;
				}
			| a_expr IS DISTINCT FROM a_expr			%prec IS
				{
					$$ = (Node *) makeSimpleA_Expr(AEXPR_DISTINCT, "=", $1, $5, @2);
				}
			| a_expr IS NOT DISTINCT FROM a_expr		%prec IS
				{
					$$ = (Node *) makeA_Expr(AEXPR_NOT, NIL, NULL,
									(Node *) makeSimpleA_Expr(AEXPR_DISTINCT,
															  "=", $1, $6, @2),
											 @2);

				}
			| a_expr IS OF '(' type_list ')'			%prec IS
				{
					$$ = (Node *) makeSimpleA_Expr(AEXPR_OF, "=", $1, (Node *) $5, @2);
				}
			| a_expr IS NOT OF '(' type_list ')'		%prec IS
				{
					$$ = (Node *) makeSimpleA_Expr(AEXPR_OF, "<>", $1, (Node *) $6, @2);
				}
			/*
			 *	Ideally we would not use hard-wired operators below but instead use
			 *	opclasses.  However, mixed data types and other issues make this
			 *	difficult:  http://archives.postgresql.org/pgsql-hackers/2008-08/msg01142.php
			 */			
			| a_expr BETWEEN opt_asymmetric b_expr AND b_expr		%prec BETWEEN
				{
					$$ = (Node *) makeA_Expr(AEXPR_AND, NIL,
						(Node *) makeSimpleA_Expr(AEXPR_OP, ">=", $1, $4, @2),
						(Node *) makeSimpleA_Expr(AEXPR_OP, "<=", $1, $6, @2),
											 @2);
				}
			| a_expr NOT BETWEEN opt_asymmetric b_expr AND b_expr	%prec BETWEEN
				{
					$$ = (Node *) makeA_Expr(AEXPR_OR, NIL,
						(Node *) makeSimpleA_Expr(AEXPR_OP, "<", $1, $5, @2),
						(Node *) makeSimpleA_Expr(AEXPR_OP, ">", $1, $7, @2),
											 @2);
				}
			| a_expr BETWEEN SYMMETRIC b_expr AND b_expr			%prec BETWEEN
				{
					$$ = (Node *) makeA_Expr(AEXPR_OR, NIL,
						(Node *) makeA_Expr(AEXPR_AND, NIL,
						    (Node *) makeSimpleA_Expr(AEXPR_OP, ">=", $1, $4, @2),
						    (Node *) makeSimpleA_Expr(AEXPR_OP, "<=", $1, $6, @2),
											@2),
						(Node *) makeA_Expr(AEXPR_AND, NIL,
						    (Node *) makeSimpleA_Expr(AEXPR_OP, ">=", $1, $6, @2),
						    (Node *) makeSimpleA_Expr(AEXPR_OP, "<=", $1, $4, @2),
											@2),
											 @2);
				}
			| a_expr NOT BETWEEN SYMMETRIC b_expr AND b_expr		%prec BETWEEN
				{
					$$ = (Node *) makeA_Expr(AEXPR_AND, NIL,
						(Node *) makeA_Expr(AEXPR_OR, NIL,
						    (Node *) makeSimpleA_Expr(AEXPR_OP, "<", $1, $5, @2),
						    (Node *) makeSimpleA_Expr(AEXPR_OP, ">", $1, $7, @2),
											@2),
						(Node *) makeA_Expr(AEXPR_OR, NIL,
						    (Node *) makeSimpleA_Expr(AEXPR_OP, "<", $1, $7, @2),
						    (Node *) makeSimpleA_Expr(AEXPR_OP, ">", $1, $5, @2),
											@2),
											 @2);
				}
			| a_expr IN_P in_expr
				{
					/* in_expr returns a SubLink or a list of a_exprs */
					if (IsA($3, SubLink))
					{
						/* generate foo = ANY (subquery) */
						SubLink *n = (SubLink *) $3;
						n->subLinkType = ANY_SUBLINK;
						n->testexpr = $1;
						n->operName = list_make1(makeString("="));
						n->location = @2;
						$$ = (Node *)n;
					}
					else
					{
						/* generate scalar IN expression */
						$$ = (Node *) makeSimpleA_Expr(AEXPR_IN, "=", $1, $3, @2);
					}
				}
			| a_expr NOT IN_P in_expr
				{
					/* in_expr returns a SubLink or a list of a_exprs */
					if (IsA($4, SubLink))
					{
						/* generate NOT (foo = ANY (subquery)) */
						/* Make an = ANY node */
						SubLink *n = (SubLink *) $4;
						n->subLinkType = ANY_SUBLINK;
						n->testexpr = $1;
						n->operName = list_make1(makeString("="));
						n->location = @3;
						/* Stick a NOT on top */
						$$ = (Node *) makeA_Expr(AEXPR_NOT, NIL, NULL, (Node *) n, @2);
					}
					else
					{
						/* generate scalar NOT IN expression */
						$$ = (Node *) makeSimpleA_Expr(AEXPR_IN, "<>", $1, $4, @2);
					}
				}
			| a_expr subquery_Op sub_type select_with_parens	%prec Op
				{
					SubLink *n = makeNode(SubLink);
					n->subLinkType = $3;
					n->testexpr = $1;
					n->operName = $2;
					n->subselect = $4;
					n->location = @2;
					$$ = (Node *)n;
				}
			| a_expr subquery_Op sub_type '(' a_expr ')'		%prec Op
				{
					if ($3 == ANY_SUBLINK)
						$$ = (Node *) makeA_Expr(AEXPR_OP_ANY, $2, $1, $5, @2);
					else
						$$ = (Node *) makeA_Expr(AEXPR_OP_ALL, $2, $1, $5, @2);
				}
			| UNIQUE select_with_parens
				{
					/* Not sure how to get rid of the parentheses
					 * but there are lots of shift/reduce errors without them.
					 *
					 * Should be able to implement this by plopping the entire
					 * select into a node, then transforming the target expressions
					 * from whatever they are into count(*), and testing the
					 * entire result equal to one.
					 * But, will probably implement a separate node in the executor.
					 */
					ereport(ERROR,
							(errcode(ERRCODE_FEATURE_NOT_SUPPORTED),
							 errmsg("UNIQUE predicate is not yet implemented"),
							 scanner_errposition(@1)));
				}
			| a_expr IS DOCUMENT_P					%prec IS
				{
					$$ = makeXmlExpr(IS_DOCUMENT, NULL, NIL,
									 list_make1($1), @2);
				}
			| a_expr IS NOT DOCUMENT_P				%prec IS
				{
					$$ = (Node *) makeA_Expr(AEXPR_NOT, NIL, NULL,
											 makeXmlExpr(IS_DOCUMENT, NULL, NIL,
														 list_make1($1), @2),
											 @2);
				}
		;

/*
 * Restricted expressions
 *
 * b_expr is a subset of the complete expression syntax defined by a_expr.
 *
 * Presently, AND, NOT, IS, and IN are the a_expr keywords that would
 * cause trouble in the places where b_expr is used.  For simplicity, we
 * just eliminate all the boolean-keyword-operator productions from b_expr.
 */
b_expr:		c_expr
				{ $$ = $1; }
			| b_expr TYPECAST Typename
				{ $$ = makeTypeCast($1, $3, @2); }
			| '+' b_expr					%prec UMINUS
				{ $$ = (Node *) makeSimpleA_Expr(AEXPR_OP, "+", NULL, $2, @1); }
			| '-' b_expr					%prec UMINUS
				{ $$ = doNegate($2, @1); }
			| b_expr '+' b_expr
				{ $$ = (Node *) makeSimpleA_Expr(AEXPR_OP, "+", $1, $3, @2); }
			| b_expr '-' b_expr
				{ $$ = (Node *) makeSimpleA_Expr(AEXPR_OP, "-", $1, $3, @2); }
			| b_expr '*' b_expr
				{ $$ = (Node *) makeSimpleA_Expr(AEXPR_OP, "*", $1, $3, @2); }
			| b_expr '/' b_expr
				{ $$ = (Node *) makeSimpleA_Expr(AEXPR_OP, "/", $1, $3, @2); }
			| b_expr '%' b_expr
				{ $$ = (Node *) makeSimpleA_Expr(AEXPR_OP, "%", $1, $3, @2); }
			| b_expr '^' b_expr
				{ $$ = (Node *) makeSimpleA_Expr(AEXPR_OP, "^", $1, $3, @2); }
			| b_expr '<' b_expr
				{ $$ = (Node *) makeSimpleA_Expr(AEXPR_OP, "<", $1, $3, @2); }
			| b_expr '>' b_expr
				{ $$ = (Node *) makeSimpleA_Expr(AEXPR_OP, ">", $1, $3, @2); }
			| b_expr '=' b_expr
				{ $$ = (Node *) makeSimpleA_Expr(AEXPR_OP, "=", $1, $3, @2); }
			| b_expr qual_Op b_expr				%prec Op
				{ $$ = (Node *) makeA_Expr(AEXPR_OP, $2, $1, $3, @2); }
			| qual_Op b_expr					%prec Op
				{ $$ = (Node *) makeA_Expr(AEXPR_OP, $1, NULL, $2, @1); }
			| b_expr qual_Op					%prec POSTFIXOP
				{ $$ = (Node *) makeA_Expr(AEXPR_OP, $2, $1, NULL, @2); }
			| b_expr IS DISTINCT FROM b_expr		%prec IS
				{
					$$ = (Node *) makeSimpleA_Expr(AEXPR_DISTINCT, "=", $1, $5, @2);
				}
			| b_expr IS NOT DISTINCT FROM b_expr	%prec IS
				{
					$$ = (Node *) makeA_Expr(AEXPR_NOT, NIL,
						NULL, (Node *) makeSimpleA_Expr(AEXPR_DISTINCT, "=", $1, $6, @2), @2);
				}
			| b_expr IS OF '(' type_list ')'		%prec IS
				{
					$$ = (Node *) makeSimpleA_Expr(AEXPR_OF, "=", $1, (Node *) $5, @2);
				}
			| b_expr IS NOT OF '(' type_list ')'	%prec IS
				{
					$$ = (Node *) makeSimpleA_Expr(AEXPR_OF, "<>", $1, (Node *) $6, @2);
				}
			| b_expr IS DOCUMENT_P					%prec IS
				{
					$$ = makeXmlExpr(IS_DOCUMENT, NULL, NIL,
									 list_make1($1), @2);
				}
			| b_expr IS NOT DOCUMENT_P				%prec IS
				{
					$$ = (Node *) makeA_Expr(AEXPR_NOT, NIL, NULL,
											 makeXmlExpr(IS_DOCUMENT, NULL, NIL,
														 list_make1($1), @2),
											 @2);
				}
		;

/*
 * Productions that can be used in both a_expr and b_expr.
 *
 * Note: productions that refer recursively to a_expr or b_expr mostly
 * cannot appear here.	However, it's OK to refer to a_exprs that occur
 * inside parentheses, such as function arguments; that cannot introduce
 * ambiguity to the b_expr syntax.
 */
c_expr:		columnref								{ $$ = $1; }
			| AexprConst							{ $$ = $1; }
			| PARAM opt_indirection
				{
					ParamRef *p = makeNode(ParamRef);
					p->number = $1;
					p->location = @1;
					if ($2)
					{
						A_Indirection *n = makeNode(A_Indirection);
						n->arg = (Node *) p;
						n->indirection = check_indirection($2);
						$$ = (Node *) n;
					}
					else
						$$ = (Node *) p;
				}
			| '(' a_expr ')' opt_indirection
				{
					if ($4)
					{
						A_Indirection *n = makeNode(A_Indirection);
						n->arg = $2;
						n->indirection = check_indirection($4);
						$$ = (Node *)n;
					}
					else
						$$ = $2;
				}
			| case_expr
				{ $$ = $1; }
			| func_expr
				{ $$ = $1; }
			| decode_expr
				{ $$ = $1; }
			| select_with_parens			%prec UMINUS
				{
					SubLink *n = makeNode(SubLink);
					n->subLinkType = EXPR_SUBLINK;
					n->testexpr = NULL;
					n->operName = NIL;
					n->subselect = $1;
					n->location = @1;
					$$ = (Node *)n;
				}
			| select_with_parens indirection
				{
					/*
					 * Because the select_with_parens nonterminal is designed
					 * to "eat" as many levels of parens as possible, the
					 * '(' a_expr ')' opt_indirection production above will
					 * fail to match a sub-SELECT with indirection decoration;
					 * the sub-SELECT won't be regarded as an a_expr as long
					 * as there are parens around it.  To support applying
					 * subscripting or field selection to a sub-SELECT result,
					 * we need this redundant-looking production.
					 */
					SubLink *n = makeNode(SubLink);
					A_Indirection *a = makeNode(A_Indirection);
					n->subLinkType = EXPR_SUBLINK;
					n->testexpr = NULL;
					n->operName = NIL;
					n->subselect = $1;
					a->arg = (Node *)n;
					a->indirection = $2;
					$$ = (Node *)a;
				}
			| EXISTS select_with_parens
				{
					SubLink *n = makeNode(SubLink);
					n->subLinkType = EXISTS_SUBLINK;
					n->testexpr = NULL;
					n->operName = NIL;
					n->subselect = $2;
					n->location = @1;
					$$ = (Node *)n;
				}
			| ARRAY select_with_parens
				{
					SubLink *n = makeNode(SubLink);
					n->subLinkType = ARRAY_SUBLINK;
					n->testexpr = NULL;
					n->operName = NIL;
					n->subselect = $2;
					n->location = @1;
					$$ = (Node *)n;
				}
			| ARRAY array_expr
				{
					A_ArrayExpr *n = (A_ArrayExpr *) $2;
					Assert(IsA(n, A_ArrayExpr));
					/* point outermost A_ArrayExpr to the ARRAY keyword */
					n->location = @1;
					$$ = (Node *)n;
				}
            | TABLE '(' table_value_select_clause ')'
				{
					TableValueExpr *n = makeNode(TableValueExpr);
					n->subquery = $3;
					n->location = @1;
					$$ = (Node *)n;
				}
			| row
				{
					RowExpr *r = makeNode(RowExpr);
					r->args = $1;
					r->row_typeid = InvalidOid;	/* not analyzed yet */
					r->location = @1;
					$$ = (Node *)r;
				}
		;

scatter_clause:
		/* EMPTY */						{ $$ = NIL; }
		| SCATTER RANDOMLY				{ $$ = list_make1(NULL); }
		| SCATTER BY expr_list 			{ $$ = $3; }
  		;

table_value_select_clause:
		SelectStmt scatter_clause
		{
			SelectStmt	*s	 = (SelectStmt *) $1;
			s->scatterClause = $2;
			$$ = (Node *) s;
		}
  		;

func_application: func_name '(' ')'
				{
					FuncCall *n = makeNode(FuncCall);
					n->funcname = $1;
					n->args = NIL;
                    n->agg_order = NIL;
					n->agg_star = FALSE;
					n->agg_distinct = FALSE;
					n->func_variadic = FALSE;
					n->agg_filter = NULL;
					n->location = @1;
					n->over = NULL;
					$$ = (Node *)n;
				}
			| func_name '(' expr_list ')'
				{
					FuncCall *n = makeNode(FuncCall);
					n->funcname = $1;
					n->args = $3;
					n->agg_order = NIL;
					n->agg_star = FALSE;
					n->agg_distinct = FALSE;
					n->agg_filter = NULL;
					n->location = @1;
					n->over = NULL;
					$$ = (Node *)n;
				}
			| func_name '(' VARIADIC a_expr ')'
				{
					FuncCall *n = makeNode(FuncCall);
					n->funcname = $1;
					n->args = list_make1($4);
					n->agg_order = NIL;
					n->agg_star = FALSE;
					n->agg_distinct = FALSE;
					n->func_variadic = TRUE;
					n->agg_filter = NULL;
					n->location = @1;
					n->over = NULL;
					$$ = (Node *)n;
				}
			| func_name '(' expr_list ',' VARIADIC a_expr ')'
				{
					FuncCall *n = makeNode(FuncCall);
					n->funcname = $1;
					n->args = lappend($3, $6);
					n->agg_order = NIL;
					n->agg_star = FALSE;
					n->agg_distinct = FALSE;
					n->func_variadic = TRUE;
					n->agg_filter = NULL;
					n->location = @1;
					n->over = NULL;
					$$ = (Node *)n;
				}
			| func_name '(' expr_list sort_clause ')'
				{
					FuncCall *n = makeNode(FuncCall);
					n->funcname = $1;
					n->args = $3;
                    n->agg_order = $4;
					n->agg_star = FALSE;
					n->agg_distinct = FALSE;
					n->func_variadic = FALSE;
					n->agg_filter = NULL;
					n->location = @1;
					n->over = NULL;
					$$ = (Node *)n;
				}
			| func_name '(' ALL expr_list opt_sort_clause')'
				{
					FuncCall *n = makeNode(FuncCall);
					n->funcname = $1;
					n->args = $4;
                    n->agg_order = $5;
					n->agg_star = FALSE;
					n->agg_distinct = FALSE;
					n->func_variadic = FALSE;
					n->agg_filter = NULL;
					/* Ideally we'd mark the FuncCall node to indicate
					 * "must be an aggregate", but there's no provision
					 * for that in FuncCall at the moment.
					 */
					n->func_variadic = FALSE;
					n->location = @1;
					n->over = NULL;
					$$ = (Node *)n;
				}
			| func_name '(' DISTINCT expr_list opt_sort_clause')'
				{
					FuncCall *n = makeNode(FuncCall);
					n->funcname = $1;
					n->args = $4;
                    n->agg_order = $5;
					n->agg_star = FALSE;
					n->agg_distinct = TRUE;
					n->agg_filter = NULL;
					n->func_variadic = FALSE;
					n->location = @1;
					n->over = NULL;
					$$ = (Node *)n;
				}
			| func_name '(' '*' ')'
				{
					/*
					 * We consider AGGREGATE(*) to invoke a parameterless
					 * aggregate.  This does the right thing for COUNT(*),
					 * and there are no other aggregates in SQL92 that accept
					 * '*' as parameter.
					 *
					 * The FuncCall node is also marked agg_star = true,
					 * so that later processing can detect what the argument
					 * really was.
					 */
					FuncCall *n = makeNode(FuncCall);
					n->funcname = $1;
					n->args = NIL;
                    n->agg_order = NIL;
					n->agg_star = TRUE;
					n->agg_distinct = FALSE;
					n->func_variadic = FALSE;
					n->agg_filter = NULL;
					n->location = @1;
					n->over = NULL;
					$$ = (Node *)n;
				}
		;

/*
 * func_expr is split out from c_expr just so that we have a classification
 * for "everything that is a function call or looks like one".  This isn't
 * very important, but it saves us having to document which variants are
 * legal in the backwards-compatible functional-index syntax for CREATE INDEX.
 * (Note that many of the special SQL functions wouldn't actually make any
 * sense as functional index entries, but we ignore that consideration here.)
 */
func_expr:	func_application within_group_clause filter_clause over_clause
				{
					FuncCall  *n = (FuncCall *) $1;
					/*
					 * The order clause for WITHIN GROUP and the one for
					 * plain-aggregate ORDER BY share a field, so we have to
					 * check here that at most one is present.  We also check
					 * for DISTINCT and VARIADIC here to give a better error
					 * location.  Other consistency checks are deferred to
					 * parse analysis.
					 */
					if ($2 != NIL)
					{
						if (n->agg_order != NIL)
							ereport(ERROR,
									(errcode(ERRCODE_SYNTAX_ERROR),
									 errmsg("cannot use multiple ORDER BY clauses with WITHIN GROUP"),
									 parser_errposition(@2)));
						if (n->agg_distinct)
							ereport(ERROR,
									(errcode(ERRCODE_SYNTAX_ERROR),
									 errmsg("cannot use DISTINCT with WITHIN GROUP"),
									 parser_errposition(@2)));
						if (n->func_variadic)
							ereport(ERROR,
									(errcode(ERRCODE_SYNTAX_ERROR),
									 errmsg("cannot use VARIADIC with WITHIN GROUP"),
									 parser_errposition(@2)));
						n->agg_order = $2;
						n->agg_within_group = TRUE;
					}
					n->agg_filter = $3;
					n->over = $4;
					$$ = (Node *) n;
				}
			| func_expr_common_subexpr
				{ $$ = $1; }
		;

/*
 * As func_expr but does not accept WINDOW functions directly
 * (but they can still be contained in arguments for functions etc).
 * Use this when window expressions are not allowed, where needed to
 * disambiguate the grammar (e.g. in CREATE INDEX).
 */
func_expr_windowless:
			func_application						{ $$ = $1; }
			| func_expr_common_subexpr				{ $$ = $1; }
		;

/*
 * Special expressions that are considered to be functions.
 */
func_expr_common_subexpr:
			CURRENT_DATE
				{
					/*
					 * Translate as "'now'::text::date".
					 *
					 * We cannot use "'now'::date" because coerce_type() will
					 * immediately reduce that to a constant representing
					 * today's date.  We need to delay the conversion until
					 * runtime, else the wrong things will happen when
					 * CURRENT_DATE is used in a column default value or rule.
					 *
					 * This could be simplified if we had a way to generate
					 * an expression tree representing runtime application
					 * of type-input conversion functions.  (As of PG 7.3
					 * that is actually possible, but not clear that we want
					 * to rely on it.)
					 */
					Node *n;
					n = makeStringConstCast("now", @1, SystemTypeName("text"));
					$$ = makeTypeCast(n, SystemTypeName("date"), -1);
				}
			| CURRENT_TIME
				{
					/*
					 * Translate as "'now'::text::timetz".
					 * See comments for CURRENT_DATE.
					 */
					Node *n;
					n = makeStringConstCast("now", @1, SystemTypeName("text"));
					$$ = makeTypeCast(n, SystemTypeName("timetz"), -1);
				}
			| CURRENT_TIME '(' Iconst ')'
				{
					/*
					 * Translate as "'now'::text::timetz(n)".
					 * See comments for CURRENT_DATE.
					 */
					Node *n;
					TypeName *d;
					n = makeStringConstCast("now", @1, SystemTypeName("text"));
					d = SystemTypeName("timetz");
					d->typmods = list_make1(makeIntConst($3, @3));
					$$ = makeTypeCast(n, d, -1);
				}
			| CURRENT_TIMESTAMP
				{
					/*
					 * Translate as "now()", since we have a function that
					 * does exactly what is needed.
					 */
					FuncCall *n = makeNode(FuncCall);
					n->funcname = SystemFuncName("now");
					n->args = NIL;
                    n->agg_order = NIL;
					n->agg_star = FALSE;
					n->agg_distinct = FALSE;
					n->func_variadic = FALSE;
					n->over = NULL;
					n->location = @1;
					$$ = (Node *)n;
				}
			| CURRENT_TIMESTAMP '(' Iconst ')'
				{
					/*
					 * Translate as "'now'::text::timestamptz(n)".
					 * See comments for CURRENT_DATE.
					 */
					Node *n;
					TypeName *d;
					n = makeStringConstCast("now", @1, SystemTypeName("text"));
					d = SystemTypeName("timestamptz");
					d->typmods = list_make1(makeIntConst($3, @3));
					$$ = makeTypeCast(n, d, -1);
				}
			| LOCALTIME
				{
					/*
					 * Translate as "'now'::text::time".
					 * See comments for CURRENT_DATE.
					 */
					Node *n;
					n = makeStringConstCast("now", @1, SystemTypeName("text"));
					$$ = makeTypeCast((Node *)n, SystemTypeName("time"), -1);
				}
			| LOCALTIME '(' Iconst ')'
				{
					/*
					 * Translate as "'now'::text::time(n)".
					 * See comments for CURRENT_DATE.
					 */
					Node *n;
					TypeName *d;
					n = makeStringConstCast("now", @1, SystemTypeName("text"));
					d = SystemTypeName("time");
					d->typmods = list_make1(makeIntConst($3, @3));
					$$ = makeTypeCast((Node *)n, d, -1);
				}
			| LOCALTIMESTAMP
				{
					/*
					 * Translate as "'now'::text::timestamp".
					 * See comments for CURRENT_DATE.
					 */
					Node *n;
					n = makeStringConstCast("now", @1, SystemTypeName("text"));
					$$ = makeTypeCast(n, SystemTypeName("timestamp"), -1);
				}
			| LOCALTIMESTAMP '(' Iconst ')'
				{
					/*
					 * Translate as "'now'::text::timestamp(n)".
					 * See comments for CURRENT_DATE.
					 */
					Node *n;
					TypeName *d;
					n = makeStringConstCast("now", @1, SystemTypeName("text"));
					d = SystemTypeName("timestamp");
					d->typmods = list_make1(makeIntConst($3, @3));
					$$ = makeTypeCast(n, d, -1);
				}
			| CURRENT_ROLE
				{
					FuncCall *n = makeNode(FuncCall);
					n->funcname = SystemFuncName("current_user");
					n->args = NIL;
                    n->agg_order = NIL;
					n->agg_star = FALSE;
					n->agg_distinct = FALSE;
					n->func_variadic = FALSE;
					n->over = NULL;
					n->location = @1;
					$$ = (Node *)n;
				}
			| CURRENT_USER
				{
					FuncCall *n = makeNode(FuncCall);
					n->funcname = SystemFuncName("current_user");
					n->args = NIL;
                    n->agg_order = NIL;
					n->agg_star = FALSE;
					n->agg_distinct = FALSE;
					n->func_variadic = FALSE;
					n->over = NULL;
					n->location = @1;
					$$ = (Node *)n;
				}
			| SESSION_USER
				{
					FuncCall *n = makeNode(FuncCall);
					n->funcname = SystemFuncName("session_user");
					n->args = NIL;
                    n->agg_order = NIL;
					n->agg_star = FALSE;
					n->agg_distinct = FALSE;
					n->func_variadic = FALSE;
					n->over = NULL;
					n->location = @1;
					$$ = (Node *)n;
				}
			| USER
				{
					FuncCall *n = makeNode(FuncCall);
					n->funcname = SystemFuncName("current_user");
					n->args = NIL;
                    n->agg_order = NIL;
					n->agg_star = FALSE;
					n->agg_distinct = FALSE;
					n->func_variadic = FALSE;
					n->over = NULL;
					n->location = @1;
					$$ = (Node *)n;
				}
			| CURRENT_CATALOG
				{
					FuncCall *n = makeNode(FuncCall);
					n->funcname = SystemFuncName("current_database");
					n->args = NIL;
                    n->agg_order = NIL;
					n->agg_star = FALSE;
					n->agg_distinct = FALSE;
					n->func_variadic = FALSE;
					n->over = NULL;
					n->location = @1;
					$$ = (Node *)n;
				}
			| CURRENT_SCHEMA
				{
					FuncCall *n = makeNode(FuncCall);
					n->funcname = SystemFuncName("current_schema");
					n->args = NIL;
                    n->agg_order = NIL;
					n->agg_star = FALSE;
					n->agg_distinct = FALSE;
					n->func_variadic = FALSE;
					n->over = NULL;
					n->location = @1;
					$$ = (Node *)n;
				}
			| CAST '(' a_expr AS Typename ')'
				{ $$ = makeTypeCast($3, $5, @1); }
			| EXTRACT '(' extract_list ')'
				{
					FuncCall *n = makeNode(FuncCall);
					n->funcname = SystemFuncName("date_part");
					n->args = $3;
                    n->agg_order = NIL;
					n->agg_star = FALSE;
					n->agg_distinct = FALSE;
					n->func_variadic = FALSE;
					n->over = NULL;
					n->location = @1;
					$$ = (Node *)n;
				}
			| OVERLAY '(' overlay_list ')'
				{
					/* overlay(A PLACING B FROM C FOR D) is converted to
					 * substring(A, 1, C-1) || B || substring(A, C+1, C+D)
					 * overlay(A PLACING B FROM C) is converted to
					 * substring(A, 1, C-1) || B || substring(A, C+1, C+char_length(B))
					 */
					FuncCall *n = makeNode(FuncCall);
					n->funcname = SystemFuncName("overlay");
					n->args = $3;
                    n->agg_order = NIL;
					n->agg_star = FALSE;
					n->agg_distinct = FALSE;
					n->func_variadic = FALSE;
					n->over = NULL;
					n->location = @1;
					$$ = (Node *)n;
				}
			| POSITION '(' position_list ')'
				{
					/* position(A in B) is converted to position(B, A) */
					FuncCall *n = makeNode(FuncCall);
					n->funcname = SystemFuncName("position");
					n->args = $3;
                    n->agg_order = NIL;
					n->agg_star = FALSE;
					n->agg_distinct = FALSE;
					n->func_variadic = FALSE;
					n->over = NULL;
					n->location = @1;
					$$ = (Node *)n;
				}
			| SUBSTRING '(' substr_list ')'
				{
					/* substring(A from B for C) is converted to
					 * substring(A, B, C) - thomas 2000-11-28
					 */
					FuncCall *n = makeNode(FuncCall);
					n->funcname = SystemFuncName("substring");
					n->args = $3;
                    n->agg_order = NIL;
					n->agg_star = FALSE;
					n->agg_distinct = FALSE;
					n->func_variadic = FALSE;
					n->over = NULL;
					n->location = @1;
					$$ = (Node *)n;
				}
			| TREAT '(' a_expr AS Typename ')'
				{
					/* TREAT(expr AS target) converts expr of a particular type to target,
					 * which is defined to be a subtype of the original expression.
					 * In SQL99, this is intended for use with structured UDTs,
					 * but let's make this a generally useful form allowing stronger
					 * coercions than are handled by implicit casting.
					 */
					FuncCall *n = makeNode(FuncCall);
					/* Convert SystemTypeName() to SystemFuncName() even though
					 * at the moment they result in the same thing.
					 */
					n->funcname = SystemFuncName(((Value *)llast($5->names))->val.str);
					n->args = list_make1($3);
                    n->agg_order = NIL;
					n->agg_star = FALSE;
					n->agg_distinct = FALSE;
					n->func_variadic = FALSE;
					n->over = NULL;
					n->location = @1;
					$$ = (Node *)n;
				}
			| TRIM '(' BOTH trim_list ')'
				{
					/* various trim expressions are defined in SQL92
					 * - thomas 1997-07-19
					 */
					FuncCall *n = makeNode(FuncCall);
					n->funcname = SystemFuncName("btrim");
					n->args = $4;
                    n->agg_order = NIL;
					n->agg_star = FALSE;
					n->agg_distinct = FALSE;
					n->func_variadic = FALSE;
					n->over = NULL;
					n->location = @1;
					$$ = (Node *)n;
				}
			| TRIM '(' LEADING trim_list ')'
				{
					FuncCall *n = makeNode(FuncCall);
					n->funcname = SystemFuncName("ltrim");
					n->args = $4;
                    n->agg_order = NIL;
					n->agg_star = FALSE;
					n->agg_distinct = FALSE;
					n->func_variadic = FALSE;
					n->over = NULL;
					n->location = @1;
					$$ = (Node *)n;
				}
			| TRIM '(' TRAILING trim_list ')'
				{
					FuncCall *n = makeNode(FuncCall);
					n->funcname = SystemFuncName("rtrim");
					n->args = $4;
                    n->agg_order = NIL;
					n->agg_star = FALSE;
					n->agg_distinct = FALSE;
					n->func_variadic = FALSE;
					n->over = NULL;
					n->location = @1;
					$$ = (Node *)n;
				}
			| TRIM '(' trim_list ')'
				{
					FuncCall *n = makeNode(FuncCall);
					n->funcname = SystemFuncName("btrim");
					n->args = $3;
                    n->agg_order = NIL;
					n->agg_star = FALSE;
					n->agg_distinct = FALSE;
					n->func_variadic = FALSE;
					n->over = NULL;
					n->location = @1;
					$$ = (Node *)n;
				}
			| NULLIF '(' a_expr ',' a_expr ')'
				{
					$$ = (Node *) makeSimpleA_Expr(AEXPR_NULLIF, "=", $3, $5, @1);
				}
			| COALESCE '(' expr_list ')'
				{
					CoalesceExpr *c = makeNode(CoalesceExpr);
					c->args = $3;
					c->location = @1;
					$$ = (Node *)c;
				}
			| GREATEST '(' expr_list ')'
				{
					MinMaxExpr *v = makeNode(MinMaxExpr);
					v->args = $3;
					v->op = IS_GREATEST;
					v->location = @1;
					$$ = (Node *)v;
				}
			| LEAST '(' expr_list ')'
				{
					MinMaxExpr *v = makeNode(MinMaxExpr);
					v->args = $3;
					v->op = IS_LEAST;
					v->location = @1;
					$$ = (Node *)v;
				}
            | GROUPING '(' expr_list ')'
                {
					GroupingFunc *f = makeNode(GroupingFunc);
					f->args = $3;
					$$ = (Node*)f;
				}

			| GROUP_ID '(' ')'
				{
					GroupId *gid = makeNode(GroupId);
					$$ = (Node *)gid;
				}
			| MEDIAN '(' a_expr ')'
				{
					/*
					 * MEDIAN is parsed as an alias to percentile_cont(0.5).
					 * We keep track of original expression to deparse
					 * it later in views, etc.
					 */
					FuncCall   *n;
					SortBy	   *sortby;

					n = makeNode(FuncCall);
					n->funcname = SystemFuncName("median");
					n->args = list_make1(makeAConst(makeFloat(pstrdup("0.5")), @1));

					sortby = makeNode(SortBy);
					sortby->node = $3;
					sortby->sortby_dir = SORTBY_DEFAULT;
					sortby->sortby_nulls = SORTBY_NULLS_DEFAULT;
					sortby->useOp = NIL;
					sortby->location = -1;		/* no operator */
					n->agg_order = list_make1(sortby);

					n->agg_within_group = TRUE;
					n->agg_filter = NULL;
					n->over = NULL;
					n->location = @1;
					$$ = (Node *) n;
				}
			| DECODE '(' a_expr ',' a_expr ')'
				{
					FuncCall *n = makeNode(FuncCall);
					n->funcname = list_make1(makeString("decode"));
					n->args = list_make2($3, $5);
                    n->agg_order = NIL;
					n->agg_star = FALSE;
					n->agg_distinct = FALSE;
					n->func_variadic = FALSE;
					n->agg_filter = NULL;
					n->location = @1;
					n->over = NULL;
					$$ = (Node *)n;
				}
			| XMLCONCAT '(' expr_list ')'
				{
					$$ = makeXmlExpr(IS_XMLCONCAT, NULL, NIL, $3, @1);
				}
			| XMLELEMENT '(' NAME_P ColLabel ')'
				{
					$$ = makeXmlExpr(IS_XMLELEMENT, $4, NIL, NIL, @1);
				}
			| XMLELEMENT '(' NAME_P ColLabel ',' xml_attributes ')'
				{
					$$ = makeXmlExpr(IS_XMLELEMENT, $4, $6, NIL, @1);
				}
			| XMLELEMENT '(' NAME_P ColLabel ',' expr_list ')'
				{
					$$ = makeXmlExpr(IS_XMLELEMENT, $4, NIL, $6, @1);
				}
			| XMLELEMENT '(' NAME_P ColLabel ',' xml_attributes ',' expr_list ')'
				{
					$$ = makeXmlExpr(IS_XMLELEMENT, $4, $6, $8, @1);
				}
			| XMLEXISTS '(' c_expr xmlexists_argument ')'
				{
					/* xmlexists(A PASSING [BY REF] B [BY REF]) is
					 * converted to xmlexists(A, B)*/
					FuncCall *n = makeNode(FuncCall);
					n->funcname = SystemFuncName("xmlexists");
					n->args = list_make2($3, $4);
					n->agg_order = NIL;
					n->agg_star = FALSE;
					n->agg_distinct = FALSE;
					n->func_variadic = FALSE;
					n->over = NULL;
					n->location = @1;
					$$ = (Node *)n;
				}
			/*
			 * GPDB: In versions 4.3 of GPDB, we had the xmlexists(text, xml)
			 * function, but not this syntactic sugar, and XMLEXISTS was not
			 * a keyword. So there might be applications out there calling
			 * it like "SELECT xmlexists(foo, bar)", which will fail in
			 * PostgreSQL because XMLEXISTS is a keyword. Support that
			 * old syntax, for backwards-compatibiltiy.
			 */
			| XMLEXISTS '(' a_expr ',' a_expr ')'
				{
					FuncCall *n = makeNode(FuncCall);
					n->funcname = SystemFuncName("xmlexists");
					n->args = list_make2($3, $5);
					n->agg_order = NIL;
					n->agg_star = FALSE;
					n->agg_distinct = FALSE;
					n->func_variadic = FALSE;
					n->over = NULL;
					n->location = @1;
					$$ = (Node *)n;
				}
			| XMLFOREST '(' xml_attribute_list ')'
				{
					$$ = makeXmlExpr(IS_XMLFOREST, NULL, $3, NIL, @1);
				}
			| XMLPARSE '(' document_or_content a_expr xml_whitespace_option ')'
				{
					XmlExpr *x = (XmlExpr *)
						makeXmlExpr(IS_XMLPARSE, NULL, NIL,
									list_make2($4, makeBoolAConst($5, -1)),
									@1);
					x->xmloption = $3;
					$$ = (Node *)x;
				}
			| XMLPI '(' NAME_P ColLabel ')'
				{
					$$ = makeXmlExpr(IS_XMLPI, $4, NULL, NIL, @1);
				}
			| XMLPI '(' NAME_P ColLabel ',' a_expr ')'
				{
					$$ = makeXmlExpr(IS_XMLPI, $4, NULL, list_make1($6), @1);
				}
			| XMLROOT '(' a_expr ',' xml_root_version opt_xml_root_standalone ')'
				{
					$$ = makeXmlExpr(IS_XMLROOT, NULL, NIL,
									 list_make3($3, $5, $6), @1);
				}
			| XMLSERIALIZE '(' document_or_content a_expr AS SimpleTypename ')'
				{
					XmlSerialize *n = makeNode(XmlSerialize);
					n->xmloption = $3;
					n->expr = $4;
					n->typeName = $6;
					n->location = @1;
					$$ = (Node *)n;
				}
		;

/*
 * SQL/XML support
 */
xml_root_version: VERSION_P a_expr
				{ $$ = $2; }
			| VERSION_P NO VALUE_P
				{ $$ = makeNullAConst(-1); }
		;

opt_xml_root_standalone: ',' STANDALONE_P YES_P
				{ $$ = makeIntConst(XML_STANDALONE_YES, -1); }
			| ',' STANDALONE_P NO
				{ $$ = makeIntConst(XML_STANDALONE_NO, -1); }
			| ',' STANDALONE_P NO VALUE_P
				{ $$ = makeIntConst(XML_STANDALONE_NO_VALUE, -1); }
			| /*EMPTY*/
				{ $$ = makeIntConst(XML_STANDALONE_OMITTED, -1); }
		;

xml_attributes: XMLATTRIBUTES '(' xml_attribute_list ')'	{ $$ = $3; }
		;

xml_attribute_list:	xml_attribute_el					{ $$ = list_make1($1); }
			| xml_attribute_list ',' xml_attribute_el	{ $$ = lappend($1, $3); }
		;

xml_attribute_el: a_expr AS ColLabel
				{
					$$ = makeNode(ResTarget);
					$$->name = $3;
					$$->indirection = NIL;
					$$->val = (Node *) $1;
					$$->location = @1;
				}
			| a_expr
				{
					$$ = makeNode(ResTarget);
					$$->name = NULL;
					$$->indirection = NIL;
					$$->val = (Node *) $1;
					$$->location = @1;
				}
		;

document_or_content: DOCUMENT_P						{ $$ = XMLOPTION_DOCUMENT; }
			| CONTENT_P								{ $$ = XMLOPTION_CONTENT; }
		;

xml_whitespace_option: PRESERVE WHITESPACE_P		{ $$ = TRUE; }
			| STRIP_P WHITESPACE_P					{ $$ = FALSE; }
			| /*EMPTY*/								{ $$ = FALSE; }
		;

/* We allow several variants for SQL and other compatibility. */
xmlexists_argument:
			PASSING c_expr
				{
					$$ = $2;
				}
			| PASSING c_expr BY REF
				{
					$$ = $2;
				}
			| PASSING BY REF c_expr
				{
					$$ = $4;
				}
			| PASSING BY REF c_expr BY REF
				{
					$$ = $4;
				}
		;


/*
 * Aggregate decoration clauses
 */
within_group_clause:
			WITHIN GROUP_P '(' sort_clause ')'		{ $$ = $4; }
			| /*EMPTY*/								{ $$ = NIL; }
		;

filter_clause:
			FILTER '(' WHERE a_expr ')'				{ $$ = $4; }
			| /*EMPTY*/								{ $$ = NULL; }
		;


/*
 * Window Definitions
 */
window_clause:
			WINDOW window_definition_list			{ $$ = $2; }
			| /*EMPTY*/								{ $$ = NIL; }
		;

window_definition_list:
			window_definition						{ $$ = list_make1($1); }
			| window_definition_list ',' window_definition
													{ $$ = lappend($1, $3); }
		;

window_definition:
			ColId AS window_specification
				{
					WindowDef *n = $3;
					n->name = $1;
					$$ = n;
				}
		;

over_clause: OVER window_specification
				{ $$ = $2; }
			| OVER ColId
				{
					WindowDef *n = makeNode(WindowDef);
					n->name = $2;
					n->refname = NULL;
					n->partitionClause = NIL;
					n->orderClause = NIL;
					n->frameOptions = FRAMEOPTION_DEFAULTS;
<<<<<<< HEAD
					n->startOffset = NULL;
					n->endOffset = NULL;
=======
>>>>>>> b0a6ad70
					n->location = @2;
					$$ = n;
				}
			| /*EMPTY*/
				{ $$ = NULL; }
		;

window_specification: '(' opt_existing_window_name opt_partition_clause
						opt_sort_clause opt_frame_clause ')'
				{
					WindowDef *n = makeNode(WindowDef);
					n->name = NULL;
					n->refname = $2;
					n->partitionClause = $3;
					n->orderClause = $4;
<<<<<<< HEAD
					/* copy relevant fields of opt_frame_clause */
					n->frameOptions = $5->frameOptions;
					n->startOffset = $5->startOffset;
					n->endOffset = $5->endOffset;
=======
					n->frameOptions = $5;
>>>>>>> b0a6ad70
					n->location = @1;
					$$ = n;
				}
		;

/*
 * If we see PARTITION, RANGE, or ROWS as the first token after the '('
 * of a window_specification, we want the assumption to be that there is
 * no existing_window_name; but those keywords are unreserved and so could
 * be ColIds.  We fix this by making them have the same precedence as IDENT
 * and giving the empty production here a slightly higher precedence, so
 * that the shift/reduce conflict is resolved in favor of reducing the rule.
 * These keywords are thus precluded from being an existing_window_name but
 * are not reserved for any other purpose.
 */
opt_existing_window_name: ColId						{ $$ = $1; }
			| /*EMPTY*/				%prec Op		{ $$ = NULL; }
<<<<<<< HEAD
		;

opt_partition_clause: PARTITION BY sortby_list { $$ = $3; }
			| /*EMPTY*/ { $$ = NIL; }
		;

/*
 * For frame clauses, we return a WindowDef, but only some fields are used:
 * frameOptions, startOffset, and endOffset.
 *
 * This is only a subset of the full SQL:2008 frame_clause grammar.
 * We don't support <window frame exclusion> yet.
 */
opt_frame_clause:
			RANGE frame_extent
				window_frame_exclusion
				{
					WindowDef *n = $2;
					n->frameOptions |= FRAMEOPTION_NONDEFAULT | FRAMEOPTION_RANGE;
#if 0
					if (n->frameOptions & (FRAMEOPTION_START_VALUE_PRECEDING |
										   FRAMEOPTION_END_VALUE_PRECEDING))
						ereport(ERROR,
								(errcode(ERRCODE_FEATURE_NOT_SUPPORTED),
								 errmsg("RANGE PRECEDING is only supported with UNBOUNDED"),
								 parser_errposition(@1)));
					if (n->frameOptions & (FRAMEOPTION_START_VALUE_FOLLOWING |
										   FRAMEOPTION_END_VALUE_FOLLOWING))
						ereport(ERROR,
								(errcode(ERRCODE_FEATURE_NOT_SUPPORTED),
								 errmsg("RANGE FOLLOWING is only supported with UNBOUNDED"),
								 parser_errposition(@1)));
#endif
					$$ = n;
				}
			| ROWS frame_extent
				window_frame_exclusion
				{
					WindowDef *n = $2;
					n->frameOptions |= FRAMEOPTION_NONDEFAULT | FRAMEOPTION_ROWS;
					$$ = n;
				}
			| /*EMPTY*/
				{
					WindowDef *n = makeNode(WindowDef);
					n->frameOptions = FRAMEOPTION_DEFAULTS;
					n->startOffset = NULL;
					n->endOffset = NULL;
					$$ = n;
				}
		;

frame_extent: frame_bound
				{
					WindowDef *n = $1;
					/* reject invalid cases */
					if (n->frameOptions & FRAMEOPTION_START_UNBOUNDED_FOLLOWING)
						ereport(ERROR,
								(errcode(ERRCODE_WINDOWING_ERROR),
								 errmsg("frame start cannot be UNBOUNDED FOLLOWING"),
								 parser_errposition(@1)));
					if (n->frameOptions & FRAMEOPTION_START_VALUE_FOLLOWING)
						ereport(ERROR,
								(errcode(ERRCODE_WINDOWING_ERROR),
								 errmsg("frame starting from following row cannot end with current row"),
								 parser_errposition(@1)));
					n->frameOptions |= FRAMEOPTION_END_CURRENT_ROW;
					$$ = n;
				}
			| BETWEEN frame_bound AND frame_bound
				{
					WindowDef *n1 = $2;
					WindowDef *n2 = $4;
					/* form merged options */
					int		frameOptions = n1->frameOptions;
					/* shift converts START_ options to END_ options */
					frameOptions |= n2->frameOptions << 1;
					frameOptions |= FRAMEOPTION_BETWEEN;
					/* reject invalid cases */
					if (frameOptions & FRAMEOPTION_START_UNBOUNDED_FOLLOWING)
						ereport(ERROR,
								(errcode(ERRCODE_WINDOWING_ERROR),
								 errmsg("frame start cannot be UNBOUNDED FOLLOWING"),
								 parser_errposition(@2)));
					if (frameOptions & FRAMEOPTION_END_UNBOUNDED_PRECEDING)
						ereport(ERROR,
								(errcode(ERRCODE_WINDOWING_ERROR),
								 errmsg("frame end cannot be UNBOUNDED PRECEDING"),
								 parser_errposition(@4)));
					if ((frameOptions & FRAMEOPTION_START_CURRENT_ROW) &&
						(frameOptions & FRAMEOPTION_END_VALUE_PRECEDING))
						ereport(ERROR,
								(errcode(ERRCODE_WINDOWING_ERROR),
								 errmsg("frame starting from current row cannot have preceding rows"),
								 parser_errposition(@4)));
					if ((frameOptions & FRAMEOPTION_START_VALUE_FOLLOWING) &&
						(frameOptions & (FRAMEOPTION_END_VALUE_PRECEDING |
										 FRAMEOPTION_END_CURRENT_ROW)))
						ereport(ERROR,
								(errcode(ERRCODE_WINDOWING_ERROR),
								 errmsg("frame starting from following row cannot have preceding rows"),
								 parser_errposition(@4)));
					n1->frameOptions = frameOptions;
					n1->endOffset = n2->startOffset;
					$$ = n1;
				}
		;

/*
 * This is used for both frame start and frame end, with output set up on
 * the assumption it's frame start; the frame_extent productions must reject
 * invalid cases.
 */
frame_bound:
			UNBOUNDED PRECEDING
				{
					WindowDef *n = makeNode(WindowDef);
					n->frameOptions = FRAMEOPTION_START_UNBOUNDED_PRECEDING;
					n->startOffset = NULL;
					n->endOffset = NULL;
					$$ = n;
				}
			| UNBOUNDED FOLLOWING
				{
					WindowDef *n = makeNode(WindowDef);
					n->frameOptions = FRAMEOPTION_START_UNBOUNDED_FOLLOWING;
					n->startOffset = NULL;
					n->endOffset = NULL;
					$$ = n;
				}
			| CURRENT_P ROW
				{
					WindowDef *n = makeNode(WindowDef);
					n->frameOptions = FRAMEOPTION_START_CURRENT_ROW;
					n->startOffset = NULL;
					n->endOffset = NULL;
					$$ = n;
				}
			| a_expr PRECEDING
				{
					WindowDef *n = makeNode(WindowDef);
					n->frameOptions = FRAMEOPTION_START_VALUE_PRECEDING;
					n->startOffset = $1;
					n->endOffset = NULL;
					$$ = n;
				}
			| a_expr FOLLOWING
				{
					WindowDef *n = makeNode(WindowDef);
					n->frameOptions = FRAMEOPTION_START_VALUE_FOLLOWING;
					n->startOffset = $1;
					n->endOffset = NULL;
					$$ = n;
				}
		;

window_frame_exclusion: EXCLUDE CURRENT_P ROW { checkWindowExclude(); $$ = 0; }
			| EXCLUDE GROUP_P { checkWindowExclude(); $$ = 0; }
			| EXCLUDE TIES { checkWindowExclude(); $$ = 0; }
			| EXCLUDE NO OTHERS { checkWindowExclude(); $$ = 0; }
			| /*EMPTY*/ { $$ = 0; }
=======
>>>>>>> b0a6ad70
		;


/*
 * This is only a subset of the full SQL:2008 frame_clause grammar.
 * We don't support <expression> PRECEDING, <expression> FOLLOWING,
 * nor <window frame exclusion> yet.
 */
opt_frame_clause:
			RANGE frame_extent
				{
					$$ = FRAMEOPTION_NONDEFAULT | FRAMEOPTION_RANGE | $2;
				}
			| ROWS frame_extent
				{
					$$ = FRAMEOPTION_NONDEFAULT | FRAMEOPTION_ROWS | $2;
				}
			| /*EMPTY*/
				{ $$ = FRAMEOPTION_DEFAULTS; }
		;

frame_extent: frame_bound
				{
					/* reject invalid cases */
					if ($1 & FRAMEOPTION_START_UNBOUNDED_FOLLOWING)
						ereport(ERROR,
								(errcode(ERRCODE_WINDOWING_ERROR),
								 errmsg("frame start cannot be UNBOUNDED FOLLOWING"),
								 scanner_errposition(@1)));
					if ($1 & FRAMEOPTION_START_CURRENT_ROW)
						ereport(ERROR,
								(errcode(ERRCODE_FEATURE_NOT_SUPPORTED),
								 errmsg("frame start at CURRENT ROW is not implemented"),
								 scanner_errposition(@1)));
					$$ = $1 | FRAMEOPTION_END_CURRENT_ROW;
				}
			| BETWEEN frame_bound AND frame_bound
				{
					/* reject invalid cases */
					if ($2 & FRAMEOPTION_START_UNBOUNDED_FOLLOWING)
						ereport(ERROR,
								(errcode(ERRCODE_WINDOWING_ERROR),
								 errmsg("frame start cannot be UNBOUNDED FOLLOWING"),
								 scanner_errposition(@2)));
					if ($2 & FRAMEOPTION_START_CURRENT_ROW)
						ereport(ERROR,
								(errcode(ERRCODE_FEATURE_NOT_SUPPORTED),
								 errmsg("frame start at CURRENT ROW is not implemented"),
								 scanner_errposition(@2)));
					if ($4 & FRAMEOPTION_START_UNBOUNDED_PRECEDING)
						ereport(ERROR,
								(errcode(ERRCODE_WINDOWING_ERROR),
								 errmsg("frame end cannot be UNBOUNDED PRECEDING"),
								 scanner_errposition(@4)));
					/* shift converts START_ options to END_ options */
					$$ = FRAMEOPTION_BETWEEN | $2 | ($4 << 1);
				}
		;

/*
 * This is used for both frame start and frame end, with output set up on
 * the assumption it's frame start; the frame_extent productions must reject
 * invalid cases.
 */
frame_bound:
			UNBOUNDED PRECEDING
				{
					$$ = FRAMEOPTION_START_UNBOUNDED_PRECEDING;
				}
			| UNBOUNDED FOLLOWING
				{
					$$ = FRAMEOPTION_START_UNBOUNDED_FOLLOWING;
				}
			| CURRENT_P ROW
				{
					$$ = FRAMEOPTION_START_CURRENT_ROW;
				}
		;


/*
 * Supporting nonterminals for expressions.
 */

/* Explicit row production.
 *
 * SQL99 allows an optional ROW keyword, so we can now do single-element rows
 * without conflicting with the parenthesized a_expr production.  Without the
 * ROW keyword, there must be more than one a_expr inside the parens.
 */
row:		ROW '(' expr_list ')'					{ $$ = $3; }
			| ROW '(' ')'							{ $$ = NIL; }
			| '(' expr_list ',' a_expr ')'			{ $$ = lappend($2, $4); }
		;

sub_type:	ANY										{ $$ = ANY_SUBLINK; }
			| SOME									{ $$ = ANY_SUBLINK; }
			| ALL									{ $$ = ALL_SUBLINK; }
		;

all_Op:		Op										{ $$ = $1; }
			| MathOp								{ $$ = $1; }
		;

MathOp:		 '+'									{ $$ = "+"; }
			| '-'									{ $$ = "-"; }
			| '*'									{ $$ = "*"; }
			| '/'									{ $$ = "/"; }
			| '%'									{ $$ = "%"; }
			| '^'									{ $$ = "^"; }
			| '<'									{ $$ = "<"; }
			| '>'									{ $$ = ">"; }
			| '='									{ $$ = "="; }
		;

qual_Op:	Op
					{ $$ = list_make1(makeString($1)); }
			| OPERATOR '(' any_operator ')'
					{ $$ = $3; }
		;

qual_all_Op:
			all_Op
					{ $$ = list_make1(makeString($1)); }
			| OPERATOR '(' any_operator ')'
					{ $$ = $3; }
		;

subquery_Op:
			all_Op
					{ $$ = list_make1(makeString($1)); }
			| OPERATOR '(' any_operator ')'
					{ $$ = $3; }
			| LIKE
					{ $$ = list_make1(makeString("~~")); }
			| NOT LIKE
					{ $$ = list_make1(makeString("!~~")); }
			| ILIKE
					{ $$ = list_make1(makeString("~~*")); }
			| NOT ILIKE
					{ $$ = list_make1(makeString("!~~*")); }
/* cannot put SIMILAR TO here, because SIMILAR TO is a hack.
 * the regular expression is preprocessed by a function (similar_escape),
 * and the ~ operator for posix regular expressions is used.
 *        x SIMILAR TO y     ->    x ~ similar_escape(y)
 * this transformation is made on the fly by the parser upwards.
 * however the SubLink structure which handles any/some/all stuff
 * is not ready for such a thing.
 */
			;

expr_list:	a_expr
				{
					$$ = list_make1($1);
				}
			| expr_list ',' a_expr
				{
					$$ = lappend($1, $3);
				}
		;

type_list:	Typename								{ $$ = list_make1($1); }
			| type_list ',' Typename				{ $$ = lappend($1, $3); }
		;

array_expr: '[' expr_list ']'
				{
					$$ = makeAArrayExpr($2, @1);
				}
			| '[' array_expr_list ']'
				{
					$$ = makeAArrayExpr($2, @1);
				}
			| '[' ']'
				{
					$$ = makeAArrayExpr(NIL, @1);
				}
		;

array_expr_list: array_expr							{ $$ = list_make1($1); }
			| array_expr_list ',' array_expr		{ $$ = lappend($1, $3); }
		;


extract_list:
			extract_arg FROM a_expr
				{
					$$ = list_make2(makeStringConst($1, @1), $3);
				}
			| /*EMPTY*/								{ $$ = NIL; }
		;

/* Allow delimited string Sconst in extract_arg as an SQL extension.
 * - thomas 2001-04-12
 */
extract_arg:
			IDENT									{ $$ = $1; }
			| YEAR_P								{ $$ = "year"; }
			| MONTH_P								{ $$ = "month"; }
			| DAY_P									{ $$ = "day"; }
			| HOUR_P								{ $$ = "hour"; }
			| MINUTE_P								{ $$ = "minute"; }
			| SECOND_P								{ $$ = "second"; }
			| Sconst								{ $$ = $1; }
		;

/* OVERLAY() arguments
 * SQL99 defines the OVERLAY() function:
 * o overlay(text placing text from int for int)
 * o overlay(text placing text from int)
 */
overlay_list:
			a_expr overlay_placing substr_from substr_for
				{
					$$ = list_make4($1, $2, $3, $4);
				}
			| a_expr overlay_placing substr_from
				{
					$$ = list_make3($1, $2, $3);
				}
		;

overlay_placing:
			PLACING a_expr
				{ $$ = $2; }
		;

/* position_list uses b_expr not a_expr to avoid conflict with general IN */

position_list:
			b_expr IN_P b_expr						{ $$ = list_make2($3, $1); }
			| /*EMPTY*/								{ $$ = NIL; }
		;

/* SUBSTRING() arguments
 * SQL9x defines a specific syntax for arguments to SUBSTRING():
 * o substring(text from int for int)
 * o substring(text from int) get entire string from starting point "int"
 * o substring(text for int) get first "int" characters of string
 * o substring(text from pattern) get entire string matching pattern
 * o substring(text from pattern for escape) same with specified escape char
 * We also want to support generic substring functions which accept
 * the usual generic list of arguments. So we will accept both styles
 * here, and convert the SQL9x style to the generic list for further
 * processing. - thomas 2000-11-28
 */
substr_list:
			a_expr substr_from substr_for
				{
					$$ = list_make3($1, $2, $3);
				}
			| a_expr substr_for substr_from
				{
					/* not legal per SQL99, but might as well allow it */
					$$ = list_make3($1, $3, $2);
				}
			| a_expr substr_from
				{
					$$ = list_make2($1, $2);
				}
			| a_expr substr_for
				{
					/*
					 * Since there are no cases where this syntax allows
					 * a textual FOR value, we forcibly cast the argument
					 * to int4.  The possible matches in pg_proc are
					 * substring(text,int4) and substring(text,text),
					 * and we don't want the parser to choose the latter,
					 * which it is likely to do if the second argument
					 * is unknown or doesn't have an implicit cast to int4.
					 */
					$$ = list_make3($1, makeIntConst(1, -1),
									makeTypeCast($2,
												 SystemTypeName("int4"), -1));
				}
			| expr_list
				{
					$$ = $1;
				}
			| /*EMPTY*/
				{ $$ = NIL; }
		;

substr_from:
			FROM a_expr								{ $$ = $2; }
		;

substr_for: FOR a_expr								{ $$ = $2; }
		;

trim_list:	a_expr FROM expr_list					{ $$ = lappend($3, $1); }
			| FROM expr_list						{ $$ = $2; }
			| expr_list								{ $$ = $1; }
		;

in_expr:	select_with_parens
				{
					SubLink *n = makeNode(SubLink);
					n->subselect = $1;
					/* other fields will be filled later */
					$$ = (Node *)n;
				}
			| '(' expr_list ')'						{ $$ = (Node *)$2; }
		;

/*
 * Define SQL92-style case clause.
 * - Full specification
 *	CASE WHEN a = b THEN c ... ELSE d END
 * - Implicit argument
 *	CASE a WHEN b THEN c ... ELSE d END
 */
case_expr:	CASE case_arg when_clause_list case_default END_P
				{
					CaseExpr *c = makeNode(CaseExpr);
					c->casetype = InvalidOid; /* not analyzed yet */
					c->arg = (Expr *) $2;
					c->args = $3;
					c->defresult = (Expr *) $4;
					c->location = @1;
					$$ = (Node *)c;
				}
		;

when_clause_list:
			/* There must be at least one */
			when_clause								{ $$ = list_make1($1); }
			| when_clause_list when_clause			{ $$ = lappend($1, $2); }
		;

when_clause:
			WHEN when_operand THEN a_expr
				{
					CaseWhen *w = makeNode(CaseWhen);
					w->expr = (Expr *) $2;
					w->result = (Expr *) $4;
					w->location = @1;
					$$ = (Node *)w;
				}
			;

when_operand:
			a_expr							{ $$ = $1; }
			| IS NOT DISTINCT FROM a_expr	{ $$ = makeIsNotDistinctFromNode($5,@2); }
		;

case_default:
			ELSE a_expr								{ $$ = $2; }
			| /*EMPTY*/								{ $$ = NULL; }
		;

case_arg:	a_expr									{ $$ = $1; }
			| /*EMPTY*/								{ $$ = NULL; }
		;


/*
 * Oracle-compatible DECODE function:
 * DECODE(lhs, rhs, res [, rhs2, res2 ]... [, def_res]): 
 * 		returns resX if lhs = rhsX, or def_res if no match found
 * It is transformed into: 
 *		CASE lhs WHEN IS NOT DISTINCT FROM rhs THEN res
 *				[WHEN IS NOT DISTINCT FROM rhs2 THEN res2] ... 
 *			ELSE def_res END
 */
decode_expr:	
			DECODE '(' a_expr search_result_list decode_default ')'
				{
					CaseExpr *c = makeNode(CaseExpr);
					c->casetype = InvalidOid; /* not analyzed yet */
					c->arg = (Expr *) $3;
					c->args = $4;
					c->defresult = (Expr *) $5;
					$$ = (Node *) c;
				}
		;
			
search_result_list: 
			search_result							{ $$ = list_make1($1); }
			| search_result_list search_result		{ $$ = lappend($1, $2); }
		;

search_result:
			',' a_expr ',' a_expr
				{
					Node *n = makeIsNotDistinctFromNode($2,@2);
					CaseWhen *w = makeNode(CaseWhen);
					w->expr = (Expr *) n;
					w->result = (Expr *) $4;
					$$ = (Node *) w;
				}
		;
				
decode_default: 	
			',' a_expr	 					{ $$ = $2; }
			| /*EMPTY*/						{ $$ = NULL; }
		;


/*
 * columnref starts with relation_name not ColId, so that OLD and NEW
 * references can be accepted.	Note that when there are more than two
 * dotted names, the first name is not actually a relation name...
 */
columnref:	relation_name
				{
					$$ = makeColumnRef($1, NIL, @1);
				}
			| relation_name indirection
				{
					$$ = makeColumnRef($1, $2, @1);
				}
		;

indirection_el:
			'.' attr_name
				{
					$$ = (Node *) makeString($2);
				}
			| '.' '*'
				{
					$$ = (Node *) makeNode(A_Star);
				}
			| '[' a_expr ']'
				{
					A_Indices *ai = makeNode(A_Indices);
					ai->lidx = NULL;
					ai->uidx = $2;
					$$ = (Node *) ai;
				}
			| '[' a_expr ':' a_expr ']'
				{
					A_Indices *ai = makeNode(A_Indices);
					ai->lidx = $2;
					ai->uidx = $4;
					$$ = (Node *) ai;
				}
		;

indirection:
			indirection_el							{ $$ = list_make1($1); }
			| indirection indirection_el			{ $$ = lappend($1, $2); }
		;

opt_indirection:
			/*EMPTY*/								{ $$ = NIL; }
			| opt_indirection indirection_el		{ $$ = lappend($1, $2); }
		;

opt_asymmetric: ASYMMETRIC
			| /*EMPTY*/
		;

/*
 * The SQL spec defines "contextually typed value expressions" and
 * "contextually typed row value constructors", which for our purposes
 * are the same as "a_expr" and "row" except that DEFAULT can appear at
 * the top level.
 */

ctext_expr:
			a_expr					{ $$ = (Node *) $1; }
			| DEFAULT
				{
					SetToDefault *n = makeNode(SetToDefault);
					n->location = @1;
					$$ = (Node *) n;
				}
		;

ctext_expr_list:
			ctext_expr								{ $$ = list_make1($1); }
			| ctext_expr_list ',' ctext_expr		{ $$ = lappend($1, $3); }
		;

/*
 * We should allow ROW '(' ctext_expr_list ')' too, but that seems to require
 * making VALUES a fully reserved word, which will probably break more apps
 * than allowing the noise-word is worth.
 */
ctext_row: '(' ctext_expr_list ')'					{ $$ = $2; }
		;


/*****************************************************************************
 *
 *	target list for SELECT
 *
 *****************************************************************************/

target_list:
			target_el								{ $$ = list_make1($1); }
			| target_list ',' target_el				{ $$ = lappend($1, $3); }
		;

target_el:	a_expr AS ColLabel
				{
					$$ = makeNode(ResTarget);
					$$->name = $3;
					$$->indirection = NIL;
					$$->val = (Node *)$1;
					$$->location = @1;
				}
			/*
			 * Postgres supports omitting AS only for column labels that aren't
			 * any known keyword.  There is an ambiguity against postfix
			 * operators: is "a ! b" an infix expression, or a postfix
			 * expression and a column label?  We prefer to resolve this
			 * as an infix expression, which we accomplish by assigning
			 * IDENT a precedence higher than POSTFIXOP.
			 *
			 * In GPDB, we extend this to allow most unreserved_keywords by
			 * also assigning them a precedence.  There are certain keywords
			 * that can't work without the as: reserved_keywords, the date
			 * modifier suffixes (DAY, MONTH, YEAR, etc) and a few other
			 * obscure cases.
			 */
			| a_expr IDENT
				{
					$$ = makeNode(ResTarget);
					$$->name = $2;
					$$->indirection = NIL;
					$$->val = (Node *)$1;
					$$->location = @1;
				}
			| a_expr ColLabelNoAs
				{
					$$ = makeNode(ResTarget);
					$$->name = $2;
					$$->indirection = NIL;
					$$->val = (Node *)$1;
					$$->location = @1;
				}
			| a_expr
				{
					$$ = makeNode(ResTarget);
					$$->name = NULL;
					$$->indirection = NIL;
					$$->val = (Node *)$1;
					$$->location = @1;
				}
			| '*'
				{
					ColumnRef *n = makeNode(ColumnRef);
					n->fields = list_make1(makeNode(A_Star));
					n->location = @1;

					$$ = makeNode(ResTarget);
					$$->name = NULL;
					$$->indirection = NIL;
					$$->val = (Node *)n;
					$$->location = @1;
				}
		;


/*****************************************************************************
 *
 *	Names and constants
 *
 *****************************************************************************/

relation_name:
			SpecialRuleRelation						{ $$ = $1; }
			| ColId									{ $$ = $1; }
		;

qualified_name_list:
			qualified_name							{ $$ = list_make1($1); }
			| qualified_name_list ',' qualified_name { $$ = lappend($1, $3); }
		;

/*
 * The production for a qualified relation name has to exactly match the
 * production for a qualified func_name, because in a FROM clause we cannot
 * tell which we are parsing until we see what comes after it ('(' for a
 * func_name, something else for a relation). Therefore we allow 'indirection'
 * which may contain subscripts, and reject that case in the C code.
 */
qualified_name:
			relation_name
				{
					$$ = makeNode(RangeVar);
					$$->catalogname = NULL;
					$$->schemaname = NULL;
					$$->relname = $1;
					$$->location = @1;
				}
			| relation_name indirection
				{
					check_qualified_name($2);
					$$ = makeNode(RangeVar);
					switch (list_length($2))
					{
						case 1:
							$$->catalogname = NULL;
							$$->schemaname = $1;
							$$->relname = strVal(linitial($2));
							break;
						case 2:
							$$->catalogname = $1;
							$$->schemaname = strVal(linitial($2));
							$$->relname = strVal(lsecond($2));
							break;
						default:
							ereport(ERROR,
									(errcode(ERRCODE_SYNTAX_ERROR),
									 errmsg("improper qualified name (too many dotted names): %s",
											NameListToString(lcons(makeString($1), $2))),
									 scanner_errposition(@1)));
							break;
					}
					$$->location = @1;
				}
		;

name_list:	name
					{ $$ = list_make1(makeString($1)); }
			| name_list ',' name
					{ $$ = lappend($1, makeString($3)); }
		;


name:		ColId									{ $$ = $1; };

database_name:
			ColId									{ $$ = $1; };

access_method:
			ColId									{ $$ = $1; };

attr_name:	ColLabel								{ $$ = $1; };

index_name: ColId									{ $$ = $1; };

file_name:	Sconst									{ $$ = $1; };

/*
 * The production for a qualified func_name has to exactly match the
 * production for a qualified columnref, because we cannot tell which we
 * are parsing until we see what comes after it ('(' or Sconst for a func_name,
 * anything else for a columnref).  Therefore we allow 'indirection' which
 * may contain subscripts, and reject that case in the C code.  (If we
 * ever implement SQL99-like methods, such syntax may actually become legal!)
 */
func_name:	type_function_name
					{ $$ = list_make1(makeString($1)); }
			| relation_name indirection
					{ $$ = check_func_name(lcons(makeString($1), $2)); }
		;


/*
 * Constants
 */
AexprConst: Iconst
				{
					$$ = makeIntConst($1, @1);
				}
			| FCONST
				{
					$$ = makeFloatConst($1, @1);
				}
			| Sconst
				{
					$$ = makeStringConst($1, @1);
				}
			| BCONST
				{
					$$ = makeBitStringConst($1, @1);
				}
			| XCONST
				{
					/* This is a bit constant per SQL99:
					 * Without Feature F511, "BIT data type",
					 * a <general literal> shall not be a
					 * <bit string literal> or a <hex string literal>.
					 */
					$$ = makeBitStringConst($1, @1);
				}
			| func_name Sconst
				{
					/* generic type 'literal' syntax */
					TypeName *t = makeTypeNameFromNameList($1);
					t->location = @1;
					$$ = makeStringConstCast($2, @2, t);
				}
			| func_name '(' expr_list ')' Sconst
				{
					/* generic syntax with a type modifier */
					TypeName *t = makeTypeNameFromNameList($1);
					t->typmods = $3;
					t->location = @1;
					$$ = makeStringConstCast($5, @5, t);
				}
			| ConstTypename Sconst
				{
					$$ = makeStringConstCast($2, @2, $1);
				}
			| ConstInterval Sconst opt_interval
				{
					TypeName *t = $1;
					t->typmods = $3;
					$$ = makeStringConstCast($2, @2, t);
				}
			| ConstInterval '(' Iconst ')' Sconst opt_interval
				{
					TypeName *t = $1;
					if ($6 != NIL)
					{
						if (list_length($6) != 1)
							ereport(ERROR,
									(errcode(ERRCODE_SYNTAX_ERROR),
									 errmsg("interval precision specified twice"),
									 scanner_errposition(@1)));
						t->typmods = lappend($6, makeIntConst($3, @3));
					}
					else
						t->typmods = list_make2(makeIntConst(INTERVAL_FULL_RANGE, -1),
												makeIntConst($3, @3));
					$$ = makeStringConstCast($5, @5, t);
				}
			| TRUE_P
				{
					$$ = makeBoolAConst(TRUE, @1);
				}
			| FALSE_P
				{
					$$ = makeBoolAConst(FALSE, @1);
				}
			| NULL_P
				{
					$$ = makeNullAConst(@1);
				}
		;

Iconst:		ICONST									{ $$ = $1; };
Sconst:		SCONST									{ $$ = $1; };
RoleId:		ColId									{ $$ = $1; };
QueueId:	ColId									{ $$ = $1; };

SignedIconst: Iconst								{ $$ = $1; }
			| '+' Iconst							{ $$ = + $2; }
			| '-' Iconst							{ $$ = - $2; }
		;

/*
 * Name classification hierarchy.
 *
 * IDENT is the lexeme returned by the lexer for identifiers that match
 * no known keyword.  In most cases, we can accept certain keywords as
 * names, not only IDENTs.	We prefer to accept as many such keywords
 * as possible to minimize the impact of "reserved words" on programmers.
 * So, we divide names into several possible classes.  The classification
 * is chosen in part to make keywords acceptable as names wherever possible.
 */

/* Column identifier --- names that can be column, table, etc names.
 */
ColId:		IDENT									{ $$ = $1; }
			| unreserved_keyword					{ $$ = pstrdup($1); }
			| col_name_keyword						{ $$ = pstrdup($1); }
		;

/* Type/function identifier --- names that can be type or function names.
 */
type_function_name:	IDENT							{ $$ = $1; }
			| unreserved_keyword					{ $$ = pstrdup($1); }
			| type_func_name_keyword				{ $$ = pstrdup($1); }
		;

/* Column label --- allowed labels in "AS" clauses.
 * This presently includes *all* Postgres keywords.
 */
ColLabel:	IDENT									{ $$ = $1; }
			| unreserved_keyword					{ $$ = pstrdup($1); }
			| col_name_keyword						{ $$ = pstrdup($1); }
			| type_func_name_keyword				{ $$ = pstrdup($1); }
			| reserved_keyword						{ $$ = pstrdup($1); }
		;

/*
 * Keyword category lists.  Generally, every keyword present in
 * the Postgres grammar should appear in exactly one of these lists.
 *
 * Put a new keyword into the first list that it can go into without causing
 * shift or reduce conflicts.  The earlier lists define "less reserved"
 * categories of keywords.
 *
 * Make sure that each keyword's category in parser/kwlist.h matches where
 * it is listed here.  (Someday we may be able to generate these lists and
 * kwlist.h's table from a common master list.)
 */

/* "Unreserved" keywords --- available for use as any kind of name.
 */
unreserved_keyword:
			  ABORT_P
			| ABSOLUTE_P
			| ACCESS
			| ACTION
			| ACTIVE
			| ADD_P
			| ADMIN
			| AFTER
			| AGGREGATE
			| ALSO
			| ALTER
			| ALWAYS
			| ASSERTION
			| ASSIGNMENT
			| AT
			| BACKWARD
			| BEFORE
			| BEGIN_P
			| BY
			| CACHE
			| CALLED
			| CASCADE
			| CASCADED
			| CATALOG_P
			| CHAIN
			| CHARACTERISTICS
			| CHECKPOINT
			| CLASS
			| CLOSE
			| CLUSTER
			| CODEGEN
			| COMMENT
			| COMMIT
			| COMMITTED
			| CONCURRENCY
			| CONCURRENTLY
			| CONFIGURATION
			| CONNECTION
			| CONSTRAINTS
			| CONTAINS
			| CONTENT_P
			| CONTINUE_P
			| CONVERSION_P
			| COPY
			| COST
			| CPU_RATE_LIMIT
			| CREATEDB
			| CREATEEXTTABLE
			| CREATEROLE
			| CREATEUSER
			| CSV
			| CTYPE
			| CURRENT_P
			| CURSOR
			| CYCLE
			| DATA_P
			| DATABASE
			| DAY_P
			| DEALLOCATE
			| DECLARE
			| DEFAULTS
			| DEFERRED
			| DEFINER
			| DELETE_P
			| DELIMITER
			| DELIMITERS
			| DENY
			| DICTIONARY
			| DISABLE_P
			| DISCARD
			| DOCUMENT_P
			| DOMAIN_P
			| DOUBLE_P
			| DROP
			| DXL
			| EACH
			| ENABLE_P
			| ENCODING
			| ENCRYPTED
			| ENUM_P
			| ERRORS
			| ESCAPE
			| EVERY
			| EXCHANGE
			| EXCLUDING
			| EXCLUSIVE
			| EXECUTE
			| EXPLAIN
			| EXTENSION
			| EXTERNAL
			| FAMILY
			| FIELDS
			| FILESPACE
			| FILL
			| FIRST_P
			| FORCE
			| FORMAT
			| FORWARD
			| FUNCTION
			| GLOBAL
			| GRANTED
			| HANDLER
			| HASH
			| HEADER_P
			| HOLD
			| HOST
			| HOUR_P
			| IDENTITY_P
			| IF_P
			| IGNORE_P
			| IMMEDIATE
			| IMMUTABLE
			| IMPLICIT_P
			| INCLUDING
			| INCLUSIVE
			| INCREMENT
			| INDEX
			| INDEXES
			| INHERIT
			| INHERITS
			| INLINE_P
			| INPUT_P
			| INSENSITIVE
			| INSERT
			| INSTEAD
			| INVOKER
			| ISOLATION
			| KEY
			| LANGUAGE
			| LARGE_P
			| LAST_P
			| LEVEL
			| LIBRARY
			| LIST
			| LISTEN
			| LOAD
			| LOCAL
			| LOCATION
			| LOCK_P
			| LOGIN_P
			| MAPPING
			| MASTER
			| MATCH
			| MAXVALUE
			| MEMORY_LIMIT
			| MEMORY_SHARED_QUOTA
			| MEMORY_SPILL_RATIO
			| MINUTE_P
			| MINVALUE
			| MISSING
			| MODE
			| MODIFIES
			| MONTH_P
			| MOVE
			| NAME_P
			| NAMES
			| NEWLINE
			| NEXT
			| NO
			| NOCREATEDB
			| NOCREATEEXTTABLE
			| NOCREATEROLE
			| NOCREATEUSER
			| NOINHERIT
			| NOLOGIN_P
			| NOOVERCOMMIT
			| NOSUPERUSER
			| NOTHING
			| NOTIFY
			| NOWAIT
			| NULLS_P
			| OBJECT_P
			| OF
			| OIDS
			| OPERATOR
			| OPTION
			| OPTIONS
			| ORDERED
			| OTHERS
			| OVER
			| OVERCOMMIT
			| OWNED
			| OWNER
			| PARSER
			| PARTIAL
			| PARTITIONS
			| PASSING
			| PASSWORD
			| PERCENT
			| PLANS
			| PREPARE
			| PREPARED
			| PRESERVE
			| PRIOR
			| PRIVILEGES
			| PROCEDURAL
			| PROCEDURE
			| PROGRAM
			| PROTOCOL
			| QUEUE
			| QUOTE
			| RANDOMLY /* gp */
			| RANGE
			| READ
			| READABLE
			| READS
			| REASSIGN
			| RECHECK
			| RECURSIVE
			| REF
			| REINDEX
			| REJECT_P /* gp */
			| RELATIVE_P
			| RELEASE
			| RENAME
			| REPEATABLE
			| REPLACE
			| REPLICA
			| RESET
			| RESOURCE
			| RESTART
			| RESTRICT
			| RETURNS
			| REVOKE
			| ROLE
			| ROLLBACK
			| ROOTPARTITION
			| ROWS
			| RULE
			| SAVEPOINT
			| SCHEMA
			| SCROLL
			| SEARCH
			| SECOND_P
			| SECURITY
			| SEGMENT
			| SEGMENTS
			| SEQUENCE
			| SERIALIZABLE
			| SERVER
			| SESSION
			| SET
			| SHARE
			| SHOW
			| SIMPLE
			| SPLIT
			| SQL
			| STABLE
			| STANDALONE_P
			| START
			| STATEMENT
			| STATISTICS
			| STDIN
			| STDOUT
			| STORAGE
			| STRICT_P
			| STRIP_P
			| SUBPARTITION
			| SUPERUSER_P
			| SYSID
			| SYSTEM_P
			| TABLESPACE
			| TEMP
			| TEMPLATE
			| TEMPORARY
			| TEXT_P
			| THRESHOLD
			| TIES
			| TRANSACTION
			| TRIGGER
			| TRUNCATE
			| TRUSTED
			| TYPE_P
			| UNCOMMITTED
			| UNENCRYPTED
			| UNKNOWN
			| UNLISTEN
			| UNTIL
			| UPDATE
			| VACUUM
			| VALID
			| VALIDATION /* gp */
			| VALIDATOR
			| VALUE_P
			| VARYING
			| VERSION_P
			| VIEW
			| VOLATILE
			| WEB /* gp */
			| WHITESPACE_P
			| WITHIN
			| WITHOUT
			| WORK
			| WRAPPER
			| WRITABLE
			| WRITE
			| XML_P
			| YEAR_P
			| YES_P
			| ZONE
		;

/*
 * ColLabelNoAs is used for SELECT element aliases that don't have the
 * AS keyword.  We always allow IDENT, so anything in double-quotes is
 * also OK.  Beyond that, any keywords listed here can be a column
 * alias even when you omit the AS keyword.
 *
 * We could add some of the reserved_keywords to this list, but I'm
 * reluctant to do so because it might restrict future enhancements to
 * the grammar.
 */

ColLabelNoAs:   keywords_ok_in_alias_no_as   { $$=pstrdup($1); }
				;

keywords_ok_in_alias_no_as: PartitionIdentKeyword
			| TABLESPACE
			| ADD_P
			| ALTER
			| AT
			;

PartitionColId: PartitionIdentKeyword { $$ = pstrdup($1); }
			| IDENT { $$ = pstrdup($1); }
			;

PartitionIdentKeyword: ABORT_P
			| ABSOLUTE_P
			| ACCESS
			| ACTION
			| ACTIVE
			| ADMIN
			| AFTER
			| AGGREGATE
			| ALSO
			| ASSERTION
			| ASSIGNMENT
			| BACKWARD
			| BEFORE
			| BEGIN_P
			| BY
			| CACHE
			| CALLED
			| CASCADE
			| CASCADED
			| CHAIN
			| CHARACTERISTICS
			| CHECKPOINT
			| CLASS
			| CLOSE
			| CLUSTER
			| COMMENT
			| COMMIT
			| COMMITTED
			| CONCURRENCY
			| CONCURRENTLY
			| CONNECTION
			| CONSTRAINTS
			| CONTAINS
			| CONTENT_P
			| CONVERSION_P
			| COPY
			| COST
			| CPU_RATE_LIMIT
			| CREATEDB
			| CREATEEXTTABLE
			| CREATEROLE
			| CREATEUSER
			| CSV
			| CURSOR
			| CYCLE
			| DATABASE
			| DEALLOCATE
			| DECLARE
			| DEFAULTS
			| DEFERRED
			| DEFINER
			| DELETE_P
			| DELIMITER
			| DELIMITERS
			| DISABLE_P
			| DOMAIN_P
			| DOUBLE_P
			| DROP
			| EACH
			| ENABLE_P
			| ENCODING
			| ENCRYPTED
			| ERRORS
			| ENUM_P
			| ESCAPE
			| EVERY
			| EXCHANGE
			| EXCLUDING
			| EXCLUSIVE
			| EXECUTE
			| EXPLAIN
			| EXTERNAL
			| FIELDS
			| FILL
			| FIRST_P
			| FOLLOWING
			| FORCE
			| FORMAT
			| FORWARD
			| FUNCTION
			| GLOBAL
			| GRANTED
			| HANDLER
			| HASH
			| HEADER_P
			| HOLD
			| HOST
			| IF_P
			| IMMEDIATE
			| IMMUTABLE
			| IMPLICIT_P
			| INCLUDING
			| INCLUSIVE
			| INCREMENT
			| INDEX
			| INDEXES
			| INHERIT
			| INHERITS
			| INPUT_P
			| INSENSITIVE
			| INSERT
			| INSTEAD
			| INVOKER
			| ISOLATION
			| KEY
			| LANGUAGE
			| LARGE_P
			| LAST_P
			| LEVEL
			| LIST
			| LISTEN
			| LOAD
			| LOCAL
			| LOCATION
			| LOCK_P
			| LOGIN_P
			| MASTER
			| MATCH
			| MAXVALUE
			| MEMORY_LIMIT
			| MEMORY_SHARED_QUOTA
			| MEMORY_SPILL_RATIO
			| MINVALUE
			| MISSING
			| MODE
			| MODIFIES
			| MOVE
			| NAME_P
			| NAMES
			| NEWLINE
			| NEXT
			| NO
			| NOCREATEDB
			| NOCREATEROLE
			| NOCREATEUSER
			| NOINHERIT
			| NOLOGIN_P
			| NOOVERCOMMIT
			| NOSUPERUSER
			| NOTHING
			| NOTIFY
			| NOWAIT
			| NULLS_P
			| OBJECT_P
			| OF
			| OIDS
			| OPERATOR
			| OPTION
			| OPTIONS
			| OTHERS
			| OVERCOMMIT
			| OWNED
			| OWNER
			| PARTIAL
			| PARTITIONS
			| PASSWORD
<<<<<<< HEAD
			| PERCENT
=======
			| PLANS
			| PRECEDING
>>>>>>> b0a6ad70
			| PREPARE
			| PREPARED
			| PRESERVE
			| PRIOR
			| PRIVILEGES
			| PROCEDURAL
			| PROCEDURE
			| PROTOCOL
			| QUEUE
			| QUOTE
			| RANGE
			| READ
			| REASSIGN
			| RECHECK
			| REINDEX
			| RELATIVE_P
			| RELEASE
			| RENAME
			| REPEATABLE
			| REPLACE
			| RESET
			| RESOURCE
			| RESTART
			| RESTRICT
			| RETURNS
			| REVOKE
			| ROLE
			| ROLLBACK
			| ROWS
			| RULE
			| SAVEPOINT
			| SCHEMA
			| SCROLL
			| SEARCH
			| SECURITY
			| SEGMENT
			| SEGMENTS
			| SEQUENCE
			| SERIALIZABLE
			| SESSION
			| SET
			| SHARE
			| SHOW
			| SIMPLE
			| SPLIT
			| SQL
			| STABLE
			| START
			| STATEMENT
			| STATISTICS
			| STDIN
			| STDOUT
			| STORAGE
			| STRICT_P
			| SUBPARTITION
			| SUPERUSER_P
			| SYSID
			| SYSTEM_P
			| TEMP
			| TEMPLATE
			| TEMPORARY
			| THRESHOLD
			| TIES
			| TRANSACTION
			| TRIGGER
			| TRUNCATE
			| TRUSTED
			| TYPE_P
			| UNBOUNDED
			| UNCOMMITTED
			| UNENCRYPTED
			| UNKNOWN
			| UNLISTEN
			| UNTIL
			| UPDATE
			| VACUUM
			| VALID
			| VALIDATOR
			| VERSION_P
			| VIEW
			| VALUE_P
			| VOLATILE
			| WORK
			| WRITE
			| ZONE
			| BIGINT
			| BIT
			| BOOLEAN_P
			| COALESCE
			| CUBE
			| DEC
			| DECIMAL_P
			| EXISTS
			| EXTRACT
			| FLOAT_P
			| GREATEST
			| GROUP_ID
			| GROUPING
			| INOUT
			| INT_P
			| INTEGER
			| INTERVAL
			| LEAST
			| NATIONAL
			| NCHAR
			| NONE
			| NULLIF
			| NUMERIC
			| OUT_P
			| OVERLAY
			| POSITION
			| PRECISION
			| REAL
			| ROLLUP
			| ROW
			| SETOF
			| SETS
			| SMALLINT
			| SUBSTRING
			| TIME
			| TIMESTAMP
			| TREAT
			| TRIM
			| VALUES
			| VARCHAR
			| AUTHORIZATION
			| BINARY
			| FREEZE
			| LOG_P
			| OUTER_P
			| VERBOSE
			;

/* Column identifier --- keywords that can be column, table, etc names.
 *
 * Many of these keywords will in fact be recognized as type or function
 * names too; but they have special productions for the purpose, and so
 * can't be treated as "generic" type or function names.
 *
 * The type names appearing here are not usable as function names
 * because they can be followed by '(' in typename productions, which
 * looks too much like a function call for an LR(1) parser.
 */
col_name_keyword:
			  BIGINT
			| BIT
			| BOOLEAN_P
			| CHAR_P
			| CHARACTER
			| COALESCE
			| CUBE
			| DEC
			| DECIMAL_P
			| EXISTS
			| EXTRACT
			| FLOAT_P
			| GREATEST
			| GROUPING
			| GROUP_ID
			| INOUT
			| INT_P
			| INTEGER
			| INTERVAL
			| LEAST
			| MEDIAN
			| NATIONAL
			| NCHAR
			| NONE
			| NULLIF
			| NUMERIC
			| OUT_P
			| OVERLAY
			| POSITION
			| PRECISION
			| REAL
			| ROLLUP
			| ROW
			| SETOF
			| SETS
			| SMALLINT
			| SUBSTRING
			| TIME
			| TIMESTAMP
			| TREAT
			| TRIM
			| VALUES
			| VARCHAR
			| XMLATTRIBUTES
			| XMLCONCAT
			| XMLELEMENT
			| XMLEXISTS
			| XMLFOREST
			| XMLPARSE
			| XMLPI
			| XMLROOT
			| XMLSERIALIZE
		;

/* Type/function identifier --- keywords that can be type or function names.
 *
 * Most of these are keywords that are used as operators in expressions;
 * in general such keywords can't be column names because they would be
 * ambiguous with variables, but they are unambiguous as function identifiers.
 *
 * Do not include POSITION, SUBSTRING, etc here since they have explicit
 * productions in a_expr to support the goofy SQL9x argument syntax.
 * - thomas 2000-11-28
 */
type_func_name_keyword:
			  AUTHORIZATION
			| BINARY
			| CROSS
			| CURRENT_SCHEMA
			| FREEZE
			| FULL
			| ILIKE
			| INNER_P
			| IS
			| ISNULL
			| JOIN
			| LEFT
			| LIKE
			| LOG_P
			| NATURAL
			| NOTNULL
			| OUTER_P
			| OVERLAPS
			| RIGHT
			| SIMILAR
			| VERBOSE
		;

/* Reserved keyword --- these keywords are usable only as a ColLabel.
 *
 * Keywords appear here if they could not be distinguished from variable,
 * type, or function names in some contexts.  Don't put things here unless
 * forced to.
 */
reserved_keyword:
			  ALL
			| ANALYSE
			| ANALYZE
			| AND
			| ANY
			| ARRAY
			| AS
			| ASC
			| ASYMMETRIC
			| BETWEEN
			| BOTH
			| CASE
			| CAST
			| CHECK
			| COLLATE
			| COLUMN
			| CONSTRAINT
			| CREATE
			| CURRENT_CATALOG
			| CURRENT_DATE
			| CURRENT_ROLE
			| CURRENT_TIME
			| CURRENT_TIMESTAMP
			| CURRENT_USER
			| DECODE
			| DEFAULT
			| DEFERRABLE
			| DESC
			| DISTINCT
			| DISTRIBUTED /* gp */
			| DO
			| ELSE
			| END_P
			| EXCEPT
			| EXCLUDE 
			| FALSE_P
			| FETCH
			| FILTER
			| FOLLOWING
			| FOR
			| FOREIGN
			| FROM
			| GRANT
			| GROUP_P
			| HAVING
			| IN_P
			| INITIALLY
			| INTERSECT
			| INTO
			| LEADING
			| LIMIT
			| LOCALTIME
			| LOCALTIMESTAMP
			| NEW
			| NOT
			| NULL_P
			| OFF
			| OFFSET
			| OLD
			| ON
			| ONLY
			| OR
			| ORDER
			| PARTITION
			| PLACING
			| PRECEDING
			| PRIMARY
			| REFERENCES
			| RETURNING
			| SCATTER  /* gp */
			| SELECT
			| SESSION_USER
			| SOME
			| SYMMETRIC
			| TABLE
			| THEN
			| TO
			| TRAILING
			| TRUE_P
			| UNBOUNDED
			| UNION
			| UNIQUE
			| USER
			| USING
			| VARIADIC
			| WHEN
			| WHERE
			| WINDOW
			| WITH
		;


SpecialRuleRelation:
			OLD
				{
					if (QueryIsRule)
						$$ = "*OLD*";
					else
						ereport(ERROR,
								(errcode(ERRCODE_SYNTAX_ERROR),
								 errmsg("OLD used in query that is not in a rule"),
								 scanner_errposition(@1)));
				}
			| NEW
				{
					if (QueryIsRule)
						$$ = "*NEW*";
					else
						ereport(ERROR,
								(errcode(ERRCODE_SYNTAX_ERROR),
								 errmsg("NEW used in query that is not in a rule"),
								 scanner_errposition(@1)));
				}
		;

%%

static Node *
makeColumnRef(char *colname, List *indirection, int location)
{
	/*
	 * Generate a ColumnRef node, with an A_Indirection node added if there
	 * is any subscripting in the specified indirection list.  However,
	 * any field selection at the start of the indirection list must be
	 * transposed into the "fields" part of the ColumnRef node.
	 */
	ColumnRef  *c = makeNode(ColumnRef);
	int		nfields = 0;
	ListCell *l;

	c->location = location;
	foreach(l, indirection)
	{
		if (IsA(lfirst(l), A_Indices))
		{
			A_Indirection *i = makeNode(A_Indirection);

			if (nfields == 0)
			{
				/* easy case - all indirection goes to A_Indirection */
				c->fields = list_make1(makeString(colname));
				i->indirection = check_indirection(indirection);
			}
			else
			{
				/* got to split the list in two */
				i->indirection = check_indirection(list_copy_tail(indirection,
																  nfields));
				indirection = list_truncate(indirection, nfields);
				c->fields = lcons(makeString(colname), indirection);
			}
			i->arg = (Node *) c;
			return (Node *) i;
		}
		else if (IsA(lfirst(l), A_Star))
		{
			/* We only allow '*' at the end of a ColumnRef */
			if (lnext(l) != NULL)
				yyerror("improper use of \"*\"");
		}
		nfields++;
	}
	/* No subscripting, so all indirection gets added to field list */
	c->fields = lcons(makeString(colname), indirection);
	return (Node *) c;
}

static Node *
makeTypeCast(Node *arg, TypeName *typename, int location)
{
	TypeCast *n = makeNode(TypeCast);
	n->arg = arg;
	n->typeName = typename;
	n->location = location;
	return (Node *) n;
}

static Node *
makeStringConst(char *str, int location)
{
	A_Const *n = makeNode(A_Const);

	n->val.type = T_String;
	n->val.val.str = str;
	n->location = location;

	return (Node *)n;
}

static Node *
makeStringConstCast(char *str, int location, TypeName *typename)
{
	Node *s = makeStringConst(str, location);

	return makeTypeCast(s, typename, -1);
}

static Node *
makeIntConst(int val, int location)
{
	A_Const *n = makeNode(A_Const);

	n->val.type = T_Integer;
	n->val.val.ival = val;
	n->location = location;

	return (Node *)n;
}

static Node *
makeFloatConst(char *str, int location)
{
	A_Const *n = makeNode(A_Const);

	n->val.type = T_Float;
	n->val.val.str = str;
	n->location = location;

	return (Node *)n;
}

static Node *
makeBitStringConst(char *str, int location)
{
	A_Const *n = makeNode(A_Const);

	n->val.type = T_BitString;
	n->val.val.str = str;
	n->location = location;

	return (Node *)n;
}

static Node *
makeNullAConst(int location)
{
	A_Const *n = makeNode(A_Const);

	n->val.type = T_Null;
	n->location = location;

	return (Node *)n;
}

static Node *
makeAConst(Value *v, int location)
{
	Node *n;

	switch (v->type)
	{
		case T_Float:
			n = makeFloatConst(v->val.str, location);
			break;

		case T_Integer:
			n = makeIntConst(v->val.ival, location);
			break;

		case T_String:
		default:
			n = makeStringConst(v->val.str, location);
			break;
	}

	return n;
}

/* makeBoolAConst()
 * Create an A_Const string node and put it inside a boolean cast.
 */
static Node *
makeBoolAConst(bool state, int location)
{
	A_Const *n = makeNode(A_Const);

	n->val.type = T_String;
	n->val.val.str = (state ? "t" : "f");
	n->location = location;

	return makeTypeCast((Node *)n, SystemTypeName("bool"), -1);
}

/* makeOverlaps()
 * Create and populate a FuncCall node to support the OVERLAPS operator.
 */
static FuncCall *
makeOverlaps(List *largs, List *rargs, int location)
{
	FuncCall *n = makeNode(FuncCall);

	n->funcname = SystemFuncName("overlaps");
	if (list_length(largs) == 1)
		largs = lappend(largs, largs);
	else if (list_length(largs) != 2)
		ereport(ERROR,
				(errcode(ERRCODE_SYNTAX_ERROR),
				 errmsg("wrong number of parameters on left side of OVERLAPS expression"),
				 scanner_errposition(location)));
	if (list_length(rargs) == 1)
		rargs = lappend(rargs, rargs);
	else if (list_length(rargs) != 2)
		ereport(ERROR,
				(errcode(ERRCODE_SYNTAX_ERROR),
				 errmsg("wrong number of parameters on right side of OVERLAPS expression"),
				 scanner_errposition(location)));
	n->args = list_concat(largs, rargs);
    n->agg_order = NIL;
	n->agg_star = FALSE;
	n->agg_distinct = FALSE;
	n->func_variadic = FALSE;
	n->over = NULL;
	n->location = location;
	return n;
}

/* check_qualified_name --- check the result of qualified_name production
 *
 * It's easiest to let the grammar production for qualified_name allow
 * subscripts and '*', which we then must reject here.
 */
static void
check_qualified_name(List *names)
{
	ListCell   *i;

	foreach(i, names)
	{
		if (!IsA(lfirst(i), String))
			yyerror("syntax error");
	}
}

/* check_func_name --- check the result of func_name production
 *
 * It's easiest to let the grammar production for func_name allow subscripts
 * and '*', which we then must reject here.
 */
static List *
check_func_name(List *names)
{
	ListCell   *i;

	foreach(i, names)
	{
		if (!IsA(lfirst(i), String))
			yyerror("syntax error");
	}
	return names;
}

/* check_indirection --- check the result of indirection production
 *
 * We only allow '*' at the end of the list, but it's hard to enforce that
 * in the grammar, so do it here.
 */
static List *
check_indirection(List *indirection)
{
	ListCell *l;

	foreach(l, indirection)
	{
		if (IsA(lfirst(l), A_Star))
		{
			if (lnext(l) != NULL)
				yyerror("improper use of \"*\"");
		}
	}
	return indirection;
}

/* extractArgTypes()
 * Given a list of FunctionParameter nodes, extract a list of just the
 * argument types (TypeNames) for input parameters only.  This is what
 * is needed to look up an existing function, which is what is wanted by
 * the productions that use this call.
 */
static List *
extractArgTypes(List *parameters)
{
	List	   *result = NIL;
	ListCell   *i;

	foreach(i, parameters)
	{
		FunctionParameter *p = (FunctionParameter *) lfirst(i);

		if (p->mode != FUNC_PARAM_OUT && p->mode != FUNC_PARAM_TABLE)
			result = lappend(result, p->argType);
	}
	return result;
}

/* findLeftmostSelect()
 * Find the leftmost component SelectStmt in a set-operation parsetree.
 */
static SelectStmt *
findLeftmostSelect(SelectStmt *node)
{
	while (node && node->op != SETOP_NONE)
		node = node->larg;
	Assert(node && IsA(node, SelectStmt) && node->larg == NULL);
	return node;
}

/* extractAggrArgTypes()
 * As above, but work from the output of the aggr_args production.
 */
static List *
extractAggrArgTypes(List *aggrargs)
{
	Assert(list_length(aggrargs) == 2);
	return extractArgTypes((List *) linitial(aggrargs));
}

/* makeOrderedSetArgs()
 * Build the result of the aggr_args production (which see the comments for).
 * This handles only the case where both given lists are nonempty, so that
 * we have to deal with multiple VARIADIC arguments.
 */
static List *
makeOrderedSetArgs(List *directargs, List *orderedargs)
{
	FunctionParameter *lastd = (FunctionParameter *) llast(directargs);
	int			ndirectargs;

	/* No restriction unless last direct arg is VARIADIC */
	if (lastd->mode == FUNC_PARAM_VARIADIC)
	{
		FunctionParameter *firsto = (FunctionParameter *) linitial(orderedargs);

		/*
		 * We ignore the names, though the aggr_arg production allows them;
		 * it doesn't allow default values, so those need not be checked.
		 */
		if (list_length(orderedargs) != 1 ||
			firsto->mode != FUNC_PARAM_VARIADIC ||
			!equal(lastd->argType, firsto->argType))
			ereport(ERROR,
					(errcode(ERRCODE_FEATURE_NOT_SUPPORTED),
					 errmsg("an ordered-set aggregate with a VARIADIC direct argument must have one VARIADIC aggregated argument of the same data type"),
					 parser_errposition(exprLocation((Node *) firsto))));

		/* OK, drop the duplicate VARIADIC argument from the internal form */
		orderedargs = NIL;
	}

	/* don't merge into the next line, as list_concat changes directargs */
	ndirectargs = list_length(directargs);

	return list_make2(list_concat(directargs, orderedargs),
					  makeInteger(ndirectargs));
}

/* insertSelectOptions()
 * Insert ORDER BY, etc into an already-constructed SelectStmt.
 *
 * This routine is just to avoid duplicating code in SelectStmt productions.
 */
static void
insertSelectOptions(SelectStmt *stmt,
					List *sortClause, List *lockingClause,
					Node *limitOffset, Node *limitCount,
					WithClause *withClause)
{
	Assert(IsA(stmt, SelectStmt));

	/*
	 * Tests here are to reject constructs like
	 *	(SELECT foo ORDER BY bar) ORDER BY baz
	 */
	if (sortClause)
	{
		if (stmt->sortClause)
			ereport(ERROR,
					(errcode(ERRCODE_SYNTAX_ERROR),
					 errmsg("multiple ORDER BY clauses not allowed"),
					 scanner_errposition(exprLocation((Node *) sortClause))));
		stmt->sortClause = sortClause;
	}
	/* We can handle multiple locking clauses, though */
	stmt->lockingClause = list_concat(stmt->lockingClause, lockingClause);
	if (limitOffset)
	{
		if (stmt->limitOffset)
			ereport(ERROR,
					(errcode(ERRCODE_SYNTAX_ERROR),
					 errmsg("multiple OFFSET clauses not allowed"),
					 scanner_errposition(exprLocation(limitOffset))));
		stmt->limitOffset = limitOffset;
	}
	if (limitCount)
	{
		if (stmt->limitCount)
			ereport(ERROR,
					(errcode(ERRCODE_SYNTAX_ERROR),
					 errmsg("multiple LIMIT clauses not allowed"),
					 scanner_errposition(exprLocation(limitCount))));
		stmt->limitCount = limitCount;
	}
	if (withClause)
	{
		if (stmt->withClause)
			ereport(ERROR,
					(errcode(ERRCODE_SYNTAX_ERROR),
					 errmsg("multiple WITH clauses not allowed"),
					 scanner_errposition(exprLocation((Node *) withClause))));
		stmt->withClause = withClause;
	}
}

static Node *
makeSetOp(SetOperation op, bool all, Node *larg, Node *rarg)
{
	SelectStmt *n = makeNode(SelectStmt);

	n->op = op;
	n->all = all;
	n->larg = (SelectStmt *) larg;
	n->rarg = (SelectStmt *) rarg;
	return (Node *) n;
}

/* SystemFuncName()
 * Build a properly-qualified reference to a built-in function.
 */
List *
SystemFuncName(char *name)
{
	return list_make2(makeString("pg_catalog"), makeString(name));
}

/* SystemTypeName()
 * Build a properly-qualified reference to a built-in type.
 *
 * typmod is defaulted, but may be changed afterwards by caller.
 * Likewise for the location.
 */
TypeName *
SystemTypeName(char *name)
{
	return makeTypeNameFromNameList(list_make2(makeString("pg_catalog"),
											   makeString(name)));
}

/* doNegate()
 * Handle negation of a numeric constant.
 *
 * Formerly, we did this here because the optimizer couldn't cope with
 * indexquals that looked like "var = -4" --- it wants "var = const"
 * and a unary minus operator applied to a constant didn't qualify.
 * As of Postgres 7.0, that problem doesn't exist anymore because there
 * is a constant-subexpression simplifier in the optimizer.  However,
 * there's still a good reason for doing this here, which is that we can
 * postpone committing to a particular internal representation for simple
 * negative constants.	It's better to leave "-123.456" in string form
 * until we know what the desired type is.
 */
static Node *
doNegate(Node *n, int location)
{
	if (IsA(n, A_Const))
	{
		A_Const *con = (A_Const *)n;

		/* report the constant's location as that of the '-' sign */
		con->location = location;

		if (con->val.type == T_Integer)
		{
			con->val.val.ival = -con->val.val.ival;
			return n;
		}
		if (con->val.type == T_Float)
		{
			doNegateFloat(&con->val);
			return n;
		}
	}

	return (Node *) makeSimpleA_Expr(AEXPR_OP, "-", NULL, n, location);
}

static void
doNegateFloat(Value *v)
{
	char   *oldval = v->val.str;

	Assert(IsA(v, Float));
	if (*oldval == '+')
		oldval++;
	if (*oldval == '-')
		v->val.str = oldval+1;	/* just strip the '-' */
	else
	{
		char   *newval = (char *) palloc(strlen(oldval) + 2);

		*newval = '-';
		strcpy(newval+1, oldval);
		v->val.str = newval;
	}
}

static Node *
makeAArrayExpr(List *elements, int location)
{
	A_ArrayExpr *n = makeNode(A_ArrayExpr);

	n->elements = elements;
	n->location = location;
	return (Node *) n;
}

static Node *
makeXmlExpr(XmlExprOp op, char *name, List *named_args, List *args,
			int location)
{
	XmlExpr    *x = makeNode(XmlExpr);

	x->op = op;
	x->name = name;
	/*
	 * named_args is a list of ResTarget; it'll be split apart into separate
	 * expression and name lists in transformXmlExpr().
	 */
	x->named_args = named_args;
	x->arg_names = NIL;
	x->args = args;
	/* xmloption, if relevant, must be filled in by caller */
	/* type and typmod will be filled in during parse analysis */
	x->type = InvalidOid;			/* marks the node as not analyzed */
	x->location = location;
	return (Node *) x;
}

/* parser_init()
 * Initialize to parse one query string
 */
void
parser_init(void)
{
	QueryIsRule = FALSE;
}

/*
 * Merge the input and output parameters of a table function.
 */
static List *
mergeTableFuncParameters(List *func_args, List *columns)
{
	ListCell   *lc;

	/* Explicit OUT and INOUT parameters shouldn't be used in this syntax */
	foreach(lc, func_args)
	{
		FunctionParameter *p = (FunctionParameter *) lfirst(lc);

		switch (p->mode)
		{
			/* Input modes */
			case FUNC_PARAM_IN:
			case FUNC_PARAM_VARIADIC:
				break;  

			/* Output modes */
			case FUNC_PARAM_TABLE:
				Insist(false);  /* not feasible */
				break;
			case FUNC_PARAM_OUT:
				ereport(ERROR,
						(errcode(ERRCODE_SYNTAX_ERROR),
						 errmsg("OUT arguments aren't allowed in TABLE functions")));
				break;
			case FUNC_PARAM_INOUT:
				ereport(ERROR,
						(errcode(ERRCODE_SYNTAX_ERROR),
						 errmsg("INOUT arguments aren't allowed in TABLE functions")));
				break;
		}
	}

	return list_concat(func_args, columns);
}

/*
 * Determine return type of a TABLE function.  A single result column
 * returns setof that column's type; otherwise return setof record.
 */
static TypeName *
TableFuncTypeName(List *columns)
{
	TypeName *result;

	if (list_length(columns) == 1)
	{
		FunctionParameter *p = (FunctionParameter *) linitial(columns);

		result = (TypeName *) copyObject(p->argType);
	}
	else
		result = SystemTypeName("record");

	result->setof = true;

	return result;
}

static void 
checkWindowExclude(void)
{
	/*
	 * because the syntax has historically existed without doing anything
	 * we have chosen to add a guc to allow simply ignoring the exclude clause
	 * rather than raising an error.
	 */
	if (gp_ignore_window_exclude)
		return;

	/* MPP-13628 */
	ereport(ERROR,
			(errcode(ERRCODE_FEATURE_NOT_SUPPORTED),
			 errmsg("window EXCLUDE clause not yet implemented")));
}

/*
 * Create the IS_NOT_DISTINCT_FROM expression node
 *     used by CASE x WHEN IS NOT DISTINCT FROM and DECODE()
 */
static Node*
makeIsNotDistinctFromNode(Node *expr, int position)
{
	Node *n = (Node *) makeA_Expr(AEXPR_NOT, NIL, NULL,
								(Node *) makeSimpleA_Expr(AEXPR_DISTINCT, 
	 													"=", NULL, expr, position), position);
	return n;
}

/*
 * Must undefine base_yylex before including scan.c, since we want it
 * to create the function base_yylex not filtered_base_yylex.
 */
#undef base_yylex

#include "scan.c"<|MERGE_RESOLUTION|>--- conflicted
+++ resolved
@@ -6,21 +6,14 @@
  * gram.y
  *	  POSTGRES SQL YACC rules/actions
  *
-<<<<<<< HEAD
  * Portions Copyright (c) 2006-2010, Greenplum inc
  * Portions Copyright (c) 2012-Present Pivotal Software, Inc.
-=======
->>>>>>> b0a6ad70
  * Portions Copyright (c) 1996-2009, PostgreSQL Global Development Group
  * Portions Copyright (c) 1994, Regents of the University of California
  *
  *
  * IDENTIFICATION
-<<<<<<< HEAD
- *	  $PostgreSQL: pgsql/src/backend/parser/gram.y,v 2.647 2008/12/20 16:02:55 tgl Exp $
-=======
  *	  $PostgreSQL: pgsql/src/backend/parser/gram.y,v 2.651 2009/01/01 17:23:45 momjian Exp $
->>>>>>> b0a6ad70
  *
  * HISTORY
  *	  AUTHOR			DATE			MAJOR EVENT
@@ -507,12 +500,8 @@
 %type <list>	window_clause window_definition_list opt_partition_clause
 %type <windef>	window_definition over_clause window_specification
 %type <str>		opt_existing_window_name
-<<<<<<< HEAD
 %type <windef>	opt_frame_clause frame_extent frame_bound
 %type <ival>	window_frame_exclusion
-=======
-%type <ival>	opt_frame_clause frame_extent frame_bound
->>>>>>> b0a6ad70
 
 
 /*
@@ -576,15 +565,9 @@
 	OBJECT_P OF OFF OFFSET OIDS OLD ON ONLY OPERATOR OPTION OPTIONS OR
 	ORDER OUT_P OUTER_P OVERLAPS OVERLAY OWNED OWNER
 
-<<<<<<< HEAD
 	PARSER PARTIAL PASSWORD PLACING PLANS POSITION
-	PRECISION PRESERVE PREPARE PREPARED PRIMARY
+	PRECEDING PRECISION PRESERVE PREPARE PREPARED PRIMARY
 	PRIOR PRIVILEGES PROCEDURAL PROCEDURE PROGRAM
-=======
-	PARSER PARTIAL PARTITION PASSWORD PLACING PLANS POSITION
-	PRECEDING PRECISION PRESERVE PREPARE PREPARED PRIMARY
-	PRIOR PRIVILEGES PROCEDURAL PROCEDURE
->>>>>>> b0a6ad70
 
 	QUOTE
 
@@ -628,7 +611,7 @@
 
 	ERRORS EVERY EXCHANGE EXCLUDE
 
-	FIELDS FILESPACE FILL FILTER FOLLOWING FORMAT
+	FIELDS FILESPACE FILL FILTER FORMAT
 
 	GROUP_ID GROUPING
 
@@ -645,18 +628,16 @@
 	ORDERED OTHERS OVER OVERCOMMIT
 
 	PARTITION PARTITIONS PASSING PERCENT
-	PRECEDING PROTOCOL
+	PROTOCOL
 
 	QUEUE
 
-	RANDOMLY RANGE READABLE READS REF REJECT_P RESOURCE
+	RANDOMLY READABLE READS REF REJECT_P RESOURCE
 	ROLLUP ROOTPARTITION
 
 	SCATTER SEGMENT SEGMENTS SETS SPLIT SQL SUBPARTITION
 
 	THRESHOLD TIES
-
-	UNBOUNDED
 
 	VALIDATION
 
@@ -698,7 +679,6 @@
  * RANGE, ROWS to support opt_existing_window_name; and for RANGE, ROWS
  * so that they can follow a_expr without creating
  * postfix-operator problems.
-<<<<<<< HEAD
  *
  * The frame_bound productions UNBOUNDED PRECEDING and UNBOUNDED FOLLOWING
  * are even messier: since UNBOUNDED is an unreserved keyword (per spec!),
@@ -1030,10 +1010,6 @@
 			
 
 
-=======
- */
-%nonassoc	IDENT PARTITION RANGE ROWS
->>>>>>> b0a6ad70
 %left		Op OPERATOR		/* multi-character ops and user-defined operators */
 %nonassoc	NOTNULL
 %nonassoc	ISNULL
@@ -12522,11 +12498,8 @@
 					n->partitionClause = NIL;
 					n->orderClause = NIL;
 					n->frameOptions = FRAMEOPTION_DEFAULTS;
-<<<<<<< HEAD
 					n->startOffset = NULL;
 					n->endOffset = NULL;
-=======
->>>>>>> b0a6ad70
 					n->location = @2;
 					$$ = n;
 				}
@@ -12542,14 +12515,10 @@
 					n->refname = $2;
 					n->partitionClause = $3;
 					n->orderClause = $4;
-<<<<<<< HEAD
 					/* copy relevant fields of opt_frame_clause */
 					n->frameOptions = $5->frameOptions;
 					n->startOffset = $5->startOffset;
 					n->endOffset = $5->endOffset;
-=======
-					n->frameOptions = $5;
->>>>>>> b0a6ad70
 					n->location = @1;
 					$$ = n;
 				}
@@ -12567,7 +12536,6 @@
  */
 opt_existing_window_name: ColId						{ $$ = $1; }
 			| /*EMPTY*/				%prec Op		{ $$ = NULL; }
-<<<<<<< HEAD
 		;
 
 opt_partition_clause: PARTITION BY sortby_list { $$ = $3; }
@@ -12729,85 +12697,6 @@
 			| EXCLUDE TIES { checkWindowExclude(); $$ = 0; }
 			| EXCLUDE NO OTHERS { checkWindowExclude(); $$ = 0; }
 			| /*EMPTY*/ { $$ = 0; }
-=======
->>>>>>> b0a6ad70
-		;
-
-
-/*
- * This is only a subset of the full SQL:2008 frame_clause grammar.
- * We don't support <expression> PRECEDING, <expression> FOLLOWING,
- * nor <window frame exclusion> yet.
- */
-opt_frame_clause:
-			RANGE frame_extent
-				{
-					$$ = FRAMEOPTION_NONDEFAULT | FRAMEOPTION_RANGE | $2;
-				}
-			| ROWS frame_extent
-				{
-					$$ = FRAMEOPTION_NONDEFAULT | FRAMEOPTION_ROWS | $2;
-				}
-			| /*EMPTY*/
-				{ $$ = FRAMEOPTION_DEFAULTS; }
-		;
-
-frame_extent: frame_bound
-				{
-					/* reject invalid cases */
-					if ($1 & FRAMEOPTION_START_UNBOUNDED_FOLLOWING)
-						ereport(ERROR,
-								(errcode(ERRCODE_WINDOWING_ERROR),
-								 errmsg("frame start cannot be UNBOUNDED FOLLOWING"),
-								 scanner_errposition(@1)));
-					if ($1 & FRAMEOPTION_START_CURRENT_ROW)
-						ereport(ERROR,
-								(errcode(ERRCODE_FEATURE_NOT_SUPPORTED),
-								 errmsg("frame start at CURRENT ROW is not implemented"),
-								 scanner_errposition(@1)));
-					$$ = $1 | FRAMEOPTION_END_CURRENT_ROW;
-				}
-			| BETWEEN frame_bound AND frame_bound
-				{
-					/* reject invalid cases */
-					if ($2 & FRAMEOPTION_START_UNBOUNDED_FOLLOWING)
-						ereport(ERROR,
-								(errcode(ERRCODE_WINDOWING_ERROR),
-								 errmsg("frame start cannot be UNBOUNDED FOLLOWING"),
-								 scanner_errposition(@2)));
-					if ($2 & FRAMEOPTION_START_CURRENT_ROW)
-						ereport(ERROR,
-								(errcode(ERRCODE_FEATURE_NOT_SUPPORTED),
-								 errmsg("frame start at CURRENT ROW is not implemented"),
-								 scanner_errposition(@2)));
-					if ($4 & FRAMEOPTION_START_UNBOUNDED_PRECEDING)
-						ereport(ERROR,
-								(errcode(ERRCODE_WINDOWING_ERROR),
-								 errmsg("frame end cannot be UNBOUNDED PRECEDING"),
-								 scanner_errposition(@4)));
-					/* shift converts START_ options to END_ options */
-					$$ = FRAMEOPTION_BETWEEN | $2 | ($4 << 1);
-				}
-		;
-
-/*
- * This is used for both frame start and frame end, with output set up on
- * the assumption it's frame start; the frame_extent productions must reject
- * invalid cases.
- */
-frame_bound:
-			UNBOUNDED PRECEDING
-				{
-					$$ = FRAMEOPTION_START_UNBOUNDED_PRECEDING;
-				}
-			| UNBOUNDED FOLLOWING
-				{
-					$$ = FRAMEOPTION_START_UNBOUNDED_FOLLOWING;
-				}
-			| CURRENT_P ROW
-				{
-					$$ = FRAMEOPTION_START_CURRENT_ROW;
-				}
 		;
 
 
@@ -13930,7 +13819,6 @@
 			| FIELDS
 			| FILL
 			| FIRST_P
-			| FOLLOWING
 			| FORCE
 			| FORMAT
 			| FORWARD
@@ -14011,12 +13899,7 @@
 			| PARTIAL
 			| PARTITIONS
 			| PASSWORD
-<<<<<<< HEAD
 			| PERCENT
-=======
-			| PLANS
-			| PRECEDING
->>>>>>> b0a6ad70
 			| PREPARE
 			| PREPARED
 			| PRESERVE
@@ -14085,7 +13968,6 @@
 			| TRUNCATE
 			| TRUSTED
 			| TYPE_P
-			| UNBOUNDED
 			| UNCOMMITTED
 			| UNENCRYPTED
 			| UNKNOWN
