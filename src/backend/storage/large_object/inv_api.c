--- conflicted
+++ resolved
@@ -24,11 +24,7 @@
  *
  *
  * IDENTIFICATION
-<<<<<<< HEAD
- *	  $PostgreSQL: pgsql/src/backend/storage/large_object/inv_api.c,v 1.127.2.1 2008/03/01 19:26:28 tgl Exp $
-=======
  *	  $PostgreSQL: pgsql/src/backend/storage/large_object/inv_api.c,v 1.128 2008/03/01 19:26:22 tgl Exp $
->>>>>>> 0f855d62
  *
  *-------------------------------------------------------------------------
  */
