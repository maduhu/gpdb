--- conflicted
+++ resolved
@@ -22,11 +22,7 @@
 #include <sys/ucred.h>
 #endif
 #ifdef HAVE_UCRED_H
-<<<<<<< HEAD
-#include <ucred.h>
-=======
 # include <ucred.h>
->>>>>>> 38e93482
 #endif
 #include <netinet/in.h>
 #include <arpa/inet.h>
@@ -144,14 +140,6 @@
 static int	CheckCertAuth(Port *port);
 #endif
 
-/*----------------------------------------------------------------
- * Cert authentication
- *----------------------------------------------------------------
- */
-#ifdef USE_SSL
-static int	CheckCertAuth(Port *port);
-#endif
-
 
 /*----------------------------------------------------------------
  * Kerberos and GSSAPI GUCs
@@ -167,11 +155,7 @@
  *----------------------------------------------------------------
  */
 #ifdef KRB5
-<<<<<<< HEAD
-static int	pg_krb5_recvauth(Port *port);
-=======
 static int pg_krb5_recvauth(Port *port);
->>>>>>> 38e93482
 
 #include <krb5.h>
 /* Some old versions of Kerberos do not include <com_err.h> in <krb5.h> */
@@ -200,14 +184,9 @@
 #include <gssapi/gssapi.h>
 #endif
 
-<<<<<<< HEAD
 static int	pg_GSS_recvauth(Port *port);
 static int check_valid_until_for_gssapi(Port *port);
 #endif   /* ENABLE_GSS */
-=======
-static int pg_GSS_recvauth(Port *port);
-#endif /* ENABLE_GSS */
->>>>>>> 38e93482
 
 
 /*----------------------------------------------------------------
@@ -219,7 +198,6 @@
 			(WINAPI * QUERY_SECURITY_CONTEXT_TOKEN_FN) (
 													   PCtxtHandle, void **);
 static int pg_SSPI_recvauth(Port *port);
-<<<<<<< HEAD
 #endif
 
 /*----------------------------------------------------------------
@@ -228,8 +206,6 @@
  */
 #ifdef USE_SSL
 #include <openssl/rand.h>
-=======
->>>>>>> 38e93482
 #endif
 static int	CheckRADIUSAuth(Port *port);
 
@@ -286,7 +262,6 @@
 	if (status == STATUS_EOF)
 		proc_exit(0);
 
-<<<<<<< HEAD
 	/* internal communication failure */
 	if (!port->hba)
 	{
@@ -338,41 +313,6 @@
 				errstr = gettext_noop("authentication failed for user \"%s\": invalid authentication method");
 				break;
 		}
-=======
-	switch (port->hba->auth_method)
-	{
-		case uaReject:
-			errstr = gettext_noop("authentication failed for user \"%s\": host rejected");
-			break;
-		case uaKrb5:
-			errstr = gettext_noop("Kerberos 5 authentication failed for user \"%s\"");
-			break;
-		case uaGSS:
-			errstr = gettext_noop("GSSAPI authentication failed for user \"%s\"");
-			break;
-		case uaSSPI:
-			errstr = gettext_noop("SSPI authentication failed for user \"%s\"");
-			break;
-		case uaTrust:
-			errstr = gettext_noop("\"trust\" authentication failed for user \"%s\"");
-			break;
-		case uaIdent:
-			errstr = gettext_noop("Ident authentication failed for user \"%s\"");
-			break;
-		case uaMD5:
-		case uaPassword:
-			errstr = gettext_noop("password authentication failed for user \"%s\"");
-			break;
-		case uaPAM:
-			errstr = gettext_noop("PAM authentication failed for user \"%s\"");
-			break;
-		case uaLDAP:
-			errstr = gettext_noop("LDAP authentication failed for user \"%s\"");
-			break;
-		default:
-			errstr = gettext_noop("authentication failed for user \"%s\": invalid authentication method");
-			break;
->>>>>>> 38e93482
 	}
 
 	ereport(FATAL,
@@ -517,7 +457,6 @@
 				 errhint("See server log for details.")));
 
 	/*
-<<<<<<< HEAD
 	 * Enable immediate response to SIGTERM/SIGINT/timeout interrupts. (We
 	 * don't want this during hba_getauthmethod() because it might have to do
 	 * database access, eg for role membership checks.)
@@ -530,12 +469,6 @@
 	 * This is the first point where we have access to the hba record for the
 	 * current connection, so perform any verifications based on the hba
 	 * options field that should be done *before* the authentication here.
-=======
-	 * This is the first point where we have access to the hba record for
-	 * the current connection, so perform any verifications based on the
-	 * hba options field that should be done *before* the authentication
-	 * here.
->>>>>>> 38e93482
 	 */
 	if (port->hba->clientcert)
 	{
@@ -554,16 +487,10 @@
 					 errmsg("connection requires a valid client certificate")));
 		}
 #else
-<<<<<<< HEAD
 
 		/*
 		 * hba.c makes sure hba->clientcert can't be set unless OpenSSL is
 		 * present.
-=======
-		/*
-		 * hba.c makes sure hba->clientcert can't be set unless OpenSSL
-		 * is present.
->>>>>>> 38e93482
 		 */
 		Assert(false);
 #endif
@@ -695,15 +622,12 @@
 
 		case uaGSS:
 #ifdef ENABLE_GSS
-<<<<<<< HEAD
 			if (check_valid_until_for_gssapi(port) == STATUS_ERROR) {
 				ereport(FATAL,
 					(errcode(ERRCODE_INVALID_AUTHORIZATION_SPECIFICATION),
 					errmsg("authentication failed for user \"%s\": valid until timestamp expired", port->user_name)));
 			}
 
-=======
->>>>>>> 38e93482
 			sendAuthRequest(port, AUTH_REQ_GSS);
 			status = pg_GSS_recvauth(port);
 #else
@@ -768,10 +692,6 @@
 
 		case uaPAM:
 #ifdef USE_PAM
-<<<<<<< HEAD
-=======
-			pam_port_cludge = port;
->>>>>>> 38e93482
 			status = CheckPAMAuth(port, port->user_name, "");
 #else
 			Assert(false);
@@ -783,17 +703,6 @@
 			status = CheckLDAPAuth(port);
 #else
 			Assert(false);
-<<<<<<< HEAD
-=======
-#endif
-			break;
-
-		case uaCert:
-#ifdef USE_SSL
-			status = CheckCertAuth(port);
-#else
-			Assert(false);
->>>>>>> 38e93482
 #endif
 			break;
 
@@ -1500,11 +1409,7 @@
 
 	gss_release_buffer(&lmin_s, &gbuf);
 
-<<<<<<< HEAD
 	return ret;
-=======
-	return STATUS_OK;
->>>>>>> 38e93482
 }
 #endif   /* ENABLE_GSS */
 
@@ -1784,7 +1689,6 @@
 	 *
 	 * If set to include realm, append it in <username>@<realm> format.
 	 */
-<<<<<<< HEAD
 	if (port->hba->include_realm)
 	{
 		char	   *namebuf;
@@ -1798,9 +1702,6 @@
 	}
 	else
 		return check_usermap(port->hba->usermap, port->user_name, accountname, true);
-=======
-	return check_usermap(port->hba->usermap, port->user_name, accountname, true);
->>>>>>> 38e93482
 }
 #endif   /* ENABLE_SSPI */
 
@@ -2134,15 +2035,9 @@
 	/* Solaris > 10 */
 	uid_t		uid;
 	struct passwd *pass;
-<<<<<<< HEAD
-	ucred_t    *ucred;
-
-	ucred = NULL;				/* must be initialized to NULL */
-=======
 	ucred_t	   *ucred;
 
 	ucred = NULL; /* must be initialized to NULL */
->>>>>>> 38e93482
 	if (getpeerucred(sock, &ucred) == -1)
 	{
 		ereport(LOG,
@@ -2531,7 +2426,6 @@
 static int
 InitializeLDAPConnection(Port *port, LDAP **ldap)
 {
-<<<<<<< HEAD
 	int			ldapversion = LDAP_VERSION3;
 	int			r;
 
@@ -2553,32 +2447,6 @@
 	}
 
 	if (!*ldap)
-=======
-	char	   *passwd;
-	LDAP	   *ldap;
-	int			r;
-	int			ldapversion = LDAP_VERSION3;
-	char		fulluser[NAMEDATALEN + 256 + 1];
-
-	if (!port->hba->ldapserver|| port->hba->ldapserver[0] == '\0')
-	{
-		ereport(LOG,
-				(errmsg("LDAP server not specified")));
-		return STATUS_ERROR;
-	}
-
-	if (port->hba->ldapport == 0)
-		port->hba->ldapport = LDAP_PORT;
-
-	sendAuthRequest(port, AUTH_REQ_PASSWORD);
-
-	passwd = recv_password_packet(port);
-	if (passwd == NULL)
-		return STATUS_EOF;		/* client wouldn't send password */
-
-	ldap = ldap_init(port->hba->ldapserver, port->hba->ldapport);
-	if (!ldap)
->>>>>>> 38e93482
 	{
 #ifndef WIN32
 		ereport(LOG,
@@ -2654,7 +2522,6 @@
 		}
 	}
 
-<<<<<<< HEAD
 	return STATUS_OK;
 }
 
@@ -2845,13 +2712,6 @@
 			 port->user_name,
 			 port->hba->ldapsuffix ? port->hba->ldapsuffix : "");
 	}
-=======
-	snprintf(fulluser, sizeof(fulluser), "%s%s%s",
-			 port->hba->ldapprefix ? port->hba->ldapprefix : "",
-			 port->user_name,
-			 port->hba->ldapsuffix ? port->hba->ldapsuffix : "");
-	fulluser[sizeof(fulluser) - 1] = '\0';
->>>>>>> 38e93482
 
 	r = ldap_simple_bind_s(ldap, fulluser, passwd);
 	ldap_unbind(ldap);
@@ -2859,14 +2719,9 @@
 	if (r != LDAP_SUCCESS)
 	{
 		ereport(LOG,
-<<<<<<< HEAD
 				(errmsg("LDAP login failed for user \"%s\" on server \"%s\": %s",
 						fulluser, port->hba->ldapserver, ldap_err2string(r))));
 		pfree(fulluser);
-=======
-				(errmsg("LDAP login failed for user \"%s\" on server \"%s\": error code %d",
-						fulluser, port->hba->ldapserver, r)));
->>>>>>> 38e93482
 		return STATUS_ERROR;
 	}
 
@@ -2892,11 +2747,7 @@
 		strlen(port->peer_cn) <= 0)
 	{
 		ereport(LOG,
-<<<<<<< HEAD
 				(errmsg("certificate authentication failed for user \"%s\": client certificate contains no user name",
-=======
-				(errmsg("Certificate login failed for user \"%s\": client certificate contains no username",
->>>>>>> 38e93482
 						port->user_name)));
 		return STATUS_ERROR;
 	}
@@ -2904,7 +2755,6 @@
 	/* Just pass the certificate CN to the usermap check */
 	return check_usermap(port->hba->usermap, port->user_name, port->peer_cn, false);
 }
-<<<<<<< HEAD
 #endif
 
 
@@ -3441,7 +3291,4 @@
 	
 	list_free(role_intervals);
 	return true;
-}
-=======
-#endif
->>>>>>> 38e93482
+}