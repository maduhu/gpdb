--- conflicted
+++ resolved
@@ -10,11 +10,7 @@
  * Copyright (c) 2002-2009, PostgreSQL Global Development Group
  *
  * IDENTIFICATION
-<<<<<<< HEAD
- *	  $PostgreSQL: pgsql/src/backend/commands/prepare.c,v 1.93 2008/12/13 02:29:21 tgl Exp $
-=======
  *	  $PostgreSQL: pgsql/src/backend/commands/prepare.c,v 1.96 2009/01/02 20:42:00 tgl Exp $
->>>>>>> b0a6ad70
  *
  *-------------------------------------------------------------------------
  */
@@ -683,16 +679,12 @@
 	if (!entry->plansource->fixed_result)
 		elog(ERROR, "EXPLAIN EXECUTE does not support variable-result cached plans");
 
-<<<<<<< HEAD
-=======
-	query_string = entry->plansource->query_string;
-
-	/* Replan if needed, and acquire a transient refcount */
-	cplan = RevalidateCachedPlan(entry->plansource, true);
-
-	plan_list = cplan->stmt_list;
-
->>>>>>> b0a6ad70
+	/*
+	 * In Greenplum we first need to evaluate the parameters since we pass
+	 * paramLI to RevalidateCachedPlanWithParams(), while PostgreSQL uses
+	 * RevalidateCachedPlan().
+	 */
+
 	/* Evaluate parameters, if any */
 	if (entry->plansource->num_params)
 	{
@@ -705,6 +697,8 @@
 		paramLI = EvaluateParams(entry, execstmt->params,
 								 queryString, estate);
 	}
+
+	query_string = entry->plansource->query_string;
 
 	/* Replan if needed, and acquire a transient refcount */
 	cplan = RevalidateCachedPlanWithParams(entry->plansource, true,
@@ -736,12 +730,8 @@
 				pstmt->intoClause = execstmt->into;
 			}
 
-<<<<<<< HEAD
-			ExplainOnePlan(pstmt, paramLI, stmt, queryString, tstate);
-=======
 			ExplainOnePlan(pstmt, stmt, query_string,
 						   paramLI, tstate);
->>>>>>> b0a6ad70
 		}
 		else
 		{
