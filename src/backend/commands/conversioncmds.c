/*-------------------------------------------------------------------------
 *
 * conversioncmds.c
 *	  conversion creation command support code
 *
 * Portions Copyright (c) 1996-2008, PostgreSQL Global Development Group
 * Portions Copyright (c) 1994, Regents of the University of California
 *
 *
 * IDENTIFICATION
 *	  $PostgreSQL: pgsql/src/backend/commands/conversioncmds.c,v 1.31 2007/02/14 01:58:56 tgl Exp $
 *
 *-------------------------------------------------------------------------
 */
#include "postgres.h"

#include "access/heapam.h"
#include "catalog/catquery.h"
#include "catalog/dependency.h"
#include "catalog/indexing.h"
#include "catalog/pg_conversion.h"
#include "catalog/pg_type.h"
#include "commands/conversioncmds.h"
#include "mb/pg_wchar.h"
#include "miscadmin.h"
#include "parser/parse_func.h"
#include "utils/acl.h"
#include "utils/builtins.h"
#include "utils/lsyscache.h"
#include "utils/syscache.h"

#include "cdb/cdbvars.h"
#include "cdb/cdbdisp.h"

static void AlterConversionOwner_internal(Relation rel, Oid conversionOid,
							  Oid newOwnerId);

/*
 * CREATE CONVERSION
 */
void
CreateConversionCommand(CreateConversionStmt *stmt)
{
	Oid			namespaceId;
	char	   *conversion_name;
	AclResult	aclresult;
	int			from_encoding;
	int			to_encoding;
	Oid			funcoid;
	const char *from_encoding_name = stmt->for_encoding_name;
	const char *to_encoding_name = stmt->to_encoding_name;
	List	   *func_name = stmt->func_name;
	static Oid	funcargs[] = {INT4OID, INT4OID, CSTRINGOID, INTERNALOID, INT4OID};
	char		result[1];

	/* Convert list of names to a name and namespace */
	namespaceId = QualifiedNameGetCreationNamespace(stmt->conversion_name,
													&conversion_name);

	/* Check we have creation rights in target namespace */
	aclresult = pg_namespace_aclcheck(namespaceId, GetUserId(), ACL_CREATE);
	if (aclresult != ACLCHECK_OK)
		aclcheck_error(aclresult, ACL_KIND_NAMESPACE,
					   get_namespace_name(namespaceId));

	/* Check the encoding names */
	from_encoding = pg_char_to_encoding(from_encoding_name);
	if (from_encoding < 0)
		ereport(ERROR,
				(errcode(ERRCODE_UNDEFINED_OBJECT),
				 errmsg("source encoding \"%s\" does not exist",
						from_encoding_name)));

	to_encoding = pg_char_to_encoding(to_encoding_name);
	if (to_encoding < 0)
		ereport(ERROR,
				(errcode(ERRCODE_UNDEFINED_OBJECT),
				 errmsg("destination encoding \"%s\" does not exist",
						to_encoding_name)));

	/*
	 * Check the existence of the conversion function. Function name could be
	 * a qualified name.
	 */
	funcoid = LookupFuncName(func_name, sizeof(funcargs) / sizeof(Oid),
							 funcargs, false);

	/* Check it returns VOID, else it's probably the wrong function */
	if (get_func_rettype(funcoid) != VOIDOID)
		ereport(ERROR,
				(errcode(ERRCODE_INVALID_OBJECT_DEFINITION),
				 errmsg("encoding conversion function %s must return type \"void\"",
						NameListToString(func_name))));

	/* Check we have EXECUTE rights for the function */
	aclresult = pg_proc_aclcheck(funcoid, GetUserId(), ACL_EXECUTE);
	if (aclresult != ACLCHECK_OK)
		aclcheck_error(aclresult, ACL_KIND_PROC,
					   NameListToString(func_name));

	/*
	 * Check that the conversion function is suitable for the requested
	 * source and target encodings. We do that by calling the function with
	 * an empty string; the conversion function should throw an error if it
	 * can't perform the requested conversion.
	 */
	OidFunctionCall5(funcoid,
					 Int32GetDatum(from_encoding),
					 Int32GetDatum(to_encoding),
					 CStringGetDatum(""),
					 CStringGetDatum(result),
					 Int32GetDatum(0));
	/*
	 * All seem ok, go ahead (possible failure would be a duplicate conversion
	 * name)
	 */
	stmt->convOid = ConversionCreate(conversion_name, namespaceId, GetUserId(),
					 from_encoding, to_encoding, funcoid, stmt->def, stmt->convOid);
					 
	if (Gp_role == GP_ROLE_DISPATCH)
	{
		CdbDispatchUtilityStatement((Node *) stmt, "CreateConversionCommand");
	}
}

/*
 * DROP CONVERSION
 */
void
DropConversionCommand(List *name, DropBehavior behavior, bool missing_ok)
{
	Oid			conversionOid;

	conversionOid = FindConversionByName(name);
	if (!OidIsValid(conversionOid))
	{
		if (!missing_ok)
		{
			ereport(ERROR,
					(errcode(ERRCODE_UNDEFINED_OBJECT),
					 errmsg("conversion \"%s\" does not exist",
							NameListToString(name))));
		}
		else
		{
			if (Gp_role != GP_ROLE_EXECUTE)
			ereport(NOTICE,
					(errcode(ERRCODE_UNDEFINED_OBJECT),
					 errmsg("conversion \"%s\" does not exist, skipping",
							NameListToString(name))));
		}

		return;
	}

	ConversionDrop(conversionOid, behavior);
}

/*
 * Rename conversion
 */
void
RenameConversion(List *name, const char *newname)
{
	Oid			conversionOid;
	Oid			namespaceOid;
	HeapTuple	tup;
	Relation	rel;
	AclResult	aclresult;
	cqContext	cqc2;
	cqContext	cqc;
	cqContext  *pcqCtx;

	rel = heap_open(ConversionRelationId, RowExclusiveLock);

	conversionOid = FindConversionByName(name);
	if (!OidIsValid(conversionOid))
		ereport(ERROR,
				(errcode(ERRCODE_UNDEFINED_OBJECT),
				 errmsg("conversion \"%s\" does not exist",
						NameListToString(name))));

<<<<<<< HEAD
	pcqCtx = caql_addrel(cqclr(&cqc), rel);

	tup = caql_getfirst(
			pcqCtx,
			cql("SELECT * FROM pg_conversion "
				" WHERE oid = :1 "
				" FOR UPDATE ",
				ObjectIdGetDatum(conversionOid)));

=======
	tup = SearchSysCacheCopy(CONVOID,
							 ObjectIdGetDatum(conversionOid),
							 0, 0, 0);
>>>>>>> 5c63829f
	if (!HeapTupleIsValid(tup)) /* should not happen */
		elog(ERROR, "cache lookup failed for conversion %u", conversionOid);

	namespaceOid = ((Form_pg_conversion) GETSTRUCT(tup))->connamespace;

	/* make sure the new name doesn't exist */
	if (caql_getcount(
				caql_addrel(cqclr(&cqc2), rel),
				cql("SELECT COUNT(*) FROM pg_conversion "
					" WHERE conname = :1 "
					" AND connamespace = :2 ",
					CStringGetDatum((char *) newname),
					ObjectIdGetDatum(namespaceOid))))
	{
		ereport(ERROR,
				(errcode(ERRCODE_DUPLICATE_OBJECT),
				 errmsg("conversion \"%s\" already exists in schema \"%s\"",
						newname, get_namespace_name(namespaceOid))));
	}

	/* must be owner */
	if (!pg_conversion_ownercheck(conversionOid, GetUserId()))
		aclcheck_error(ACLCHECK_NOT_OWNER, ACL_KIND_CONVERSION,
					   NameListToString(name));

	/* must have CREATE privilege on namespace */
	aclresult = pg_namespace_aclcheck(namespaceOid, GetUserId(), ACL_CREATE);
	if (aclresult != ACLCHECK_OK)
		aclcheck_error(aclresult, ACL_KIND_NAMESPACE,
					   get_namespace_name(namespaceOid));

	/* rename */
	namestrcpy(&(((Form_pg_conversion) GETSTRUCT(tup))->conname), newname);
	caql_update_current(pcqCtx, tup); /* implicit update of index as well */

	heap_close(rel, NoLock);
	heap_freetuple(tup);
}

/*
 * Change conversion owner, by name
 */
void
AlterConversionOwner(List *name, Oid newOwnerId)
{
	Oid			conversionOid;
	Relation	rel;

	rel = heap_open(ConversionRelationId, RowExclusiveLock);

	conversionOid = FindConversionByName(name);
	if (!OidIsValid(conversionOid))
		ereport(ERROR,
				(errcode(ERRCODE_UNDEFINED_OBJECT),
				 errmsg("conversion \"%s\" does not exist",
						NameListToString(name))));

	AlterConversionOwner_internal(rel, conversionOid, newOwnerId);

	heap_close(rel, NoLock);
}

/*
 * Change conversion owner, by oid
 */
void
AlterConversionOwner_oid(Oid conversionOid, Oid newOwnerId)
{
	Relation	rel;

	rel = heap_open(ConversionRelationId, RowExclusiveLock);

	AlterConversionOwner_internal(rel, conversionOid, newOwnerId);

	heap_close(rel, NoLock);
}

/*
 * AlterConversionOwner_internal
 *
 * Internal routine for changing the owner.  rel must be pg_conversion, already
 * open and suitably locked; it will not be closed.
 */
static void
AlterConversionOwner_internal(Relation rel, Oid conversionOid, Oid newOwnerId)
{
	Form_pg_conversion convForm;
	HeapTuple	tup;
	cqContext	cqc;
	cqContext  *pcqCtx;

	Assert(RelationGetRelid(rel) == ConversionRelationId);

<<<<<<< HEAD
	pcqCtx = caql_addrel(cqclr(&cqc), rel);

	tup = caql_getfirst(
			pcqCtx,
			cql("SELECT * FROM pg_conversion "
				" WHERE oid = :1 "
				" FOR UPDATE ",
				ObjectIdGetDatum(conversionOid)));

=======
	tup = SearchSysCacheCopy(CONVOID,
							 ObjectIdGetDatum(conversionOid),
							 0, 0, 0);
>>>>>>> 5c63829f
	if (!HeapTupleIsValid(tup)) /* should not happen */
		elog(ERROR, "cache lookup failed for conversion %u", conversionOid);

	convForm = (Form_pg_conversion) GETSTRUCT(tup);

	/*
	 * If the new owner is the same as the existing owner, consider the
	 * command to have succeeded.  This is for dump restoration purposes.
	 */
	if (convForm->conowner == newOwnerId)
	{
		heap_freetuple(tup);
		return;
	}

	AclResult	aclresult;

	/* Superusers can always do it */
	if (!superuser())
	{
		/* Otherwise, must be owner of the existing object */
		if (!pg_conversion_ownercheck(HeapTupleGetOid(tup), GetUserId()))
				aclcheck_error(ACLCHECK_NOT_OWNER, ACL_KIND_CONVERSION,
							   NameStr(convForm->conname));

		/* Must be able to become new owner */
		check_is_member_of_role(GetUserId(), newOwnerId);

		/* New owner must have CREATE privilege on namespace */
		aclresult = pg_namespace_aclcheck(convForm->connamespace,
										  newOwnerId,
										  ACL_CREATE);
		if (aclresult != ACLCHECK_OK)
			aclcheck_error(aclresult, ACL_KIND_NAMESPACE,
						   get_namespace_name(convForm->connamespace));
	}

	/*
	 * Modify the owner --- okay to scribble on tup because it's a copy
	 */
	convForm->conowner = newOwnerId;

	caql_update_current(pcqCtx, tup); /* implicit update of index as well */

	/* Update owner dependency reference */
	changeDependencyOnOwner(ConversionRelationId, conversionOid,
								newOwnerId);

	heap_freetuple(tup);
}<|MERGE_RESOLUTION|>--- conflicted
+++ resolved
@@ -167,9 +167,6 @@
 	HeapTuple	tup;
 	Relation	rel;
 	AclResult	aclresult;
-	cqContext	cqc2;
-	cqContext	cqc;
-	cqContext  *pcqCtx;
 
 	rel = heap_open(ConversionRelationId, RowExclusiveLock);
 
@@ -180,40 +177,23 @@
 				 errmsg("conversion \"%s\" does not exist",
 						NameListToString(name))));
 
-<<<<<<< HEAD
-	pcqCtx = caql_addrel(cqclr(&cqc), rel);
-
-	tup = caql_getfirst(
-			pcqCtx,
-			cql("SELECT * FROM pg_conversion "
-				" WHERE oid = :1 "
-				" FOR UPDATE ",
-				ObjectIdGetDatum(conversionOid)));
-
-=======
 	tup = SearchSysCacheCopy(CONVOID,
 							 ObjectIdGetDatum(conversionOid),
 							 0, 0, 0);
->>>>>>> 5c63829f
 	if (!HeapTupleIsValid(tup)) /* should not happen */
 		elog(ERROR, "cache lookup failed for conversion %u", conversionOid);
 
 	namespaceOid = ((Form_pg_conversion) GETSTRUCT(tup))->connamespace;
 
 	/* make sure the new name doesn't exist */
-	if (caql_getcount(
-				caql_addrel(cqclr(&cqc2), rel),
-				cql("SELECT COUNT(*) FROM pg_conversion "
-					" WHERE conname = :1 "
-					" AND connamespace = :2 ",
-					CStringGetDatum((char *) newname),
-					ObjectIdGetDatum(namespaceOid))))
-	{
+	if (SearchSysCacheExists(CONNAMENSP,
+							 CStringGetDatum(newname),
+							 ObjectIdGetDatum(namespaceOid),
+							 0, 0))
 		ereport(ERROR,
 				(errcode(ERRCODE_DUPLICATE_OBJECT),
 				 errmsg("conversion \"%s\" already exists in schema \"%s\"",
 						newname, get_namespace_name(namespaceOid))));
-	}
 
 	/* must be owner */
 	if (!pg_conversion_ownercheck(conversionOid, GetUserId()))
@@ -228,7 +208,8 @@
 
 	/* rename */
 	namestrcpy(&(((Form_pg_conversion) GETSTRUCT(tup))->conname), newname);
-	caql_update_current(pcqCtx, tup); /* implicit update of index as well */
+	simple_heap_update(rel, &tup->t_self, tup);
+	CatalogUpdateIndexes(rel, tup);
 
 	heap_close(rel, NoLock);
 	heap_freetuple(tup);
@@ -283,26 +264,12 @@
 {
 	Form_pg_conversion convForm;
 	HeapTuple	tup;
-	cqContext	cqc;
-	cqContext  *pcqCtx;
 
 	Assert(RelationGetRelid(rel) == ConversionRelationId);
 
-<<<<<<< HEAD
-	pcqCtx = caql_addrel(cqclr(&cqc), rel);
-
-	tup = caql_getfirst(
-			pcqCtx,
-			cql("SELECT * FROM pg_conversion "
-				" WHERE oid = :1 "
-				" FOR UPDATE ",
-				ObjectIdGetDatum(conversionOid)));
-
-=======
 	tup = SearchSysCacheCopy(CONVOID,
 							 ObjectIdGetDatum(conversionOid),
 							 0, 0, 0);
->>>>>>> 5c63829f
 	if (!HeapTupleIsValid(tup)) /* should not happen */
 		elog(ERROR, "cache lookup failed for conversion %u", conversionOid);
 
@@ -345,7 +312,9 @@
 	 */
 	convForm->conowner = newOwnerId;
 
-	caql_update_current(pcqCtx, tup); /* implicit update of index as well */
+	simple_heap_update(rel, &tup->t_self, tup);
+
+	CatalogUpdateIndexes(rel, tup);
 
 	/* Update owner dependency reference */
 	changeDependencyOnOwner(ConversionRelationId, conversionOid,
