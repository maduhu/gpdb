/*-------------------------------------------------------------------------
 *
 * sequence.c
 *	  PostgreSQL sequences support code.
 *
 * Portions Copyright (c) 2005-2008, Greenplum inc.
 * Portions Copyright (c) 2012-Present Pivotal Software, Inc.
 * Portions Copyright (c) 1996-2008, PostgreSQL Global Development Group
 * Portions Copyright (c) 1994, Regents of the University of California
 *
 *
 * IDENTIFICATION
 *	  $PostgreSQL: pgsql/src/backend/commands/sequence.c,v 1.154 2008/07/13 20:45:47 tgl Exp $
 *
 *-------------------------------------------------------------------------
 */
#include "postgres.h"

#include "access/heapam.h"
#include "access/bufmask.h"
#include "access/transam.h"
#include "access/xact.h"
#include "access/xlogutils.h"
#include "catalog/dependency.h"
#include "catalog/heap.h"
#include "catalog/namespace.h"
#include "catalog/pg_type.h"
#include "commands/defrem.h"
#include "commands/sequence.h"
#include "commands/tablecmds.h"
#include "miscadmin.h"
#include "storage/smgr.h"               /* RelationCloseSmgr -> smgrclose */
#include "nodes/makefuncs.h"
#include "storage/bufmgr.h"
#include "storage/lmgr.h"
#include "storage/proc.h"
#include "utils/acl.h"
#include "utils/builtins.h"
#include "utils/formatting.h"
#include "utils/lsyscache.h"
#include "utils/resowner.h"
#include "utils/syscache.h"

#include "cdb/cdbdisp_query.h"
#include "cdb/cdbdoublylinked.h"
#include "cdb/cdbsrlz.h"
#include "cdb/cdbvars.h"
#include "cdb/cdbmotion.h"
#include "cdb/ml_ipc.h"

#include "cdb/cdbpersistentfilesysobj.h"

#include "postmaster/seqserver.h"


/*
 * We don't want to log each fetching of a value from a sequence,
 * so we pre-log a few fetches in advance. In the event of
 * crash we can lose (skip over) as many values as we pre-logged.
 */
#define SEQ_LOG_VALS	32

/*
 * The "special area" of a sequence's buffer page looks like this.
 */
#define SEQ_MAGIC	  0x1717

typedef struct sequence_magic
{
	uint32		magic;
} sequence_magic;

/*
 * We store a SeqTable item for every sequence we have touched in the current
 * session.  This is needed to hold onto nextval/currval state.  (We can't
 * rely on the relcache, since it's only, well, a cache, and may decide to
 * discard entries.)
 *
 * XXX We use linear search to find pre-existing SeqTable entries.	This is
 * good when only a small number of sequences are touched in a session, but
 * would suck with many different sequences.  Perhaps use a hashtable someday.
 */
typedef struct SeqTableData
{
	struct SeqTableData *next;	/* link to next SeqTable object */
	Oid			relid;			/* pg_class OID of this sequence */
	LocalTransactionId lxid;	/* xact in which we last did a seq op */
	bool		last_valid;		/* do we have a valid "last" value? */
	int64		last;			/* value last returned by nextval */
	int64		cached;			/* last value already cached for nextval */
	/* if last != cached, we have not used up all the cached values */
	int64		increment;		/* copy of sequence's increment field */
	/* note that increment is zero until we first do read_seq_tuple() */
} SeqTableData;

typedef SeqTableData *SeqTable;

static SeqTable seqtab = NULL;	/* Head of list of SeqTable items */

/*
 * last_used_seq is updated by nextval() to point to the last used
 * sequence.
 */
static SeqTableData *last_used_seq = NULL;

static int64 nextval_internal(Oid relid);
static Relation open_share_lock(SeqTable seq);
static void init_sequence(Oid relid, SeqTable *p_elm, Relation *p_rel);
static Form_pg_sequence read_seq_tuple(SeqTable elm, Relation rel,
			   Buffer *buf, HeapTuple seqtuple);
static void init_params(List *options, bool isInit,
			Form_pg_sequence new, List **owned_by);
static void do_setval(Oid relid, int64 next, bool iscalled);
static void process_owned_by(Relation seqrel, List *owned_by);

static void
cdb_sequence_nextval(SeqTable elm,
					 Relation   seqrel,
                     int64     *plast,
                     int64     *pcached,
                     int64     *pincrement,
                     bool      *seq_overflow);
static void
cdb_sequence_nextval_proxy(Relation seqrel,
                           int64   *plast,
                           int64   *pcached,
                           int64   *pincrement,
                           bool    *poverflow);

typedef struct SequencePersistentInfoCacheEntryKey
{
	RelFileNode				relFileNode;
} SequencePersistentInfoCacheEntryKey;

typedef struct SequencePersistentInfoCacheEntryData
{
	SequencePersistentInfoCacheEntryKey	key;

	ItemPointerData		persistentTid;

	int64				persistentSerialNum;

	DoubleLinks			lruLinks;

} SequencePersistentInfoCacheEntryData;
typedef SequencePersistentInfoCacheEntryData *SequencePersistentInfoCacheEntry;

static HTAB *sequencePersistentInfoCacheTable = NULL;

static DoublyLinkedHead	sequencePersistentInfoCacheLruListHead;

static int sequencePersistentInfoCacheLruCount = 0;

static int sequencePersistentInfoCacheLruLimit = 100;

static void
Sequence_PersistentInfoCacheTableInit(void)
{
	HASHCTL			info;
	int				hash_flags;

	/* Set key and entry sizes. */
	MemSet(&info, 0, sizeof(info));
	info.keysize = sizeof(SequencePersistentInfoCacheEntryKey);
	info.entrysize = sizeof(SequencePersistentInfoCacheEntryData);
	info.hash = tag_hash;

	hash_flags = (HASH_ELEM | HASH_FUNCTION);

	sequencePersistentInfoCacheTable = hash_create("Sequence Persistent Info", 10, &info, hash_flags);

	DoublyLinkedHead_Init(
				&sequencePersistentInfoCacheLruListHead);
}

static bool Sequence_CheckPersistentInfoCache(
	RelFileNode 		*relFileNode,

	ItemPointer			persistentTid,

	int64				*persistentSerialNum)
{
	SequencePersistentInfoCacheEntryKey	key;

	SequencePersistentInfoCacheEntry persistentInfoCacheEntry;

	bool found;

	if (sequencePersistentInfoCacheTable == NULL)
		Sequence_PersistentInfoCacheTableInit();

	MemSet(&key, 0, sizeof(SequencePersistentInfoCacheEntryKey));
	key.relFileNode = *relFileNode;

	persistentInfoCacheEntry = 
		(SequencePersistentInfoCacheEntry) 
						hash_search(sequencePersistentInfoCacheTable,
									(void *) &key,
									HASH_FIND,
									&found);
	if (!found)
		return false;
	
	*persistentTid = persistentInfoCacheEntry->persistentTid;
	*persistentSerialNum = persistentInfoCacheEntry->persistentSerialNum;

	/*
	 * LRU.
	 */
	DoubleLinks_Remove(
		offsetof(SequencePersistentInfoCacheEntryData, lruLinks),
		&sequencePersistentInfoCacheLruListHead,
		persistentInfoCacheEntry);

	DoublyLinkedHead_AddFirst(
		offsetof(SequencePersistentInfoCacheEntryData, lruLinks),
		&sequencePersistentInfoCacheLruListHead,
		persistentInfoCacheEntry);

	return true;	
}

static void Sequence_AddPersistentInfoCache(
	RelFileNode 		*relFileNode,

	ItemPointer			persistentTid,

	int64				persistentSerialNum)
{
	SequencePersistentInfoCacheEntryKey	key;

	SequencePersistentInfoCacheEntry persistentInfoCacheEntry;

	bool found;

	if (sequencePersistentInfoCacheTable == NULL)
		Sequence_PersistentInfoCacheTableInit();

	MemSet(&key, 0, sizeof(SequencePersistentInfoCacheEntryKey));
	key.relFileNode = *relFileNode;

	persistentInfoCacheEntry = 
		(SequencePersistentInfoCacheEntry) 
						hash_search(
								sequencePersistentInfoCacheTable,
								(void *) &key,
								HASH_ENTER,
								&found);
	Assert (!found);
	
	persistentInfoCacheEntry->persistentTid = *persistentTid;
	persistentInfoCacheEntry->persistentSerialNum = persistentSerialNum;

	DoubleLinks_Init(&persistentInfoCacheEntry->lruLinks);

	/*
	 * LRU.
	 */
	DoublyLinkedHead_AddFirst(
		offsetof(SequencePersistentInfoCacheEntryData, lruLinks),
		&sequencePersistentInfoCacheLruListHead,
		persistentInfoCacheEntry);

	sequencePersistentInfoCacheLruCount++;

	if (sequencePersistentInfoCacheLruCount > sequencePersistentInfoCacheLruLimit)
	{
		SequencePersistentInfoCacheEntry lastPersistentInfoCacheEntry;

		lastPersistentInfoCacheEntry = 
			(SequencePersistentInfoCacheEntry) 
							DoublyLinkedHead_Last(
								offsetof(SequencePersistentInfoCacheEntryData, lruLinks),
								&sequencePersistentInfoCacheLruListHead);
		Assert(lastPersistentInfoCacheEntry != NULL);
		
		DoubleLinks_Remove(
			offsetof(SequencePersistentInfoCacheEntryData, lruLinks),
			&sequencePersistentInfoCacheLruListHead,
			lastPersistentInfoCacheEntry);
		
		if (Debug_persistent_print)
			elog(Persistent_DebugPrintLevel(), 
				 "Removed cached persistent information for sequence %u/%u/%u -- serial number " INT64_FORMAT ", TID %s",
				 lastPersistentInfoCacheEntry->key.relFileNode.spcNode,
				 lastPersistentInfoCacheEntry->key.relFileNode.dbNode,
				 lastPersistentInfoCacheEntry->key.relFileNode.relNode,
				 lastPersistentInfoCacheEntry->persistentSerialNum,
				 ItemPointerToString(&lastPersistentInfoCacheEntry->persistentTid));

		hash_search(
				sequencePersistentInfoCacheTable, 
				(void *) &lastPersistentInfoCacheEntry->key, 
				HASH_REMOVE, 
				NULL);
		
		sequencePersistentInfoCacheLruCount--;
	}
}


static void
Sequence_FetchGpRelationNodeForXLog(Relation rel)
{
	if (rel->rd_segfile0_relationnodeinfo.isPresent)
		return;

	/*
	 * For better performance, we cache the persistent information
	 * for sequences with upper bound and use LRU...
	 */
	if (Sequence_CheckPersistentInfoCache(
								&rel->rd_node,
								&rel->rd_segfile0_relationnodeinfo.persistentTid,
								&rel->rd_segfile0_relationnodeinfo.persistentSerialNum))
	{
		if (Debug_persistent_print)
			elog(Persistent_DebugPrintLevel(), 
				 "Found cached persistent information for sequence %u/%u/%u -- serial number " INT64_FORMAT ", TID %s",
				 rel->rd_node.spcNode,
				 rel->rd_node.dbNode,
				 rel->rd_node.relNode,
				 rel->rd_segfile0_relationnodeinfo.persistentSerialNum,
				 ItemPointerToString(&rel->rd_segfile0_relationnodeinfo.persistentTid));
	} 
	else 
	{
		if (!PersistentFileSysObj_ScanForRelation(
												&rel->rd_node,
												/* segmentFileNum */ 0,
												&rel->rd_segfile0_relationnodeinfo.persistentTid,
												&rel->rd_segfile0_relationnodeinfo.persistentSerialNum))
		{
			elog(ERROR, "Cound not find persistent information for sequence %u/%u/%u",
			     rel->rd_node.spcNode,
			     rel->rd_node.dbNode,
			     rel->rd_node.relNode);
		}

		Sequence_AddPersistentInfoCache(
								&rel->rd_node,
								&rel->rd_segfile0_relationnodeinfo.persistentTid,
								rel->rd_segfile0_relationnodeinfo.persistentSerialNum);

		if (Debug_persistent_print)
			elog(Persistent_DebugPrintLevel(), 
				 "Add cached persistent information for sequence %u/%u/%u -- serial number " INT64_FORMAT ", TID %s",
				 rel->rd_node.spcNode,
				 rel->rd_node.dbNode,
				 rel->rd_node.relNode,
				 rel->rd_segfile0_relationnodeinfo.persistentSerialNum,
				 ItemPointerToString(&rel->rd_segfile0_relationnodeinfo.persistentTid));
	}

	if (!Persistent_BeforePersistenceWork() &&
		PersistentStore_IsZeroTid(&rel->rd_segfile0_relationnodeinfo.persistentTid))
	{	
		elog(ERROR, 
			 "Sequence_FetchGpRelationNodeForXLog has invalid TID (0,0) for relation %u/%u/%u '%s', serial number " INT64_FORMAT,
			 rel->rd_node.spcNode,
			 rel->rd_node.dbNode,
			 rel->rd_node.relNode,
			 NameStr(rel->rd_rel->relname),
			 rel->rd_segfile0_relationnodeinfo.persistentSerialNum);
	}

	rel->rd_segfile0_relationnodeinfo.isPresent = true;
}

/*
 * DefineSequence
 *				Creates a new sequence relation
 */
void
DefineSequence(CreateSeqStmt *seq)
{
	MIRROREDLOCK_BUFMGR_DECLARE;

	FormData_pg_sequence new;
	List	   *owned_by;
	CreateStmt *stmt = makeNode(CreateStmt);
	Oid			seqoid;
	Relation	rel;
	Buffer		buf;
	Page		page;
	sequence_magic *sm;
	HeapTuple	tuple;
	TupleDesc	tupDesc;
	Datum		value[SEQ_COL_LASTCOL];
	bool		null[SEQ_COL_LASTCOL];
	int			i;
	NameData	name;

	bool shouldDispatch =  Gp_role == GP_ROLE_DISPATCH && !IsBootstrapProcessingMode();

	/* Check and set all option values */
	init_params(seq->options, true, &new, &owned_by);

	/*
	 * Create relation (and fill value[] and null[] for the tuple)
	 */
	stmt->tableElts = NIL;
	for (i = SEQ_COL_FIRSTCOL; i <= SEQ_COL_LASTCOL; i++)
	{
		ColumnDef  *coldef = makeNode(ColumnDef);

		coldef->inhcount = 0;
		coldef->is_local = true;
		coldef->is_not_null = true;
		coldef->raw_default = NULL;
		coldef->cooked_default = NULL;
		coldef->constraints = NIL;

		null[i - 1] = false;

		switch (i)
		{
			case SEQ_COL_NAME:
				coldef->typeName = makeTypeNameFromOid(NAMEOID, -1);
				coldef->colname = "sequence_name";
				namestrcpy(&name, seq->sequence->relname);
				value[i - 1] = NameGetDatum(&name);
				break;
			case SEQ_COL_LASTVAL:
				coldef->typeName = makeTypeNameFromOid(INT8OID, -1);
				coldef->colname = "last_value";
				value[i - 1] = Int64GetDatumFast(new.last_value);
				break;
			case SEQ_COL_STARTVAL:
				coldef->typename = makeTypeNameFromOid(INT8OID, -1);
				coldef->colname = "start_value";
				value[i - 1] = Int64GetDatumFast(new.start_value);
				break;
			case SEQ_COL_INCBY:
				coldef->typeName = makeTypeNameFromOid(INT8OID, -1);
				coldef->colname = "increment_by";
				value[i - 1] = Int64GetDatumFast(new.increment_by);
				break;
			case SEQ_COL_MAXVALUE:
				coldef->typeName = makeTypeNameFromOid(INT8OID, -1);
				coldef->colname = "max_value";
				value[i - 1] = Int64GetDatumFast(new.max_value);
				break;
			case SEQ_COL_MINVALUE:
				coldef->typeName = makeTypeNameFromOid(INT8OID, -1);
				coldef->colname = "min_value";
				value[i - 1] = Int64GetDatumFast(new.min_value);
				break;
			case SEQ_COL_CACHE:
				coldef->typeName = makeTypeNameFromOid(INT8OID, -1);
				coldef->colname = "cache_value";
				value[i - 1] = Int64GetDatumFast(new.cache_value);
				break;
			case SEQ_COL_LOG:
				coldef->typeName = makeTypeNameFromOid(INT8OID, -1);
				coldef->colname = "log_cnt";
				value[i - 1] = Int64GetDatum((int64) 0);
				break;
			case SEQ_COL_CYCLE:
				coldef->typeName = makeTypeNameFromOid(BOOLOID, -1);
				coldef->colname = "is_cycled";
				value[i - 1] = BoolGetDatum(new.is_cycled);
				break;
			case SEQ_COL_CALLED:
				coldef->typeName = makeTypeNameFromOid(BOOLOID, -1);
				coldef->colname = "is_called";
				value[i - 1] = BoolGetDatum(false);
				break;
		}
		stmt->tableElts = lappend(stmt->tableElts, coldef);
	}

	stmt->relation = seq->sequence;
	stmt->inhRelations = NIL;
	stmt->constraints = NIL;
	stmt->inhOids = NIL;
	stmt->parentOidCount = 0;
	stmt->options = list_make1(defWithOids(false));
	stmt->oncommit = ONCOMMIT_NOOP;
	stmt->tablespacename = NULL;
	stmt->relKind = RELKIND_SEQUENCE;
	stmt->ownerid = GetUserId();

	seqoid = DefineRelation(stmt, RELKIND_SEQUENCE, RELSTORAGE_HEAP, false);

	/*
	 * Open and lock the new sequence.  (This lock is redundant; an
	 * AccessExclusiveLock was acquired above by DefineRelation and
	 * won't be released until end of transaction.)
	 *
	 * CDB: Acquire lock on qDisp before dispatching to qExecs, so
	 * qDisp can detect and resolve any deadlocks.
	 */
	rel = heap_open(seqoid, AccessExclusiveLock);
	tupDesc = RelationGetDescr(rel);

	/* Initialize first page of relation with special magic number */

	// -------- MirroredLock ----------
	MIRROREDLOCK_BUFMGR_LOCK;
	
	buf = ReadBuffer(rel, P_NEW);
	Assert(BufferGetBlockNumber(buf) == 0);

	page = BufferGetPage(buf);

<<<<<<< HEAD
	LockBuffer(buf, BUFFER_LOCK_EXCLUSIVE);

	PageInit((Page) page, BufferGetPageSize(buf), sizeof(sequence_magic));
=======
	PageInit(page, BufferGetPageSize(buf), sizeof(sequence_magic));
>>>>>>> 49f001d8
	sm = (sequence_magic *) PageGetSpecialPointer(page);
	sm->magic = SEQ_MAGIC;

	LockBuffer(buf, BUFFER_LOCK_UNLOCK);
	
	MIRROREDLOCK_BUFMGR_UNLOCK;
	// -------- MirroredLock ----------
	
	/* hack: ensure heap_insert will insert on the just-created page */
	rel->rd_targblock = 0;

	/* Now form & insert sequence tuple */
	tuple = heap_form_tuple(tupDesc, value, null);
	simple_heap_insert(rel, tuple);

	Assert(ItemPointerGetOffsetNumber(&(tuple->t_self)) == FirstOffsetNumber);

	// Fetch gp_persistent_relation_node information that will be added to XLOG record.
	Assert(rel != NULL);
	Sequence_FetchGpRelationNodeForXLog(rel);

	/*
	 * Two special hacks here:
	 *
	 * 1. Since VACUUM does not process sequences, we have to force the tuple
	 * to have xmin = FrozenTransactionId now.	Otherwise it would become
	 * invisible to SELECTs after 2G transactions.	It is okay to do this
	 * because if the current transaction aborts, no other xact will ever
	 * examine the sequence tuple anyway.
	 *
	 * 2. Even though heap_insert emitted a WAL log record, we have to emit an
	 * XLOG_SEQ_LOG record too, since (a) the heap_insert record will not have
	 * the right xmin, and (b) REDO of the heap_insert record would re-init
	 * page and sequence magic number would be lost.  This means two log
	 * records instead of one :-(
	 */

	// -------- MirroredLock ----------
	MIRROREDLOCK_BUFMGR_LOCK;

	LockBuffer(buf, BUFFER_LOCK_EXCLUSIVE);

	START_CRIT_SECTION();

	{
		/*
		 * Note that the "tuple" structure is still just a local tuple record
		 * created by heap_form_tuple; its t_data pointer doesn't point at the
		 * disk buffer.  To scribble on the disk buffer we need to fetch the
		 * item pointer.  But do the same to the local tuple, since that will
		 * be the source for the WAL log record, below.
		 */
		ItemId		itemId;
		Item		item;

		itemId = PageGetItemId((Page) page, FirstOffsetNumber);
		item = PageGetItem((Page) page, itemId);

		HeapTupleHeaderSetXmin((HeapTupleHeader) item, FrozenTransactionId);
		((HeapTupleHeader) item)->t_infomask |= HEAP_XMIN_COMMITTED;

		HeapTupleHeaderSetXmin(tuple->t_data, FrozenTransactionId);
		tuple->t_data->t_infomask |= HEAP_XMIN_COMMITTED;
	}

	MarkBufferDirty(buf);

	/* XLOG stuff */
	if (!rel->rd_istemp)
	{
		xl_seq_rec	xlrec;
		XLogRecPtr	recptr;
		XLogRecData rdata[2];

		xlrec.node = rel->rd_node;
		RelationGetPTInfo(rel, &xlrec.persistentTid, &xlrec.persistentSerialNum);

		rdata[0].data = (char *) &xlrec;
		rdata[0].len = sizeof(xl_seq_rec);
		rdata[0].buffer = InvalidBuffer;
		rdata[0].next = &(rdata[1]);

		rdata[1].data = (char *) tuple->t_data;
		rdata[1].len = tuple->t_len;
		rdata[1].buffer = InvalidBuffer;
		rdata[1].next = NULL;

		recptr = XLogInsert(RM_SEQ_ID, XLOG_SEQ_LOG, rdata);

		PageSetLSN(page, recptr);
	}

	END_CRIT_SECTION();

	UnlockReleaseBuffer(buf);

	MIRROREDLOCK_BUFMGR_UNLOCK;
	// -------- MirroredLock ----------

	/* process OWNED BY if given */
	if (owned_by)
		process_owned_by(rel, owned_by);

	heap_close(rel, NoLock);

	
	/* Dispatch to segments */
	if (shouldDispatch)
	{
		CdbDispatchUtilityStatement((Node *) seq,
									DF_CANCEL_ON_ERROR|
									DF_WITH_SNAPSHOT|
									DF_NEED_TWO_PHASE,
									GetAssignedOidsForDispatch(),
									NULL);
	}
}

/*
 * AlterSequence
 *
 * Modify the definition of a sequence relation
 */
void
AlterSequence(AlterSeqStmt *stmt)
{
	MIRROREDLOCK_BUFMGR_DECLARE;

	Oid			relid;

	/* find sequence */
	relid = RangeVarGetRelid(stmt->sequence, false);

	/* allow ALTER to sequence owner only */
	/* if you change this, see also callers of AlterSequenceInternal! */
	if (!pg_class_ownercheck(relid, GetUserId()))
		aclcheck_error(ACLCHECK_NOT_OWNER, ACL_KIND_CLASS,
					   stmt->sequence->relname);

	/* do the work */
	AlterSequenceInternal(relid, stmt->options);
}

/*
 * AlterSequenceInternal
 *
 * Same as AlterSequence except that the sequence is specified by OID
 * and we assume the caller already checked permissions.
 */
void
AlterSequenceInternal(Oid relid, List *options)
{
	SeqTable	elm;
	Relation	seqrel;
	Buffer		buf;
	HeapTupleData seqtuple;
	Form_pg_sequence seq;
	FormData_pg_sequence new;
	List	   *owned_by;
	int64		save_increment;
	bool		bSeqIsTemp	   = false;
	int			numopts	   = 0;
	char	   *alter_subtype = "";		/* metadata tracking: kind of
										   redundant to say "role" */

	/* open and AccessShareLock sequence */
	init_sequence(relid, &elm, &seqrel);

<<<<<<< HEAD
	/* allow ALTER to sequence owner only */
	if (!pg_class_ownercheck(elm->relid, GetUserId()))
		aclcheck_error(ACLCHECK_NOT_OWNER, ACL_KIND_CLASS,
					   stmt->sequence->relname);

	/* hack to keep ALTER SEQUENCE OWNED BY from changing currval state */
	save_increment = elm->increment;

=======
>>>>>>> 49f001d8
	/* lock page' buffer and read tuple into new sequence structure */
	
	// -------- MirroredLock ----------
	MIRROREDLOCK_BUFMGR_LOCK;
	
	seq = read_seq_tuple(elm, seqrel, &buf, &seqtuple);
	elm->increment = seq->increment_by;

	/* Copy old values of options into workspace */
	memcpy(&new, seq, sizeof(FormData_pg_sequence));

	/* Check and set new values */
	init_params(options, false, &new, &owned_by);

	if (owned_by)
	{
		/* Restore previous state of elm (assume nothing else changes) */
		elm->increment = save_increment;
	}
	else
	{
		/* Clear local cache so that we don't think we have cached numbers */
		/* Note that we do not change the currval() state */
		elm->cached = elm->last;
	}

	// Fetch gp_persistent_relation_node information that will be added to XLOG record.
	Assert(seqrel != NULL);
	Sequence_FetchGpRelationNodeForXLog(seqrel);

	/* Now okay to update the on-disk tuple */
	START_CRIT_SECTION();

	memcpy(seq, &new, sizeof(FormData_pg_sequence));

	MarkBufferDirty(buf);

	/* XLOG stuff */

	bSeqIsTemp = seqrel->rd_istemp;

	if (!bSeqIsTemp)
	{
		xl_seq_rec	xlrec;
		XLogRecPtr	recptr;
		XLogRecData rdata[2];
		Page		page = BufferGetPage(buf);

		xlrec.node = seqrel->rd_node;
		RelationGetPTInfo(seqrel, &xlrec.persistentTid, &xlrec.persistentSerialNum);

		rdata[0].data = (char *) &xlrec;
		rdata[0].len = sizeof(xl_seq_rec);
		rdata[0].buffer = InvalidBuffer;
		rdata[0].next = &(rdata[1]);

		rdata[1].data = (char *) seqtuple.t_data;
		rdata[1].len = seqtuple.t_len;
		rdata[1].buffer = InvalidBuffer;
		rdata[1].next = NULL;

		recptr = XLogInsert(RM_SEQ_ID, XLOG_SEQ_LOG, rdata);

		PageSetLSN(page, recptr);
	}

	END_CRIT_SECTION();

	UnlockReleaseBuffer(buf);

	MIRROREDLOCK_BUFMGR_UNLOCK;
	// -------- MirroredLock ----------

	/* process OWNED BY if given */
	if (owned_by)
		process_owned_by(seqrel, owned_by);

	relation_close(seqrel, NoLock);

	numopts = list_length(stmt->options);

	if (numopts > 1)
	{
		char allopts[NAMEDATALEN];

		sprintf(allopts, "%d OPTIONS", numopts);

		alter_subtype = pstrdup(allopts);
	}
	else if (0 == numopts)
	{
		alter_subtype = "0 OPTIONS";
	}
	else if ((Gp_role == GP_ROLE_DISPATCH) && (!bSeqIsTemp))
	{
		ListCell		*option = list_head(stmt->options);
		DefElem			*defel	= (DefElem *) lfirst(option);
		char			*tempo	= NULL;

		alter_subtype = defel->defname;
		if (0 == strcmp(alter_subtype, "owned_by"))
			alter_subtype = "OWNED BY";

		tempo = str_toupper(alter_subtype, strlen(alter_subtype));

		alter_subtype = tempo;

	}

	if (Gp_role == GP_ROLE_DISPATCH)
	{
		CdbDispatchUtilityStatement((Node *) stmt,
									DF_CANCEL_ON_ERROR|
									DF_WITH_SNAPSHOT|
									DF_NEED_TWO_PHASE,
									NIL,
									NULL);

		if (!bSeqIsTemp)
		{
			/* MPP-6929: metadata tracking */
			MetaTrackUpdObject(RelationRelationId,
							   relid,
							   GetUserId(),
							   "ALTER", alter_subtype
					);
		}

	}
}


/*
 * Note: nextval with a text argument is no longer exported as a pg_proc
 * entry, but we keep it around to ease porting of C code that may have
 * called the function directly.
 */
Datum
nextval(PG_FUNCTION_ARGS)
{
	text	   *seqin = PG_GETARG_TEXT_P(0);
	RangeVar   *sequence;
	Oid			relid;

	sequence = makeRangeVarFromNameList(textToQualifiedNameList(seqin));
	relid = RangeVarGetRelid(sequence, false);

	PG_RETURN_INT64(nextval_internal(relid));
}

Datum
nextval_oid(PG_FUNCTION_ARGS)
{
	Oid			relid = PG_GETARG_OID(0);

	PG_RETURN_INT64(nextval_internal(relid));
}

static int64
nextval_internal(Oid relid)
{
	SeqTable	elm;
	Relation	seqrel;
	bool is_overflow = false;

	/* open and AccessShareLock sequence */
	init_sequence(relid, &elm, &seqrel);

	if (elm->last != elm->cached)		/* some numbers were cached */
	{
		Assert(elm->last_valid);
		Assert(elm->increment != 0);
		elm->last += elm->increment;
		relation_close(seqrel, NoLock);
		last_used_seq = elm;
		return elm->last;
	}

	if (pg_class_aclcheck(elm->relid, GetUserId(), ACL_UPDATE) != ACLCHECK_OK)
		ereport(ERROR,
				(errcode(ERRCODE_INSUFFICIENT_PRIVILEGE),
				 errmsg("permission denied for sequence %s",
						RelationGetRelationName(seqrel))));

	/* Update the sequence object. */
	if (Gp_role == GP_ROLE_EXECUTE)
		cdb_sequence_nextval_proxy(seqrel,
								   &elm->last,
								   &elm->cached,
								   &elm->increment,
								   &is_overflow);
	else
		cdb_sequence_nextval(elm,
							 seqrel,
							 &elm->last,
							 &elm->cached,
							 &elm->increment,
							 &is_overflow);
	last_used_seq = elm;

	if (is_overflow)
	{
		relation_close(seqrel, NoLock);

		ereport(ERROR,
				(errcode(ERRCODE_OBJECT_NOT_IN_PREREQUISITE_STATE),
				 errmsg("nextval: reached %s value of sequence \"%s\" (" INT64_FORMAT ")",
                        elm->increment>0 ? "maximum":"minimum",
                        RelationGetRelationName(seqrel), elm->last)));
	}
	else
		elm->last_valid = true;

	relation_close(seqrel, NoLock);
	return elm->last;
}


static void
cdb_sequence_nextval(SeqTable elm,
					 Relation   seqrel,
                     int64     *plast,
                     int64     *pcached,
                     int64     *pincrement,
                     bool      *poverflow)
{
	MIRROREDLOCK_BUFMGR_DECLARE;

	Buffer		buf;
	Page		page;
	HeapTupleData seqtuple;
	Form_pg_sequence seq;
	int64		incby,
				maxv,
				minv,
				cache,
				log,
				fetch,
				last;
	int64		result,
				next,
				rescnt = 0;
	bool 		have_overflow = false;
	bool		logit = false;

	/* lock page' buffer and read tuple */
	
	// -------- MirroredLock ----------
	MIRROREDLOCK_BUFMGR_LOCK;
	
	seq = read_seq_tuple(elm, seqrel, &buf, &seqtuple);
	page = BufferGetPage(buf);

	last = next = result = seq->last_value;
	incby = seq->increment_by;
	maxv = seq->max_value;
	minv = seq->min_value;
	fetch = cache = seq->cache_value;
	log = seq->log_cnt;

	if (!seq->is_called)
	{
		rescnt++;				/* return last_value if not is_called */
		fetch--;
	}

	/*
	 * Decide whether we should emit a WAL log record.	If so, force up the
	 * fetch count to grab SEQ_LOG_VALS more values than we actually need to
	 * cache.  (These will then be usable without logging.)
	 *
	 * If this is the first nextval after a checkpoint, we must force a new
	 * WAL record to be written anyway, else replay starting from the
	 * checkpoint would fail to advance the sequence past the logged values.
	 * In this case we may as well fetch extra values.
	 */
	if (log < fetch || !seq->is_called)
	{
		/* forced log to satisfy local demand for values */
		fetch = log = fetch + SEQ_LOG_VALS;
		logit = true;
	}
	else
	{
		XLogRecPtr	redoptr = GetRedoRecPtr();

		if (XLByteLE(PageGetLSN(page), redoptr))
		{
			/* last update of seq was before checkpoint */
			fetch = log = fetch + SEQ_LOG_VALS;
			logit = true;
		}
	}

	while (fetch)				/* try to fetch cache [+ log ] numbers */
	{
		/*
		 * Check MAXVALUE for ascending sequences and MINVALUE for descending
		 * sequences
		 */
		if (incby > 0)
		{
			/* ascending sequence */
			if ((maxv >= 0 && next > maxv - incby) ||
				(maxv < 0 && next + incby > maxv))
			{
				if (rescnt > 0)
					break;		/* stop fetching */
				if (!seq->is_cycled)
				{
					have_overflow = true;
				}
				else
				{
					next = minv;
				}
			}
			else
				next += incby;
		}
		else
		{
			/* descending sequence */
			if ((minv < 0 && next < minv - incby) ||
				(minv >= 0 && next + incby < minv))
			{
				if (rescnt > 0)
					break;		/* stop fetching */
				if (!seq->is_cycled)
				{
					have_overflow = true;
				}
				else
				{
					next = maxv;
				}
			}
			else
				next += incby;
		}
		fetch--;
		if (rescnt < cache)
		{
			log--;
			rescnt++;
			last = next;
			if (rescnt == 1)	/* if it's first result - */
				result = next;	/* it's what to return */
		}
	}

	log -= fetch;				/* adjust for any unfetched numbers */
	Assert(log >= 0);

    /* set results for caller */
	*poverflow = have_overflow; /* has the sequence overflown */
    *plast = result;            /* last returned number */
    *pcached = last;            /* last fetched number */
	*pincrement = incby;

	// Fetch gp_persistent_relation_node information that will be added to XLOG record.
	Assert(seqrel != NULL);
	Sequence_FetchGpRelationNodeForXLog(seqrel);

	/* ready to change the on-disk (or really, in-buffer) tuple */
	START_CRIT_SECTION();

	/*
	 * We must mark the buffer dirty before doing XLogInsert(); see notes in
	 * SyncOneBuffer().  However, we don't apply the desired changes just yet.
	 * This looks like a violation of the buffer update protocol, but it is
	 * in fact safe because we hold exclusive lock on the buffer.  Any other
	 * process, including a checkpoint, that tries to examine the buffer
	 * contents will block until we release the lock, and then will see the
	 * final state that we install below.
	 */
	MarkBufferDirty(buf);

	/* XLOG stuff */
	if (logit && !seqrel->rd_istemp)
	{
		xl_seq_rec	xlrec;
		XLogRecPtr	recptr;
		XLogRecData rdata[2];

		/*
		 * We don't log the current state of the tuple, but rather the state
		 * as it would appear after "log" more fetches.  This lets us skip
		 * that many future WAL records, at the cost that we lose those
		 * sequence values if we crash.
		 */

		/* set values that will be saved in xlog */
		seq->last_value = next;
		seq->is_called = true;
		seq->log_cnt = 0;

		xlrec.node = seqrel->rd_node;
		RelationGetPTInfo(seqrel, &xlrec.persistentTid, &xlrec.persistentSerialNum);
		rdata[0].data = (char *) &xlrec;
		rdata[0].len = sizeof(xl_seq_rec);
		rdata[0].buffer = InvalidBuffer;
		rdata[0].next = &(rdata[1]);

		rdata[1].data = (char *) seqtuple.t_data;
		rdata[1].len = seqtuple.t_len;
		rdata[1].buffer = InvalidBuffer;
		rdata[1].next = NULL;

		recptr = XLogInsert(RM_SEQ_ID, XLOG_SEQ_LOG, rdata);

		PageSetLSN(page, recptr);

		/* need to update where we've inserted to into shmem so that the QD can flush it
		 * when necessary
		 */
		LWLockAcquire(SeqServerControlLock, LW_EXCLUSIVE);

		if (XLByteLT(seqServerCtl->lastXlogEntry, recptr))
		{
			seqServerCtl->lastXlogEntry.xlogid = recptr.xlogid;
			seqServerCtl->lastXlogEntry.xrecoff = recptr.xrecoff;
		}

		LWLockRelease(SeqServerControlLock);
	}

	/* Now update sequence tuple to the intended final state */
	seq->last_value = last;		/* last fetched number */
	seq->is_called = true;
	seq->log_cnt = log;			/* how much is logged */

	END_CRIT_SECTION();

	UnlockReleaseBuffer(buf);
	
	MIRROREDLOCK_BUFMGR_UNLOCK;
	// -------- MirroredLock ----------
	
}                               /* cdb_sequence_nextval */


Datum
currval_oid(PG_FUNCTION_ARGS)
{
	Oid			relid = PG_GETARG_OID(0);
	int64		result;
	SeqTable	elm;
	Relation	seqrel;

	/* For now, strictly forbidden on MPP. */
	if (Gp_role == GP_ROLE_DISPATCH || Gp_role == GP_ROLE_EXECUTE)
	{
		ereport(ERROR,
				(errcode(ERRCODE_GP_FEATURE_NOT_SUPPORTED),
				 errmsg("currval() not supported")));
	}

	/* open and AccessShareLock sequence */
	init_sequence(relid, &elm, &seqrel);

	if (pg_class_aclcheck(elm->relid, GetUserId(), ACL_SELECT) != ACLCHECK_OK &&
		pg_class_aclcheck(elm->relid, GetUserId(), ACL_USAGE) != ACLCHECK_OK)
		ereport(ERROR,
				(errcode(ERRCODE_INSUFFICIENT_PRIVILEGE),
				 errmsg("permission denied for sequence %s",
						RelationGetRelationName(seqrel))));

	if (!elm->last_valid)
		ereport(ERROR,
				(errcode(ERRCODE_OBJECT_NOT_IN_PREREQUISITE_STATE),
				 errmsg("currval of sequence \"%s\" is not yet defined in this session",
						RelationGetRelationName(seqrel))));

	result = elm->last;

	relation_close(seqrel, NoLock);

	PG_RETURN_INT64(result);
}

Datum
lastval(PG_FUNCTION_ARGS)
{
	Relation	seqrel;
	int64		result;

	/* For now, strictly forbidden on MPP. */
	if (Gp_role == GP_ROLE_DISPATCH || Gp_role == GP_ROLE_EXECUTE)
	{
		ereport(ERROR,
				(errcode(ERRCODE_GP_FEATURE_NOT_SUPPORTED),
				 errmsg("lastval() not supported")));
	}

	if (last_used_seq == NULL)
		ereport(ERROR,
				(errcode(ERRCODE_OBJECT_NOT_IN_PREREQUISITE_STATE),
				 errmsg("lastval is not yet defined in this session")));

	/* Someone may have dropped the sequence since the last nextval() */
	if (!SearchSysCacheExists(RELOID,
							  ObjectIdGetDatum(last_used_seq->relid),
							  0, 0, 0))
		ereport(ERROR,
				(errcode(ERRCODE_OBJECT_NOT_IN_PREREQUISITE_STATE),
				 errmsg("lastval is not yet defined in this session")));

	seqrel = open_share_lock(last_used_seq);

	/* nextval() must have already been called for this sequence */
	Assert(last_used_seq->last_valid);

	if (pg_class_aclcheck(last_used_seq->relid, GetUserId(), ACL_SELECT) != ACLCHECK_OK &&
		pg_class_aclcheck(last_used_seq->relid, GetUserId(), ACL_USAGE) != ACLCHECK_OK)
		ereport(ERROR,
				(errcode(ERRCODE_INSUFFICIENT_PRIVILEGE),
				 errmsg("permission denied for sequence %s",
						RelationGetRelationName(seqrel))));

	result = last_used_seq->last;
	relation_close(seqrel, NoLock);

	PG_RETURN_INT64(result);
}

/*
 * Main internal procedure that handles 2 & 3 arg forms of SETVAL.
 *
 * Note that the 3 arg version (which sets the is_called flag) is
 * only for use in pg_dump, and setting the is_called flag may not
 * work if multiple users are attached to the database and referencing
 * the sequence (unlikely if pg_dump is restoring it).
 *
 * It is necessary to have the 3 arg version so that pg_dump can
 * restore the state of a sequence exactly during data-only restores -
 * it is the only way to clear the is_called flag in an existing
 * sequence.
 */
static void
do_setval(Oid relid, int64 next, bool iscalled)
{
	MIRROREDLOCK_BUFMGR_DECLARE;

	SeqTable	elm;
	Relation	seqrel;
	Buffer		buf;
	HeapTupleData seqtuple;
	Form_pg_sequence seq;

	if (Gp_role == GP_ROLE_EXECUTE)
	{
		ereport(ERROR,
				(errcode(ERRCODE_GP_FEATURE_NOT_SUPPORTED),
				 errmsg("setval() not supported in this context")));
	}

	/* open and AccessShareLock sequence */
	init_sequence(relid, &elm, &seqrel);

	if (pg_class_aclcheck(elm->relid, GetUserId(), ACL_UPDATE) != ACLCHECK_OK)
		ereport(ERROR,
				(errcode(ERRCODE_INSUFFICIENT_PRIVILEGE),
				 errmsg("permission denied for sequence %s",
						RelationGetRelationName(seqrel))));

	/* lock page' buffer and read tuple */
	
	// -------- MirroredLock ----------
	MIRROREDLOCK_BUFMGR_LOCK;
	
	seq = read_seq_tuple(elm, seqrel, &buf, &seqtuple);
	elm->increment = seq->increment_by;

	if ((next < seq->min_value) || (next > seq->max_value))
	{
		char		bufv[100],
					bufm[100],
					bufx[100];

		snprintf(bufv, sizeof(bufv), INT64_FORMAT, next);
		snprintf(bufm, sizeof(bufm), INT64_FORMAT, seq->min_value);
		snprintf(bufx, sizeof(bufx), INT64_FORMAT, seq->max_value);
		ereport(ERROR,
				(errcode(ERRCODE_NUMERIC_VALUE_OUT_OF_RANGE),
				 errmsg("setval: value %s is out of bounds for sequence \"%s\" (%s..%s)",
						bufv, RelationGetRelationName(seqrel),
						bufm, bufx)));
	}

	/* Set the currval() state only if iscalled = true */
	if (iscalled)
	{
		elm->last = next;		/* last returned number */
		elm->last_valid = true;
	}

	/* In any case, forget any future cached numbers */
	elm->cached = elm->last;

	// Fetch gp_persistent_relation_node information that will be added to XLOG record.
	Assert(seqrel != NULL);
	Sequence_FetchGpRelationNodeForXLog(seqrel);

	/* ready to change the on-disk (or really, in-buffer) tuple */
	START_CRIT_SECTION();

	seq->last_value = next;		/* last fetched number */
	seq->is_called = iscalled;
	seq->log_cnt = 0;

	MarkBufferDirty(buf);

	/* XLOG stuff */
	if (!seqrel->rd_istemp)
	{
		xl_seq_rec	xlrec;
		XLogRecPtr	recptr;
		XLogRecData rdata[2];
		Page		page = BufferGetPage(buf);

		xlrec.node = seqrel->rd_node;
		RelationGetPTInfo(seqrel, &xlrec.persistentTid, &xlrec.persistentSerialNum);

		rdata[0].data = (char *) &xlrec;
		rdata[0].len = sizeof(xl_seq_rec);
		rdata[0].buffer = InvalidBuffer;
		rdata[0].next = &(rdata[1]);

		rdata[1].data = (char *) seqtuple.t_data;
		rdata[1].len = seqtuple.t_len;
		rdata[1].buffer = InvalidBuffer;
		rdata[1].next = NULL;

		recptr = XLogInsert(RM_SEQ_ID, XLOG_SEQ_LOG, rdata);

		PageSetLSN(page, recptr);
	}

	END_CRIT_SECTION();

	UnlockReleaseBuffer(buf);

	MIRROREDLOCK_BUFMGR_UNLOCK;
	// -------- MirroredLock ----------

	relation_close(seqrel, NoLock);
}

/*
 * Implement the 2 arg setval procedure.
 * See do_setval for discussion.
 */
Datum
setval_oid(PG_FUNCTION_ARGS)
{
	Oid			relid = PG_GETARG_OID(0);
	int64		next = PG_GETARG_INT64(1);

	do_setval(relid, next, true);

	PG_RETURN_INT64(next);
}

/*
 * Implement the 3 arg setval procedure.
 * See do_setval for discussion.
 */
Datum
setval3_oid(PG_FUNCTION_ARGS)
{
	Oid			relid = PG_GETARG_OID(0);
	int64		next = PG_GETARG_INT64(1);
	bool		iscalled = PG_GETARG_BOOL(2);

	do_setval(relid, next, iscalled);

	PG_RETURN_INT64(next);
}


/*
 * Open the sequence and acquire AccessShareLock if needed
 *
 * If we haven't touched the sequence already in this transaction,
 * we need to acquire AccessShareLock.	We arrange for the lock to
 * be owned by the top transaction, so that we don't need to do it
 * more than once per xact.
 */
static Relation
open_share_lock(SeqTable seq)
{
	LocalTransactionId thislxid = MyProc->lxid;

	/* Get the lock if not already held in this xact */
	if (seq->lxid != thislxid)
	{
		ResourceOwner currentOwner;

		currentOwner = CurrentResourceOwner;
		PG_TRY();
		{
			CurrentResourceOwner = TopTransactionResourceOwner;
			LockRelationOid(seq->relid, AccessShareLock);
		}
		PG_CATCH();
		{
			/* Ensure CurrentResourceOwner is restored on error */
			CurrentResourceOwner = currentOwner;
			PG_RE_THROW();
		}
		PG_END_TRY();
		CurrentResourceOwner = currentOwner;

		/* Flag that we have a lock in the current xact */
		seq->lxid = thislxid;
	}

	/* We now know we have AccessShareLock, and can safely open the rel */
	return relation_open(seq->relid, NoLock);
}

/*
 * Given a relation OID, open and lock the sequence.  p_elm and p_rel are
 * output parameters.
 *
 * GPDB: If p_rel is NULL, the sequence relation is not opened or locked.
 */
static void
init_sequence(Oid relid, SeqTable *p_elm, Relation *p_rel)
{
	SeqTable	elm;
	Relation	seqrel;

	/* Look to see if we already have a seqtable entry for relation */
	for (elm = seqtab; elm != NULL; elm = elm->next)
	{
		if (elm->relid == relid)
			break;
	}

	/*
	 * Allocate new seqtable entry if we didn't find one.
	 *
	 * NOTE: seqtable entries remain in the list for the life of a backend. If
	 * the sequence itself is deleted then the entry becomes wasted memory,
	 * but it's small enough that this should not matter.
	 */
	if (elm == NULL)
	{
		/*
		 * Time to make a new seqtable entry.  These entries live as long as
		 * the backend does, so we use plain malloc for them.
		 */
		elm = (SeqTable) malloc(sizeof(SeqTableData));
		if (elm == NULL)
			ereport(ERROR,
					(errcode(ERRCODE_OUT_OF_MEMORY),
					 errmsg("out of memory")));
		elm->relid = relid;
		elm->lxid = InvalidLocalTransactionId;
		elm->last_valid = false;
		elm->last = elm->cached = elm->increment = 0;
		elm->next = seqtab;
		seqtab = elm;
	}

	/*
	 * Open the sequence relation.
	 */
	if (p_rel)
	{
		seqrel = open_share_lock(elm);

		if (seqrel->rd_rel->relkind != RELKIND_SEQUENCE)
			ereport(ERROR,
					(errcode(ERRCODE_WRONG_OBJECT_TYPE),
					 errmsg("\"%s\" is not a sequence",
							RelationGetRelationName(seqrel))));

		*p_rel = seqrel;
	}
	*p_elm = elm;
}


/*
 * Given an opened sequence relation, lock the page buffer and find the tuple
 *
 * *buf receives the reference to the pinned-and-ex-locked buffer
 * *seqtuple receives the reference to the sequence tuple proper
 *		(this arg should point to a local variable of type HeapTupleData)
 *
 * Function's return value points to the data payload of the tuple
 */
static Form_pg_sequence
read_seq_tuple(SeqTable elm, Relation rel, Buffer *buf, HeapTuple seqtuple)
{
	Page		page;
	ItemId		lp;
	sequence_magic *sm;
	Form_pg_sequence seq;

	MIRROREDLOCK_BUFMGR_MUST_ALREADY_BE_HELD;

	*buf = ReadBuffer(rel, 0);
	LockBuffer(*buf, BUFFER_LOCK_EXCLUSIVE);

	page = BufferGetPage(*buf);
	sm = (sequence_magic *) PageGetSpecialPointer(page);

	if (sm->magic != SEQ_MAGIC)
		elog(ERROR, "bad magic number in sequence \"%s\": %08X",
			 RelationGetRelationName(rel), sm->magic);

	lp = PageGetItemId(page, FirstOffsetNumber);
	Assert(ItemIdIsNormal(lp));
<<<<<<< HEAD
=======
	tuple.t_data = (HeapTupleHeader) PageGetItem(page, lp);
>>>>>>> 49f001d8

	/* Note we currently only bother to set these two fields of *seqtuple */
	seqtuple->t_data = (HeapTupleHeader) PageGetItem((Page) page, lp);
	seqtuple->t_len = ItemIdGetLength(lp);

	/*
	 * Previous releases of Postgres neglected to prevent SELECT FOR UPDATE
	 * on a sequence, which would leave a non-frozen XID in the sequence
	 * tuple's xmax, which eventually leads to clog access failures or worse.
	 * If we see this has happened, clean up after it.  We treat this like a
	 * hint bit update, ie, don't bother to WAL-log it, since we can certainly
	 * do this again if the update gets lost.
	 */
	if (HeapTupleHeaderGetXmax(seqtuple->t_data) != InvalidTransactionId)
	{
		HeapTupleHeaderSetXmax(seqtuple->t_data, InvalidTransactionId);
		seqtuple->t_data->t_infomask &= ~HEAP_XMAX_COMMITTED;
		seqtuple->t_data->t_infomask |= HEAP_XMAX_INVALID;
		MarkBufferDirtyHint(*buf, rel);
	}

	seq = (Form_pg_sequence) GETSTRUCT(seqtuple);

	/* this is a handy place to update our copy of the increment */
	elm->increment = seq->increment_by;

	return seq;
}

/*
 * init_params: process the options list of CREATE or ALTER SEQUENCE,
 * and store the values into appropriate fields of *new.  Also set
 * *owned_by to any OWNED BY option, or to NIL if there is none.
 *
 * If isInit is true, fill any unspecified options with default values;
 * otherwise, do not change existing options that aren't explicitly overridden.
 */
static void
init_params(List *options, bool isInit,
			Form_pg_sequence new, List **owned_by)
{
	DefElem    *start_value = NULL;
	DefElem    *restart_value = NULL;
	DefElem    *increment_by = NULL;
	DefElem    *max_value = NULL;
	DefElem    *min_value = NULL;
	DefElem    *cache_value = NULL;
	DefElem    *is_cycled = NULL;
	ListCell   *option;

	*owned_by = NIL;

	foreach(option, options)
	{
		DefElem    *defel = (DefElem *) lfirst(option);

		if (strcmp(defel->defname, "increment") == 0)
		{
			if (increment_by)
				ereport(ERROR,
						(errcode(ERRCODE_SYNTAX_ERROR),
						 errmsg("conflicting or redundant options")));
			increment_by = defel;
		}
		else if (strcmp(defel->defname, "start") == 0)
		{
			if (start_value)
				ereport(ERROR,
						(errcode(ERRCODE_SYNTAX_ERROR),
						 errmsg("conflicting or redundant options")));
			start_value = defel;
		}
		else if (strcmp(defel->defname, "restart") == 0)
		{
			if (restart_value)
				ereport(ERROR,
						(errcode(ERRCODE_SYNTAX_ERROR),
						 errmsg("conflicting or redundant options")));
			restart_value = defel;
		}
		else if (strcmp(defel->defname, "maxvalue") == 0)
		{
			if (max_value)
				ereport(ERROR,
						(errcode(ERRCODE_SYNTAX_ERROR),
						 errmsg("conflicting or redundant options")));
			max_value = defel;
		}
		else if (strcmp(defel->defname, "minvalue") == 0)
		{
			if (min_value)
				ereport(ERROR,
						(errcode(ERRCODE_SYNTAX_ERROR),
						 errmsg("conflicting or redundant options")));
			min_value = defel;
		}
		else if (strcmp(defel->defname, "cache") == 0)
		{
			if (cache_value)
				ereport(ERROR,
						(errcode(ERRCODE_SYNTAX_ERROR),
						 errmsg("conflicting or redundant options")));
			cache_value = defel;
		}
		else if (strcmp(defel->defname, "cycle") == 0)
		{
			if (is_cycled)
				ereport(ERROR,
						(errcode(ERRCODE_SYNTAX_ERROR),
						 errmsg("conflicting or redundant options")));
			is_cycled = defel;
		}
		else if (strcmp(defel->defname, "owned_by") == 0)
		{
			if (*owned_by)
				ereport(ERROR,
						(errcode(ERRCODE_SYNTAX_ERROR),
						 errmsg("conflicting or redundant options")));
			*owned_by = defGetQualifiedName(defel);
		}
		else
			elog(ERROR, "option \"%s\" not recognized",
				 defel->defname);
	}

	/*
	 * We must reset log_cnt when isInit or when changing any parameters
	 * that would affect future nextval allocations.
	 */
	if (isInit)
		new->log_cnt = 0;

	/* INCREMENT BY */
	if (increment_by != NULL)
	{
		new->increment_by = defGetInt64(increment_by);
		if (new->increment_by == 0)
			ereport(ERROR,
					(errcode(ERRCODE_INVALID_PARAMETER_VALUE),
					 errmsg("INCREMENT must not be zero")));
		new->log_cnt = 0;
	}
	else if (isInit)
		new->increment_by = 1;

	/* CYCLE */
	if (is_cycled != NULL)
	{
		new->is_cycled = intVal(is_cycled->arg);
		Assert(new->is_cycled == false || new->is_cycled == true);
		new->log_cnt = 0;
	}
	else if (isInit)
		new->is_cycled = false;

	/* MAXVALUE (null arg means NO MAXVALUE) */
	if (max_value != NULL && max_value->arg)
	{
		new->max_value = defGetInt64(max_value);
		new->log_cnt = 0;
	}
	else if (isInit || max_value != NULL)
	{
		if (new->increment_by > 0)
			new->max_value = SEQ_MAXVALUE;		/* ascending seq */
		else
			new->max_value = -1;	/* descending seq */
		new->log_cnt = 0;
	}

	/* MINVALUE (null arg means NO MINVALUE) */
	if (min_value != NULL && min_value->arg)
	{
		new->min_value = defGetInt64(min_value);
		new->log_cnt = 0;
	}
	else if (isInit || min_value != NULL)
	{
		if (new->increment_by > 0)
			new->min_value = 1; /* ascending seq */
		else
			new->min_value = SEQ_MINVALUE;		/* descending seq */
		new->log_cnt = 0;
	}

	/* crosscheck min/max */
	if (new->min_value >= new->max_value)
	{
		char		bufm[100],
					bufx[100];

		snprintf(bufm, sizeof(bufm), INT64_FORMAT, new->min_value);
		snprintf(bufx, sizeof(bufx), INT64_FORMAT, new->max_value);
		ereport(ERROR,
				(errcode(ERRCODE_INVALID_PARAMETER_VALUE),
				 errmsg("MINVALUE (%s) must be less than MAXVALUE (%s)",
						bufm, bufx)));
	}

	/* START WITH */
	if (start_value != NULL)
		new->start_value = defGetInt64(start_value);
	else if (isInit)
	{
		if (new->increment_by > 0)
			new->start_value = new->min_value;	/* ascending seq */
		else
			new->start_value = new->max_value;	/* descending seq */
	}

	/* crosscheck START */
	if (new->start_value < new->min_value)
	{
		char		bufs[100],
					bufm[100];

		snprintf(bufs, sizeof(bufs), INT64_FORMAT, new->start_value);
		snprintf(bufm, sizeof(bufm), INT64_FORMAT, new->min_value);
		ereport(ERROR,
				(errcode(ERRCODE_INVALID_PARAMETER_VALUE),
				 errmsg("START value (%s) cannot be less than MINVALUE (%s)",
						bufs, bufm)));
	}
	if (new->start_value > new->max_value)
	{
		char		bufs[100],
					bufm[100];

		snprintf(bufs, sizeof(bufs), INT64_FORMAT, new->start_value);
		snprintf(bufm, sizeof(bufm), INT64_FORMAT, new->max_value);
		ereport(ERROR,
				(errcode(ERRCODE_INVALID_PARAMETER_VALUE),
			  errmsg("START value (%s) cannot be greater than MAXVALUE (%s)",
					 bufs, bufm)));
	}

	/* RESTART [WITH] */
	if (restart_value != NULL)
	{
		if (restart_value->arg != NULL)
			new->last_value = defGetInt64(restart_value);
		else
			new->last_value = new->start_value;
		new->is_called = false;
		new->log_cnt = 1;
	}
	else if (isInit)
	{
		new->last_value = new->start_value;
		new->is_called = false;
		new->log_cnt = 1;
	}

	/* crosscheck RESTART (or current value, if changing MIN/MAX) */
	if (new->last_value < new->min_value)
	{
		char		bufs[100],
					bufm[100];

		snprintf(bufs, sizeof(bufs), INT64_FORMAT, new->last_value);
		snprintf(bufm, sizeof(bufm), INT64_FORMAT, new->min_value);
		ereport(ERROR,
				(errcode(ERRCODE_INVALID_PARAMETER_VALUE),
				 errmsg("RESTART value (%s) cannot be less than MINVALUE (%s)",
						bufs, bufm)));
	}
	if (new->last_value > new->max_value)
	{
		char		bufs[100],
					bufm[100];

		snprintf(bufs, sizeof(bufs), INT64_FORMAT, new->last_value);
		snprintf(bufm, sizeof(bufm), INT64_FORMAT, new->max_value);
		ereport(ERROR,
				(errcode(ERRCODE_INVALID_PARAMETER_VALUE),
			  errmsg("RESTART value (%s) cannot be greater than MAXVALUE (%s)",
					 bufs, bufm)));
	}

	/* CACHE */
	if (cache_value != NULL)
	{
		new->cache_value = defGetInt64(cache_value);
		if (new->cache_value <= 0)
		{
			char		buf[100];

			snprintf(buf, sizeof(buf), INT64_FORMAT, new->cache_value);
			ereport(ERROR,
					(errcode(ERRCODE_INVALID_PARAMETER_VALUE),
					 errmsg("CACHE (%s) must be greater than zero",
							buf)));
		}
		new->log_cnt = 0;
	}
	else if (isInit)
		new->cache_value = 1;
}

/*
 * Process an OWNED BY option for CREATE/ALTER SEQUENCE
 *
 * Ownership permissions on the sequence are already checked,
 * but if we are establishing a new owned-by dependency, we must
 * enforce that the referenced table has the same owner and namespace
 * as the sequence.
 */
static void
process_owned_by(Relation seqrel, List *owned_by)
{
	int			nnames;
	Relation	tablerel;
	AttrNumber	attnum;

	nnames = list_length(owned_by);
	Assert(nnames > 0);
	if (nnames == 1)
	{
		/* Must be OWNED BY NONE */
		if (strcmp(strVal(linitial(owned_by)), "none") != 0)
			ereport(ERROR,
					(errcode(ERRCODE_SYNTAX_ERROR),
					 errmsg("invalid OWNED BY option"),
				errhint("Specify OWNED BY table.column or OWNED BY NONE.")));
		tablerel = NULL;
		attnum = 0;
	}
	else
	{
		List	   *relname;
		char	   *attrname;
		RangeVar   *rel;

		/* Separate relname and attr name */
		relname = list_truncate(list_copy(owned_by), nnames - 1);
		attrname = strVal(lfirst(list_tail(owned_by)));

		/* Open and lock rel to ensure it won't go away meanwhile */
		rel = makeRangeVarFromNameList(relname);
		tablerel = relation_openrv(rel, AccessShareLock);

		/* Must be a regular table */
		if (tablerel->rd_rel->relkind != RELKIND_RELATION)
			ereport(ERROR,
					(errcode(ERRCODE_WRONG_OBJECT_TYPE),
					 errmsg("referenced relation \"%s\" is not a table",
							RelationGetRelationName(tablerel))));

		/* We insist on same owner and schema */
		if (seqrel->rd_rel->relowner != tablerel->rd_rel->relowner)
			ereport(ERROR,
					(errcode(ERRCODE_OBJECT_NOT_IN_PREREQUISITE_STATE),
					 errmsg("sequence must have same owner as table it is linked to")));
		if (RelationGetNamespace(seqrel) != RelationGetNamespace(tablerel))
			ereport(ERROR,
					(errcode(ERRCODE_OBJECT_NOT_IN_PREREQUISITE_STATE),
					 errmsg("sequence must be in same schema as table it is linked to")));

		/* Now, fetch the attribute number from the system cache */
		attnum = get_attnum(RelationGetRelid(tablerel), attrname);
		if (attnum == InvalidAttrNumber)
			ereport(ERROR,
					(errcode(ERRCODE_UNDEFINED_COLUMN),
					 errmsg("column \"%s\" of relation \"%s\" does not exist",
							attrname, RelationGetRelationName(tablerel))));
	}

	/*
	 * OK, we are ready to update pg_depend.  First remove any existing AUTO
	 * dependencies for the sequence, then optionally add a new one.
	 */
	markSequenceUnowned(RelationGetRelid(seqrel));

	if (tablerel)
	{
		ObjectAddress refobject,
					depobject;

		refobject.classId = RelationRelationId;
		refobject.objectId = RelationGetRelid(tablerel);
		refobject.objectSubId = attnum;
		depobject.classId = RelationRelationId;
		depobject.objectId = RelationGetRelid(seqrel);
		depobject.objectSubId = 0;
		recordDependencyOn(&depobject, &refobject, DEPENDENCY_AUTO);
	}

	/* Done, but hold lock until commit */
	if (tablerel)
		relation_close(tablerel, NoLock);
}


void
seq_redo(XLogRecPtr beginLoc, XLogRecPtr lsn, XLogRecord *record)
{
	MIRROREDLOCK_BUFMGR_DECLARE;

	uint8		info = record->xl_info & ~XLR_INFO_MASK;
	Buffer		buffer;
	Page		page;
	char	   *item;
	Size		itemsz;
	xl_seq_rec *xlrec = (xl_seq_rec *) XLogRecGetData(record);
	sequence_magic *sm;

	if (info != XLOG_SEQ_LOG)
		elog(PANIC, "seq_redo: unknown op code %u", info);

<<<<<<< HEAD
	reln = XLogOpenRelation(xlrec->node);
	
	// -------- MirroredLock ----------
	MIRROREDLOCK_BUFMGR_LOCK;
	
	buffer = XLogReadBuffer(reln, 0, true);
=======
	buffer = XLogReadBuffer(xlrec->node, 0, true);
>>>>>>> 49f001d8
	Assert(BufferIsValid(buffer));
	page = (Page) BufferGetPage(buffer);

	/* Always reinit the page and reinstall the magic number */
	/* See comments in DefineSequence */
	PageInit((Page) page, BufferGetPageSize(buffer), sizeof(sequence_magic));
	sm = (sequence_magic *) PageGetSpecialPointer(page);
	sm->magic = SEQ_MAGIC;

	item = (char *) xlrec + sizeof(xl_seq_rec);
	itemsz = record->xl_len - sizeof(xl_seq_rec);

	if (PageAddItem(page, (Item) item, itemsz,
					FirstOffsetNumber, false, false) == InvalidOffsetNumber)
		elog(PANIC, "seq_redo: failed to add item to page");

	PageSetLSN(page, lsn);
	MarkBufferDirty(buffer);
	UnlockReleaseBuffer(buffer);
	
	MIRROREDLOCK_BUFMGR_UNLOCK;
	// -------- MirroredLock ----------
	
}

void
seq_desc(StringInfo buf, XLogRecPtr beginLoc, XLogRecord *record)
{
	uint8		info = record->xl_info & ~XLR_INFO_MASK;
	char		*rec = XLogRecGetData(record);
	xl_seq_rec *xlrec = (xl_seq_rec *) rec;

	if (info == XLOG_SEQ_LOG)
		appendStringInfo(buf, "log: ");
	else
	{
		appendStringInfo(buf, "UNKNOWN");
		return;
	}

	appendStringInfo(buf, "rel %u/%u/%u",
			   xlrec->node.spcNode, xlrec->node.dbNode, xlrec->node.relNode);
}


/*
 * Initialize a pseudo relcache entry with just enough info to call bufmgr.
 */
static void
cdb_sequence_relation_init(Relation seqrel,
                           Oid      tablespaceid,
                           Oid      dbid,
                           Oid      relid,
                           bool     istemp)
{
    /* See RelationBuildDesc in relcache.c */
    memset(seqrel, 0, sizeof(*seqrel));

    seqrel->rd_smgr = NULL;
    seqrel->rd_refcnt = 99;

    seqrel->rd_id = relid;
    seqrel->rd_istemp = istemp;

    /* Must use shared buffer pool so seqserver & QDs can see the data. */
    seqrel->rd_isLocalBuf = false;

	seqrel->rd_rel = (Form_pg_class)palloc0(CLASS_TUPLE_SIZE);
    sprintf(seqrel->rd_rel->relname.data, "pg_class.oid=%d", relid);

    /* as in RelationInitPhysicalAddr... */
    seqrel->rd_node.spcNode = tablespaceid;
    seqrel->rd_node.dbNode = dbid;
    seqrel->rd_node.relNode = relid;
}                               /* cdb_sequence_relation_init */

/*
 * Clean up pseudo relcache entry.
 */
static void
cdb_sequence_relation_term(Relation seqrel)
{
    /* Close the file. */
    RelationCloseSmgr(seqrel);

    if (seqrel->rd_rel)
        pfree(seqrel->rd_rel);
}                               /* cdb_sequence_relation_term */



/*
 * CDB: forward a nextval request from qExec to the sequence server
 */
void
cdb_sequence_nextval_proxy(Relation	seqrel,
                           int64   *plast,
                           int64   *pcached,
                           int64   *pincrement,
                           bool    *poverflow)
{

	sendSequenceRequest(GetSeqServerFD(),
						seqrel,
    					gp_session_id,
    					plast,
    					pcached,
    					pincrement,
    					poverflow);

}                               /* cdb_sequence_server_nextval */


/*
 * CDB: nextval entry point called by sequence server
 */
void
cdb_sequence_nextval_server(Oid    tablespaceid,
                            Oid    dbid,
                            Oid    relid,
                            bool   istemp,
                            int64 *plast,
                            int64 *pcached,
                            int64 *pincrement,
                            bool  *poverflow)
{
    RelationData    fakerel;
	SeqTable	elm;
	Relation	    seqrel = &fakerel;

    *plast = 0;
    *pcached = 0;
    *pincrement = 0;

	/*
	 * In Postgres, this method is to find the SeqTable entry for the sequence.
	 * This is not required by sequence server. We only need to initialize
	 * the `elm` which is used later in `cdb_sequence_nextval()`, which
	 * is calling `read_seq_tuple()` method, and require `elm` parameter.
	 *
	 * In GPDB, a sequence server is used to generate unique values for all the sequence.
	 * It doesn't have to lock on the sequence relation, because there will be
	 * only a single instance of sequence server to handle all the requests from
	 * segments to generate the sequence values.
	 * To prevent collision of generating sequence values between 'master'
	 * (e.g.`select nextval(seq)`) and 'segments' (e.g. `insert into table with
	 * serial column`), an BUFFER_LOCK_EXCLUSIVE lock is held on the shared buffer
	 * of the sequence relation.
	 */
	init_sequence(relid, &elm, NULL);

    /* Build a pseudo relcache entry with just enough info to call bufmgr. */
    seqrel = &fakerel;
    cdb_sequence_relation_init(seqrel, tablespaceid, dbid, relid, istemp);

    /* CDB TODO: Catch errors. */

    /* Update the sequence object. */
    cdb_sequence_nextval(elm, seqrel, plast, pcached, pincrement, poverflow);

    /* Cleanup. */
    cdb_sequence_relation_term(seqrel);
}                               /* cdb_sequence_server_nextval */

/*
 * Mask a Sequence page before performing consistency checks on it.
 */
void
seq_mask(char *page, BlockNumber blkno)
{
	mask_page_lsn_and_checksum(page);

	mask_unused_space(page);
}<|MERGE_RESOLUTION|>--- conflicted
+++ resolved
@@ -427,7 +427,7 @@
 				value[i - 1] = Int64GetDatumFast(new.last_value);
 				break;
 			case SEQ_COL_STARTVAL:
-				coldef->typename = makeTypeNameFromOid(INT8OID, -1);
+				coldef->typeName = makeTypeNameFromOid(INT8OID, -1);
 				coldef->colname = "start_value";
 				value[i - 1] = Int64GetDatumFast(new.start_value);
 				break;
@@ -504,13 +504,9 @@
 
 	page = BufferGetPage(buf);
 
-<<<<<<< HEAD
 	LockBuffer(buf, BUFFER_LOCK_EXCLUSIVE);
 
-	PageInit((Page) page, BufferGetPageSize(buf), sizeof(sequence_magic));
-=======
 	PageInit(page, BufferGetPageSize(buf), sizeof(sequence_magic));
->>>>>>> 49f001d8
 	sm = (sequence_magic *) PageGetSpecialPointer(page);
 	sm->magic = SEQ_MAGIC;
 
@@ -637,8 +633,6 @@
 void
 AlterSequence(AlterSeqStmt *stmt)
 {
-	MIRROREDLOCK_BUFMGR_DECLARE;
-
 	Oid			relid;
 
 	/* find sequence */
@@ -652,172 +646,161 @@
 
 	/* do the work */
 	AlterSequenceInternal(relid, stmt->options);
-}
-
-/*
- * AlterSequenceInternal
- *
- * Same as AlterSequence except that the sequence is specified by OID
- * and we assume the caller already checked permissions.
- */
-void
-AlterSequenceInternal(Oid relid, List *options)
-{
-	SeqTable	elm;
-	Relation	seqrel;
-	Buffer		buf;
-	HeapTupleData seqtuple;
-	Form_pg_sequence seq;
-	FormData_pg_sequence new;
-	List	   *owned_by;
-	int64		save_increment;
-	bool		bSeqIsTemp	   = false;
-	int			numopts	   = 0;
-	char	   *alter_subtype = "";		/* metadata tracking: kind of
-										   redundant to say "role" */
-
-	/* open and AccessShareLock sequence */
-	init_sequence(relid, &elm, &seqrel);
-
-<<<<<<< HEAD
-	/* allow ALTER to sequence owner only */
-	if (!pg_class_ownercheck(elm->relid, GetUserId()))
-		aclcheck_error(ACLCHECK_NOT_OWNER, ACL_KIND_CLASS,
-					   stmt->sequence->relname);
-
-	/* hack to keep ALTER SEQUENCE OWNED BY from changing currval state */
-	save_increment = elm->increment;
-
-=======
->>>>>>> 49f001d8
-	/* lock page' buffer and read tuple into new sequence structure */
-	
-	// -------- MirroredLock ----------
-	MIRROREDLOCK_BUFMGR_LOCK;
-	
-	seq = read_seq_tuple(elm, seqrel, &buf, &seqtuple);
-	elm->increment = seq->increment_by;
-
-	/* Copy old values of options into workspace */
-	memcpy(&new, seq, sizeof(FormData_pg_sequence));
-
-	/* Check and set new values */
-	init_params(options, false, &new, &owned_by);
-
-	if (owned_by)
-	{
-		/* Restore previous state of elm (assume nothing else changes) */
-		elm->increment = save_increment;
-	}
-	else
-	{
-		/* Clear local cache so that we don't think we have cached numbers */
-		/* Note that we do not change the currval() state */
-		elm->cached = elm->last;
-	}
-
-	// Fetch gp_persistent_relation_node information that will be added to XLOG record.
-	Assert(seqrel != NULL);
-	Sequence_FetchGpRelationNodeForXLog(seqrel);
-
-	/* Now okay to update the on-disk tuple */
-	START_CRIT_SECTION();
-
-	memcpy(seq, &new, sizeof(FormData_pg_sequence));
-
-	MarkBufferDirty(buf);
-
-	/* XLOG stuff */
-
-	bSeqIsTemp = seqrel->rd_istemp;
-
-	if (!bSeqIsTemp)
-	{
-		xl_seq_rec	xlrec;
-		XLogRecPtr	recptr;
-		XLogRecData rdata[2];
-		Page		page = BufferGetPage(buf);
-
-		xlrec.node = seqrel->rd_node;
-		RelationGetPTInfo(seqrel, &xlrec.persistentTid, &xlrec.persistentSerialNum);
-
-		rdata[0].data = (char *) &xlrec;
-		rdata[0].len = sizeof(xl_seq_rec);
-		rdata[0].buffer = InvalidBuffer;
-		rdata[0].next = &(rdata[1]);
-
-		rdata[1].data = (char *) seqtuple.t_data;
-		rdata[1].len = seqtuple.t_len;
-		rdata[1].buffer = InvalidBuffer;
-		rdata[1].next = NULL;
-
-		recptr = XLogInsert(RM_SEQ_ID, XLOG_SEQ_LOG, rdata);
-
-		PageSetLSN(page, recptr);
-	}
-
-	END_CRIT_SECTION();
-
-	UnlockReleaseBuffer(buf);
-
-	MIRROREDLOCK_BUFMGR_UNLOCK;
-	// -------- MirroredLock ----------
-
-	/* process OWNED BY if given */
-	if (owned_by)
-		process_owned_by(seqrel, owned_by);
-
-	relation_close(seqrel, NoLock);
-
-	numopts = list_length(stmt->options);
-
-	if (numopts > 1)
-	{
-		char allopts[NAMEDATALEN];
-
-		sprintf(allopts, "%d OPTIONS", numopts);
-
-		alter_subtype = pstrdup(allopts);
-	}
-	else if (0 == numopts)
-	{
-		alter_subtype = "0 OPTIONS";
-	}
-	else if ((Gp_role == GP_ROLE_DISPATCH) && (!bSeqIsTemp))
-	{
-		ListCell		*option = list_head(stmt->options);
-		DefElem			*defel	= (DefElem *) lfirst(option);
-		char			*tempo	= NULL;
-
-		alter_subtype = defel->defname;
-		if (0 == strcmp(alter_subtype, "owned_by"))
-			alter_subtype = "OWNED BY";
-
-		tempo = str_toupper(alter_subtype, strlen(alter_subtype));
-
-		alter_subtype = tempo;
-
-	}
 
 	if (Gp_role == GP_ROLE_DISPATCH)
-	{
 		CdbDispatchUtilityStatement((Node *) stmt,
 									DF_CANCEL_ON_ERROR|
 									DF_WITH_SNAPSHOT|
 									DF_NEED_TWO_PHASE,
 									NIL,
 									NULL);
-
-		if (!bSeqIsTemp)
-		{
-			/* MPP-6929: metadata tracking */
-			MetaTrackUpdObject(RelationRelationId,
-							   relid,
-							   GetUserId(),
-							   "ALTER", alter_subtype
-					);
-		}
-
+}
+
+/*
+ * AlterSequenceInternal
+ *
+ * Same as AlterSequence except that the sequence is specified by OID
+ * and we assume the caller already checked permissions.
+ */
+void
+AlterSequenceInternal(Oid relid, List *options)
+{
+	MIRROREDLOCK_BUFMGR_DECLARE;
+
+	SeqTable	elm;
+	Relation	seqrel;
+	Buffer		buf;
+	Form_pg_sequence seq;
+	FormData_pg_sequence new;
+	List	   *owned_by;
+	HeapTupleData seqtuple;
+	int64		save_increment;
+	bool		bSeqIsTemp = false;
+	int			numopts	   = 0;
+	char	   *alter_subtype = "";		/* metadata tracking: kind of
+										   redundant to say "role" */
+
+	/* open and AccessShareLock sequence */
+	init_sequence(relid, &elm, &seqrel);
+
+	/* lock page' buffer and read tuple into new sequence structure */
+	
+	// -------- MirroredLock ----------
+	MIRROREDLOCK_BUFMGR_LOCK;
+
+	/* hack to keep ALTER SEQUENCE OWNED BY from changing currval state */
+	save_increment = elm->increment;
+	
+	seq = read_seq_tuple(elm, seqrel, &buf, &seqtuple);
+	elm->increment = seq->increment_by;
+
+	/* Copy old values of options into workspace */
+	memcpy(&new, seq, sizeof(FormData_pg_sequence));
+
+	/* Check and set new values */
+	init_params(options, false, &new, &owned_by);
+
+	if (owned_by)
+	{
+		/* Restore previous state of elm (assume nothing else changes) */
+		elm->increment = save_increment;
+	}
+	else
+	{
+		/* Clear local cache so that we don't think we have cached numbers */
+		/* Note that we do not change the currval() state */
+		elm->cached = elm->last;
+	}
+
+	// Fetch gp_persistent_relation_node information that will be added to XLOG record.
+	Assert(seqrel != NULL);
+	Sequence_FetchGpRelationNodeForXLog(seqrel);
+
+	/* Now okay to update the on-disk tuple */
+	START_CRIT_SECTION();
+
+	memcpy(seq, &new, sizeof(FormData_pg_sequence));
+
+	MarkBufferDirty(buf);
+
+	/* XLOG stuff */
+
+	bSeqIsTemp = seqrel->rd_istemp;
+
+	if (!bSeqIsTemp)
+	{
+		xl_seq_rec	xlrec;
+		XLogRecPtr	recptr;
+		XLogRecData rdata[2];
+		Page		page = BufferGetPage(buf);
+
+		xlrec.node = seqrel->rd_node;
+		RelationGetPTInfo(seqrel, &xlrec.persistentTid, &xlrec.persistentSerialNum);
+
+		rdata[0].data = (char *) &xlrec;
+		rdata[0].len = sizeof(xl_seq_rec);
+		rdata[0].buffer = InvalidBuffer;
+		rdata[0].next = &(rdata[1]);
+
+		rdata[1].data = (char *) seqtuple.t_data;
+		rdata[1].len = seqtuple.t_len;
+		rdata[1].buffer = InvalidBuffer;
+		rdata[1].next = NULL;
+
+		recptr = XLogInsert(RM_SEQ_ID, XLOG_SEQ_LOG, rdata);
+
+		PageSetLSN(page, recptr);
+	}
+
+	END_CRIT_SECTION();
+
+	UnlockReleaseBuffer(buf);
+
+	MIRROREDLOCK_BUFMGR_UNLOCK;
+	// -------- MirroredLock ----------
+
+	/* process OWNED BY if given */
+	if (owned_by)
+		process_owned_by(seqrel, owned_by);
+
+	relation_close(seqrel, NoLock);
+
+	numopts = list_length(options);
+
+	if (numopts > 1)
+	{
+		char allopts[NAMEDATALEN];
+
+		sprintf(allopts, "%d OPTIONS", numopts);
+
+		alter_subtype = pstrdup(allopts);
+	}
+	else if (0 == numopts)
+	{
+		alter_subtype = "0 OPTIONS";
+	}
+	else if ((Gp_role == GP_ROLE_DISPATCH) && (!bSeqIsTemp))
+	{
+		ListCell		*option = list_head(options);
+		DefElem			*defel	= (DefElem *) lfirst(option);
+		char			*tempo	= NULL;
+
+		alter_subtype = defel->defname;
+		if (0 == strcmp(alter_subtype, "owned_by"))
+			alter_subtype = "OWNED BY";
+
+		tempo = str_toupper(alter_subtype, strlen(alter_subtype));
+
+		alter_subtype = tempo;
+	}
+
+	if (Gp_role == GP_ROLE_DISPATCH && !bSeqIsTemp)
+	{
+		/* MPP-6929: metadata tracking */
+		MetaTrackUpdObject(RelationRelationId,
+						   relid,
+						   GetUserId(),
+						   "ALTER", alter_subtype);
 	}
 }
 
@@ -1507,10 +1490,6 @@
 
 	lp = PageGetItemId(page, FirstOffsetNumber);
 	Assert(ItemIdIsNormal(lp));
-<<<<<<< HEAD
-=======
-	tuple.t_data = (HeapTupleHeader) PageGetItem(page, lp);
->>>>>>> 49f001d8
 
 	/* Note we currently only bother to set these two fields of *seqtuple */
 	seqtuple->t_data = (HeapTupleHeader) PageGetItem((Page) page, lp);
@@ -1919,17 +1898,11 @@
 
 	if (info != XLOG_SEQ_LOG)
 		elog(PANIC, "seq_redo: unknown op code %u", info);
-
-<<<<<<< HEAD
-	reln = XLogOpenRelation(xlrec->node);
 	
 	// -------- MirroredLock ----------
 	MIRROREDLOCK_BUFMGR_LOCK;
 	
-	buffer = XLogReadBuffer(reln, 0, true);
-=======
 	buffer = XLogReadBuffer(xlrec->node, 0, true);
->>>>>>> 49f001d8
 	Assert(BufferIsValid(buffer));
 	page = (Page) BufferGetPage(buffer);
 
