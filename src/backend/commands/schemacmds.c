--- conflicted
+++ resolved
@@ -218,12 +218,8 @@
 RemoveSchemas(DropStmt *drop)
 {
 	ObjectAddresses *objects;
-<<<<<<< HEAD
-	ListCell		*cell;
-	List			*namespaceIdList = NIL;
-=======
 	ListCell   *cell;
->>>>>>> 4d53a2f9
+	List	   *namespaceIdList = NIL;
 
 	/*
 	 * First we identify all the schemas, then we delete them in a single
