--- conflicted
+++ resolved
@@ -14,11 +14,7 @@
  *
  *
  * IDENTIFICATION
-<<<<<<< HEAD
  *	  $PostgreSQL: pgsql/src/backend/commands/dbcommands.c,v 1.187.2.4 2010/03/25 14:45:21 alvherre Exp $
-=======
- *	  $PostgreSQL: pgsql/src/backend/commands/dbcommands.c,v 1.189 2007/01/16 13:28:56 alvherre Exp $
->>>>>>> 10a5e334
  *
  *-------------------------------------------------------------------------
  */
