/*-------------------------------------------------------------------------
 *
 * portalcmds.c
 *	  Utility commands affecting portals (that is, SQL cursor commands)
 *
 * Note: see also tcop/pquery.c, which implements portal operations for
 * the FE/BE protocol.	This module uses pquery.c for some operations.
 * And both modules depend on utils/mmgr/portalmem.c, which controls
 * storage management for portals (but doesn't run any queries in them).
 *
 *
 * Portions Copyright (c) 2006-2008, Greenplum inc
 * Portions Copyright (c) 2012-Present Pivotal Software, Inc.
 * Portions Copyright (c) 1996-2008, PostgreSQL Global Development Group
 * Portions Copyright (c) 1994, Regents of the University of California
 *
 *
 * IDENTIFICATION
 *	  $PostgreSQL: pgsql/src/backend/commands/portalcmds.c,v 1.75 2008/07/18 20:26:06 tgl Exp $
 *
 *-------------------------------------------------------------------------
 */

#include "postgres.h"

#include <limits.h>

#include "access/xact.h"
#include "commands/portalcmds.h"
#include "executor/executor.h"
#include "executor/tstoreReceiver.h"
#include "tcop/pquery.h"
#include "utils/memutils.h"
#include "utils/snapmgr.h"

#include "cdb/cdbgang.h"
#include "cdb/cdbvars.h"
#include "postmaster/backoff.h"
#include "utils/resscheduler.h"


/*
 * PerformCursorOpen
 *		Execute SQL DECLARE CURSOR command.
 *
 * The query has already been through parse analysis, rewriting, and planning.
 * When it gets here, it looks like a SELECT PlannedStmt, except that the
 * utilityStmt field is set.
 */
void
PerformCursorOpen(PlannedStmt *stmt, ParamListInfo params,
				  const char *queryString, bool isTopLevel)
{
	DeclareCursorStmt *cstmt = (DeclareCursorStmt *) stmt->utilityStmt;
	Portal		portal;
	MemoryContext oldContext;

	if (cstmt == NULL || !IsA(cstmt, DeclareCursorStmt))
		elog(ERROR, "PerformCursorOpen called for non-cursor query");

	/*
	 * Disallow empty-string cursor name (conflicts with protocol-level
	 * unnamed portal).
	 */
	if (!cstmt->portalname || cstmt->portalname[0] == '\0')
		ereport(ERROR,
				(errcode(ERRCODE_INVALID_CURSOR_NAME),
				 errmsg("invalid cursor name: must not be empty")));

	/*
	 * If this is a non-holdable cursor, we require that this statement has
	 * been executed inside a transaction block (or else, it would have no
	 * user-visible effect).
	 */
	if (!(cstmt->options & CURSOR_OPT_HOLD))
		RequireTransactionChain(isTopLevel, "DECLARE CURSOR");

	/*
<<<<<<< HEAD
	 * Allow using the SCROLL keyword even though we don't support its
	 * functionality (backward scrolling). Silently accept it and instead
	 * of reporting an error like before, override it to NO SCROLL.
	 * 
	 * for information see: MPP-5305 and BIT-93
	 */
	if (cstmt->options & CURSOR_OPT_SCROLL)
	{
		/*ereport(ERROR,
				(errcode(ERRCODE_GP_FEATURE_NOT_YET),
				 errmsg("scrollable cursors are not yet supported in Greenplum Database")));*/

		cstmt->options -= CURSOR_OPT_SCROLL;
	}

	cstmt->options |= CURSOR_OPT_NO_SCROLL;
	
	Assert(!(cstmt->options & CURSOR_OPT_SCROLL && cstmt->options & CURSOR_OPT_NO_SCROLL));

	/*
	 * Create a portal and copy the plan into its memory context.
=======
	 * Create a portal and copy the plan and queryString into its memory.
>>>>>>> 49f001d8
	 */
	portal = CreatePortal(cstmt->portalname, false, false);

	oldContext = MemoryContextSwitchTo(PortalGetHeapMemory(portal));

	stmt = copyObject(stmt);
	stmt->utilityStmt = NULL;	/* make it look like plain SELECT */

	queryString = pstrdup(queryString);

	PortalDefineQuery(portal,
					  NULL,
					  queryString,
					  T_DeclareCursorStmt,
					  "SELECT", /* cursor's query is always a SELECT */
					  list_make1(stmt),
					  NULL);

	portal->is_extended_query = true; /* cursors run in extended query mode */

	/*----------
	 * Also copy the outer portal's parameter list into the inner portal's
	 * memory context.	We want to pass down the parameter values in case we
	 * had a command like
	 *		DECLARE c CURSOR FOR SELECT ... WHERE foo = $1
	 * This will have been parsed using the outer parameter set and the
	 * parameter value needs to be preserved for use when the cursor is
	 * executed.
	 *----------
	 */
	params = copyParamList(params);

	MemoryContextSwitchTo(oldContext);

	portal->cursorOptions = cstmt->options;

	/*
	 * Set up options for portal.
	 *
	 * If the user didn't specify a SCROLL type, allow or disallow scrolling
	 * based on whether it would require any additional runtime overhead to do
	 * so.	Also, we disallow scrolling for FOR UPDATE cursors.
	 *
	 * GPDB: we do not allow backward scans at the moment regardless
	 * of any additional runtime overhead. We forced CURSOR_OPT_NO_SCROLL
	 * above. Comment out this logic.
	 */
#if 0
	portal->cursorOptions = cstmt->options;
	if (!(portal->cursorOptions & (CURSOR_OPT_SCROLL | CURSOR_OPT_NO_SCROLL)))
	{
		if (stmt->rowMarks == NIL &&
			ExecSupportsBackwardScan(stmt->planTree))
			portal->cursorOptions |= CURSOR_OPT_SCROLL;
		else
			portal->cursorOptions |= CURSOR_OPT_NO_SCROLL;
	}
#endif

	/*
	 * Start execution, inserting parameters if any.
	 */
<<<<<<< HEAD
	PortalStart(portal, params, ActiveSnapshot, NULL);
=======
	PortalStart(portal, params, GetActiveSnapshot());
>>>>>>> 49f001d8

	Assert(portal->strategy == PORTAL_ONE_SELECT);

	/*
	 * We're done; the query won't actually be run until PerformPortalFetch is
	 * called.
	 */
}

/*
 * PerformPortalFetch
 *		Execute SQL FETCH or MOVE command.
 *
 *	stmt: parsetree node for command
 *	dest: where to send results
 *	completionTag: points to a buffer of size COMPLETION_TAG_BUFSIZE
 *		in which to store a command completion status string.
 *
 * completionTag may be NULL if caller doesn't want a status string.
 */
void
PerformPortalFetch(FetchStmt *stmt,
				   DestReceiver *dest,
				   char *completionTag)
{
	Portal		portal;
	long		nprocessed;

	/*
	 * Disallow empty-string cursor name (conflicts with protocol-level
	 * unnamed portal).
	 */
	if (!stmt->portalname || stmt->portalname[0] == '\0')
		ereport(ERROR,
				(errcode(ERRCODE_INVALID_CURSOR_NAME),
				 errmsg("invalid cursor name: must not be empty")));

	/* get the portal from the portal name */
	portal = GetPortalByName(stmt->portalname);
	if (!PortalIsValid(portal))
	{
		ereport(ERROR,
				(errcode(ERRCODE_UNDEFINED_CURSOR),
				 errmsg("cursor \"%s\" does not exist", stmt->portalname)));
		return;					/* keep compiler happy */
	}

	/* Adjust dest if needed.  MOVE wants destination DestNone */
	if (stmt->ismove)
		dest = None_Receiver;

	/* Do it */
	nprocessed = PortalRunFetch(portal,
								stmt->direction,
								stmt->howMany,
								dest);

	/* Return command status if wanted */
	if (completionTag)
		snprintf(completionTag, COMPLETION_TAG_BUFSIZE, "%s %ld",
				 stmt->ismove ? "MOVE" : "FETCH",
				 nprocessed);
}

/*
 * PerformPortalClose
 *		Close a cursor.
 */
void
PerformPortalClose(const char *name)
{
	Portal		portal;

	/* NULL means CLOSE ALL */
	if (name == NULL)
	{
		PortalHashTableDeleteAll();
		return;
	}

	/*
	 * Disallow empty-string cursor name (conflicts with protocol-level
	 * unnamed portal).
	 */
	if (name[0] == '\0')
		ereport(ERROR,
				(errcode(ERRCODE_INVALID_CURSOR_NAME),
				 errmsg("invalid cursor name: must not be empty")));

	/*
	 * get the portal from the portal name
	 */
	portal = GetPortalByName(name);
	if (!PortalIsValid(portal))
	{
		ereport(ERROR,
				(errcode(ERRCODE_UNDEFINED_CURSOR),
				 errmsg("cursor \"%s\" does not exist", name)));
		return;					/* keep compiler happy */
	}

	/*
	 * Note: PortalCleanup is called as a side-effect
	 */
	PortalDrop(portal, false);
}

/*
 * PortalCleanup
 *
 * Clean up a portal when it's dropped.  This is the standard cleanup hook
 * for portals.
 */
void
PortalCleanup(Portal portal)
{
	QueryDesc  *queryDesc;

	/*
	 * sanity checks
	 */
	AssertArg(PortalIsValid(portal));
	AssertArg(portal->cleanup == PortalCleanup);

	/*
	 * Shut down executor, if still running.  We skip this during error abort,
	 * since other mechanisms will take care of releasing executor resources,
	 * and we can't be sure that ExecutorEnd itself wouldn't fail.
	 */
	queryDesc = PortalGetQueryDesc(portal);
	if (queryDesc)
	{
		portal->queryDesc = NULL;
		if (portal->status != PORTAL_FAILED)
		{
			ResourceOwner saveResourceOwner;

			/* We must make the portal's resource owner current */
			saveResourceOwner = CurrentResourceOwner;
			PG_TRY();
			{
				CurrentResourceOwner = portal->resowner;

				/*
				 * If we still have an estate -- then we need to cancel unfinished work.
				 */
				queryDesc->estate->cancelUnfinished = true;

				/* we do not need AfterTriggerEndQuery() here */
				ExecutorEnd(queryDesc);
				FreeQueryDesc(queryDesc);
			}
			PG_CATCH();
			{
				/* Ensure CurrentResourceOwner is restored on error */
				CurrentResourceOwner = saveResourceOwner;

				/*
				 * If ExecutorEnd() threw an error, our gangs might be sitting
				 * on the allocated-list without having been properly free()ed.
				 *
				 * For cursor-queries with large numbers of slices, this
				 * can "leak" a lot of resources on the segments.
				 */
				if (Gp_role == GP_ROLE_DISPATCH)
				{
					freeGangsForPortal((char *) portal->name);
					cleanupPortalGangs(portal);
				}

				PG_RE_THROW();
			}
			PG_END_TRY();
			CurrentResourceOwner = saveResourceOwner;
		}
	}

	/*
	 * Terminate unneeded QE processes.
	 */
	if (Gp_role == GP_ROLE_DISPATCH)
		cleanupPortalGangs(portal);

	/* 
	 * If resource scheduling is enabled, release the resource lock. 
	 */
	if (portal->releaseResLock)
	{
		portal->releaseResLock = false;
        ResUnLockPortal(portal);
	}

	/**
	 * Clean up backend's backoff entry
	 */
	if (gp_enable_resqueue_priority
			&& Gp_role == GP_ROLE_DISPATCH
			&& gp_session_id > -1)
	{
		BackoffBackendEntryExit();
	}
}

/*
 * PersistHoldablePortal
 *
 * Prepare the specified Portal for access outside of the current
 * transaction. When this function returns, all future accesses to the
 * portal must be done via the Tuplestore (not by invoking the
 * executor).
 */
void
PersistHoldablePortal(Portal portal)
{
	QueryDesc  *queryDesc = PortalGetQueryDesc(portal);
	Portal		saveActivePortal;
	ResourceOwner saveResourceOwner;
	MemoryContext savePortalContext;
	MemoryContext oldcxt;

	/*
	 * If we're preserving a holdable portal, we had better be inside the
	 * transaction that originally created it.
	 */
	Assert(portal->createSubid != InvalidSubTransactionId);
	Assert(queryDesc != NULL);

	/*
	 * Caller must have created the tuplestore already.
	 */
	Assert(portal->holdContext != NULL);
	Assert(portal->holdStore != NULL);

	/*
	 * Before closing down the executor, we must copy the tupdesc into
	 * long-term memory, since it was created in executor memory.
	 */
	oldcxt = MemoryContextSwitchTo(portal->holdContext);

	portal->tupDesc = CreateTupleDescCopy(portal->tupDesc);

	MemoryContextSwitchTo(oldcxt);

	/*
	 * Check for improper portal use, and mark portal active.
	 */
	if (portal->status != PORTAL_READY)
		ereport(ERROR,
				(errcode(ERRCODE_OBJECT_NOT_IN_PREREQUISITE_STATE),
				 errmsg("portal \"%s\" cannot be run", portal->name)));
	portal->status = PORTAL_ACTIVE;

	/*
	 * Set up global portal context pointers.
	 */
	saveActivePortal = ActivePortal;
	saveResourceOwner = CurrentResourceOwner;
	savePortalContext = PortalContext;
	PG_TRY();
	{
		ActivePortal = portal;
<<<<<<< HEAD
		ActiveSnapshot = queryDesc->snapshot;
		if (portal->resowner)
			CurrentResourceOwner = portal->resowner;
=======
		CurrentResourceOwner = portal->resowner;
>>>>>>> 49f001d8
		PortalContext = PortalGetHeapMemory(portal);

		MemoryContextSwitchTo(PortalContext);

		PushActiveSnapshot(queryDesc->snapshot);

		/*
		 * Rewind the executor: we need to store the entire result set in the
		 * tuplestore, so that subsequent backward FETCHs can be processed.
		 */
		/*
		 * We don't allow scanning backwards in MPP! skip this call and 
		 * skip the reset position call few lines down.
		 */
		if(Gp_role == GP_ROLE_UTILITY)
			ExecutorRewind(queryDesc);

		/*
		 * Change the destination to output to the tuplestore.  Note we
		 * tell the tuplestore receiver to detoast all data passed through it.
		 */
		queryDesc->dest = CreateDestReceiver(DestTuplestore, portal);
		SetTuplestoreDestReceiverDeToast(queryDesc->dest, true);

		/* Fetch the result set into the tuplestore */
		ExecutorRun(queryDesc, ForwardScanDirection, 0L);

		(*queryDesc->dest->rDestroy) (queryDesc->dest);
		queryDesc->dest = NULL;

		/*
		 * Now shut down the inner executor.
		 */
		portal->queryDesc = NULL;		/* prevent double shutdown */
		/* we do not need AfterTriggerEndQuery() here */
		ExecutorEnd(queryDesc);
		FreeQueryDesc(queryDesc);

		/*
		 * Set the position in the result set: ideally, this could be
		 * implemented by just skipping straight to the tuple # that we need
		 * to be at, but the tuplestore API doesn't support that. So we start
		 * at the beginning of the tuplestore and iterate through it until we
		 * reach where we need to be.  FIXME someday?  (Fortunately, the
		 * typical case is that we're supposed to be at or near the start of
		 * the result set, so this isn't as bad as it sounds.)
		 */
		MemoryContextSwitchTo(portal->holdContext);

		/*
		 * Since we don't allow backward scan in MPP we didn't do the 
		 * ExecutorRewind() call few lines just above. Therefore we 
		 * don't want to reset the position because we are already in
		 * the position we need to be. Allow this only in utility mode.
		 */
		if(Gp_role == GP_ROLE_UTILITY)
		{
			if (portal->atEnd)
			{
				/* we can handle this case even if posOverflow */
				while (tuplestore_advance(portal->holdStore, true))
					/* continue */ ;
			}
			else
			{
				int64		store_pos;
	
				if (portal->posOverflow)	/* oops, cannot trust portalPos */
					ereport(ERROR,
							(errcode(ERRCODE_OBJECT_NOT_IN_PREREQUISITE_STATE),
							 errmsg("could not reposition held cursor")));
	
				tuplestore_rescan(portal->holdStore);
	
				for (store_pos = 0; store_pos < portal->portalPos; store_pos++)
				{
					if (!tuplestore_advance(portal->holdStore, true))
						elog(ERROR, "unexpected end of tuple stream");
				}
			}
		}
	}
	PG_CATCH();
	{
		/* Uncaught error while executing portal: mark it dead */
		portal->status = PORTAL_FAILED;

		/* GPDB: cleanup dispatch and teardown interconnect */
		if (portal->queryDesc)
			mppExecutorCleanup(portal->queryDesc);

		/* Restore global vars and propagate error */
		ActivePortal = saveActivePortal;
		CurrentResourceOwner = saveResourceOwner;
		PortalContext = savePortalContext;

		PG_RE_THROW();
	}
	PG_END_TRY();

	MemoryContextSwitchTo(oldcxt);

	/* Mark portal not active */
	portal->status = PORTAL_READY;

	ActivePortal = saveActivePortal;
	CurrentResourceOwner = saveResourceOwner;
	PortalContext = savePortalContext;

	PopActiveSnapshot();

	/*
	 * We can now release any subsidiary memory of the portal's heap context;
	 * we'll never use it again.  The executor already dropped its context,
	 * but this will clean up anything that glommed onto the portal's heap via
	 * PortalContext.
	 */
	MemoryContextDeleteChildren(PortalGetHeapMemory(portal));
}<|MERGE_RESOLUTION|>--- conflicted
+++ resolved
@@ -76,7 +76,6 @@
 		RequireTransactionChain(isTopLevel, "DECLARE CURSOR");
 
 	/*
-<<<<<<< HEAD
 	 * Allow using the SCROLL keyword even though we don't support its
 	 * functionality (backward scrolling). Silently accept it and instead
 	 * of reporting an error like before, override it to NO SCROLL.
@@ -97,10 +96,7 @@
 	Assert(!(cstmt->options & CURSOR_OPT_SCROLL && cstmt->options & CURSOR_OPT_NO_SCROLL));
 
 	/*
-	 * Create a portal and copy the plan into its memory context.
-=======
 	 * Create a portal and copy the plan and queryString into its memory.
->>>>>>> 49f001d8
 	 */
 	portal = CreatePortal(cstmt->portalname, false, false);
 
@@ -163,11 +159,7 @@
 	/*
 	 * Start execution, inserting parameters if any.
 	 */
-<<<<<<< HEAD
-	PortalStart(portal, params, ActiveSnapshot, NULL);
-=======
-	PortalStart(portal, params, GetActiveSnapshot());
->>>>>>> 49f001d8
+	PortalStart(portal, params, GetActiveSnapshot(), NULL);
 
 	Assert(portal->strategy == PORTAL_ONE_SELECT);
 
@@ -429,13 +421,8 @@
 	PG_TRY();
 	{
 		ActivePortal = portal;
-<<<<<<< HEAD
-		ActiveSnapshot = queryDesc->snapshot;
 		if (portal->resowner)
 			CurrentResourceOwner = portal->resowner;
-=======
-		CurrentResourceOwner = portal->resowner;
->>>>>>> 49f001d8
 		PortalContext = PortalGetHeapMemory(portal);
 
 		MemoryContextSwitchTo(PortalContext);
