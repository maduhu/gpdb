--- conflicted
+++ resolved
@@ -4,20 +4,12 @@
  *		Routines for handling specialized SET variables.
  *
  *
-<<<<<<< HEAD
  * Portions Copyright (c) 1996-2009, PostgreSQL Global Development Group
-=======
- * Portions Copyright (c) 1996-2008, PostgreSQL Global Development Group
->>>>>>> d13f41d2
  * Portions Copyright (c) 1994, Regents of the University of California
  *
  *
  * IDENTIFICATION
-<<<<<<< HEAD
- *	  $PostgreSQL: pgsql/src/backend/commands/variable.c,v 1.119.2.2 2009/09/03 22:08:29 tgl Exp $
-=======
  *	  $PostgreSQL: pgsql/src/backend/commands/variable.c,v 1.125.2.1 2009/09/03 22:08:22 tgl Exp $
->>>>>>> d13f41d2
  *
  *-------------------------------------------------------------------------
  */
@@ -27,7 +19,6 @@
 #include <ctype.h>
 
 #include "access/xact.h"
-#include "catalog/catquery.h"
 #include "catalog/pg_authid.h"
 #include "commands/variable.h"
 #include "miscadmin.h"
@@ -36,8 +27,6 @@
 #include "utils/syscache.h"
 #include "utils/tqual.h"
 #include "mb/pg_wchar.h"
-
-#include "cdb/cdbvars.h"
 
 /*
  * DATESTYLE
@@ -441,8 +430,6 @@
 	}
 	else
 		tzn = pg_get_timezone_name(session_timezone);
-<<<<<<< HEAD
-=======
 
 	if (tzn != NULL)
 		return tzn;
@@ -548,129 +535,6 @@
 	const char *tzn;
 
 	tzn = pg_get_timezone_name(log_timezone);
->>>>>>> d13f41d2
-
-	if (tzn != NULL)
-		return tzn;
-
-	return "unknown";
-}
-
-
-/*
- * LOG_TIMEZONE
- *
- * For log_timezone, we don't support the interval-based methods of setting a
- * zone, which are only there for SQL spec compliance not because they're
- * actually useful.
- */
-
-/*
- * assign_log_timezone: GUC assign_hook for log_timezone
- */
-const char *
-assign_log_timezone(const char *value, bool doit, GucSource source)
-{
-	char	   *result;
-
-	if (pg_strcasecmp(value, "UNKNOWN") == 0)
-	{
-<<<<<<< HEAD
-		/*
-		 * UNKNOWN is the value shown as the "default" for log_timezone in
-		 * guc.c.  We interpret it as being a complete no-op; we don't change
-		 * the timezone setting.  Note that if there is a known timezone
-		 * setting, we will return that name rather than UNKNOWN as the
-		 * canonical spelling.
-		 *
-		 * During GUC initialization, since the timezone library isn't set up
-		 * yet, pg_get_timezone_name will return NULL and we will leave the
-		 * setting as UNKNOWN.	If this isn't overridden from the config file
-		 * then pg_timezone_initialize() will eventually select a default
-		 * value from the environment.
-		 */
-		if (doit)
-		{
-			const char *curzone = pg_get_timezone_name(log_timezone);
-
-			if (curzone)
-				value = curzone;
-		}
-	}
-	else
-	{
-		/*
-		 * Otherwise assume it is a timezone name, and try to load it.
-		 */
-		pg_tz	   *new_tz;
-
-		new_tz = pg_tzset(value);
-
-		if (!new_tz)
-		{
-			ereport((source >= PGC_S_INTERACTIVE) ? ERROR : LOG,
-					(errcode(ERRCODE_INVALID_PARAMETER_VALUE),
-					 errmsg("unrecognized time zone name: \"%s\"",
-							value)));
-			return NULL;
-		}
-
-		if (!tz_acceptable(new_tz))
-		{
-			ereport((source >= PGC_S_INTERACTIVE) ? ERROR : LOG,
-					(errcode(ERRCODE_INVALID_PARAMETER_VALUE),
-					 errmsg("time zone \"%s\" appears to use leap seconds",
-							value),
-					 errdetail("PostgreSQL does not support leap seconds.")));
-=======
-		ereport(GUC_complaint_elevel(source),
-				(errcode(ERRCODE_ACTIVE_SQL_TRANSACTION),
-				 errmsg("SET TRANSACTION ISOLATION LEVEL must be called before any query")));
-		/* source == PGC_S_OVERRIDE means do it anyway, eg at xact abort */
-		if (source != PGC_S_OVERRIDE)
-			return NULL;
-	}
-	else if (IsSubTransaction())
-	{
-		ereport(GUC_complaint_elevel(source),
-				(errcode(ERRCODE_ACTIVE_SQL_TRANSACTION),
-				 errmsg("SET TRANSACTION ISOLATION LEVEL must not be called in a subtransaction")));
-		/* source == PGC_S_OVERRIDE means do it anyway, eg at xact abort */
-		if (source != PGC_S_OVERRIDE)
->>>>>>> d13f41d2
-			return NULL;
-		}
-
-		if (doit)
-		{
-			/* Save the changed TZ */
-			log_timezone = new_tz;
-		}
-	}
-
-	/*
-	 * If we aren't going to do the assignment, just return OK indicator.
-	 */
-	if (!doit)
-		return value;
-
-	/*
-	 * Prepare the canonical string to return.	GUC wants it malloc'd.
-	 */
-	result = strdup(value);
-
-	return result;
-}
-
-/*
- * show_log_timezone: GUC show_hook for log_timezone
- */
-const char *
-show_log_timezone(void)
-{
-	const char *tzn;
-
-	tzn = pg_get_timezone_name(log_timezone);
 
 	if (tzn != NULL)
 		return tzn;
@@ -857,7 +721,6 @@
 	{
 		/* not a saved ID, so look it up */
 		HeapTuple	roleTup;
-		cqContext  *pcqCtx;
 
 		if (!IsTransactionState())
 		{
@@ -869,13 +732,9 @@
 			return NULL;
 		}
 
-		pcqCtx = caql_beginscan(
-				NULL,
-				cql("SELECT * FROM pg_authid "
-					" WHERE rolname = :1 ",
-					CStringGetDatum((char *) value)));
-
-		roleTup = caql_getnext(pcqCtx);
+		roleTup = SearchSysCache(AUTHNAME,
+								 PointerGetDatum(value),
+								 0, 0, 0);
 		if (!HeapTupleIsValid(roleTup))
 		{
 			ereport(GUC_complaint_elevel(source),
@@ -888,7 +747,7 @@
 		is_superuser = ((Form_pg_authid) GETSTRUCT(roleTup))->rolsuper;
 		actual_rolename = value;
 
-		caql_endscan(pcqCtx);
+		ReleaseSysCache(roleTup);
 	}
 
 	if (doit)
@@ -919,14 +778,9 @@
 	Oid			savedoid;
 	char	   *endptr;
 
-<<<<<<< HEAD
-	if(!value)
-		return NULL;
-=======
 	/* If session_authorization hasn't been set in this process, return "" */
 	if (value == NULL || value[0] == '\0')
 		return "";
->>>>>>> d13f41d2
 
 	Assert(strspn(value, "x") == NAMEDATALEN &&
 		   (value[NAMEDATALEN] == 'T' || value[NAMEDATALEN] == 'F'));
@@ -983,7 +837,6 @@
 	{
 		/* not a saved ID, so look it up */
 		HeapTuple	roleTup;
-		cqContext  *pcqCtx;
 
 		if (!IsTransactionState())
 		{
@@ -995,13 +848,9 @@
 			return NULL;
 		}
 
-		pcqCtx = caql_beginscan(
-				NULL,
-				cql("SELECT * FROM pg_authid "
-					" WHERE rolname = :1 ",
-					CStringGetDatum((char *) value)));
-
-		roleTup = caql_getnext(pcqCtx);
+		roleTup = SearchSysCache(AUTHNAME,
+								 PointerGetDatum(value),
+								 0, 0, 0);
 		if (!HeapTupleIsValid(roleTup))
 		{
 			ereport(GUC_complaint_elevel(source),
@@ -1013,7 +862,7 @@
 		roleid = HeapTupleGetOid(roleTup);
 		is_superuser = ((Form_pg_authid) GETSTRUCT(roleTup))->rolsuper;
 
-		caql_endscan(pcqCtx);
+		ReleaseSysCache(roleTup);
 
 		/*
 		 * Verify that session user is allowed to become this role
