--- conflicted
+++ resolved
@@ -11,11 +11,7 @@
  *
  *
  * IDENTIFICATION
-<<<<<<< HEAD
- *	  $PostgreSQL: pgsql/src/backend/optimizer/plan/createplan.c,v 1.217.2.1 2007/07/31 19:53:49 tgl Exp $
-=======
  *	  $PostgreSQL: pgsql/src/backend/optimizer/plan/createplan.c,v 1.218 2006/12/23 00:43:10 tgl Exp $
->>>>>>> a78fcfb5
  *
  *-------------------------------------------------------------------------
  */
@@ -109,13 +105,8 @@
 						 List **indexstrategy,
 						 List **indexsubtype);
 static Node *fix_indexqual_operand(Node *node, IndexOptInfo *index,
-<<<<<<< HEAD
-					  Oid *opclass);
+					  Oid *opfamily);
 static List *get_switched_clauses(Relids innerrelids, List *clauses);
-=======
-					  Oid *opfamily);
-static List *get_switched_clauses(List *clauses, Relids outerrelids);
->>>>>>> a78fcfb5
 static List *order_qual_clauses(PlannerInfo *root, List *clauses);
 static void copy_path_costsize(PlannerInfo *root, Plan *dest, Path *src);
 static void copy_plan_costsize(Plan *dest, Plan *src);
@@ -166,24 +157,6 @@
 				Index scanrelid);
 static BitmapAnd *make_bitmap_and(List *bitmapplans);
 static BitmapOr *make_bitmap_or(List *bitmapplans);
-<<<<<<< HEAD
-=======
-static NestLoop *make_nestloop(List *tlist,
-			  List *joinclauses, List *otherclauses,
-			  Plan *lefttree, Plan *righttree,
-			  JoinType jointype);
-static HashJoin *make_hashjoin(List *tlist,
-			  List *joinclauses, List *otherclauses,
-			  List *hashclauses,
-			  Plan *lefttree, Plan *righttree,
-			  JoinType jointype);
-static Hash *make_hash(Plan *lefttree);
-static MergeJoin *make_mergejoin(List *tlist,
-			   List *joinclauses, List *otherclauses,
-			   List *mergeclauses, List *mergefamilies, List *mergestrategies,
-			   Plan *lefttree, Plan *righttree,
-			   JoinType jointype);
->>>>>>> a78fcfb5
 static Sort *make_sort(PlannerInfo *root, Plan *lefttree, int numCols,
 		  AttrNumber *sortColIdx, Oid *sortOperators);
 
@@ -3116,11 +3089,7 @@
 		RestrictInfo *rinfo = (RestrictInfo *) lfirst(l);
 		Expr	   *clause;
 		Oid			clause_op;
-<<<<<<< HEAD
-		Oid			opclass = 0;
-=======
 		Oid			opfamily;
->>>>>>> a78fcfb5
 		int			stratno;
 		Oid			stratlefttype;
 		Oid			stratrighttype;
