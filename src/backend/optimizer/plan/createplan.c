--- conflicted
+++ resolved
@@ -12,11 +12,7 @@
  *
  *
  * IDENTIFICATION
-<<<<<<< HEAD
- *	  $PostgreSQL: pgsql/src/backend/optimizer/plan/createplan.c,v 1.251 2008/10/21 20:42:53 tgl Exp $
-=======
  *	  $PostgreSQL: pgsql/src/backend/optimizer/plan/createplan.c,v 1.241 2008/06/27 03:56:55 tgl Exp $
->>>>>>> 49f001d8
  *
  *-------------------------------------------------------------------------
  */
@@ -81,7 +77,7 @@
 						BitmapHeapPath *best_path,
 						List *tlist, List *scan_clauses);
 static Plan *create_bitmap_subplan(PlannerInfo *root, Path *bitmapqual,
-					  List **qual);
+					  List **qual, List **indexqual);
 static TidScan *create_tidscan_plan(PlannerInfo *root, TidPath *best_path,
 					List *tlist, List *scan_clauses);
 static SubqueryScan *create_subqueryscan_plan(PlannerInfo *root, Path *best_path,
@@ -162,32 +158,7 @@
 										 Index scanrelid, int wtParam);
 static BitmapAnd *make_bitmap_and(List *bitmapplans);
 static BitmapOr *make_bitmap_or(List *bitmapplans);
-<<<<<<< HEAD
 static List *flatten_grouping_list(List *groupcls);
-=======
-static NestLoop *make_nestloop(List *tlist,
-			  List *joinclauses, List *otherclauses,
-			  Plan *lefttree, Plan *righttree,
-			  JoinType jointype);
-static HashJoin *make_hashjoin(List *tlist,
-			  List *joinclauses, List *otherclauses,
-			  List *hashclauses,
-			  Plan *lefttree, Plan *righttree,
-			  JoinType jointype);
-static Hash *make_hash(Plan *lefttree);
-static MergeJoin *make_mergejoin(List *tlist,
-			   List *joinclauses, List *otherclauses,
-			   List *mergeclauses,
-			   Oid *mergefamilies,
-			   int *mergestrategies,
-			   bool *mergenullsfirst,
-			   Plan *lefttree, Plan *righttree,
-			   JoinType jointype);
-static Sort *make_sort(PlannerInfo *root, Plan *lefttree, int numCols,
-		  AttrNumber *sortColIdx, Oid *sortOperators, bool *nullsFirst,
-		  double limit_tuples);
-static Material *make_material(Plan *lefttree);
->>>>>>> 49f001d8
 
 
 /*
@@ -902,16 +873,6 @@
 	 * Therefore newtlist starts from build_relation_tlist() not just a
 	 * copy of the subplan's tlist; and we don't install it into the subplan
 	 * unless we are sorting or stuff has to be added.
-<<<<<<< HEAD
-=======
-	 *
-	 * To find the correct list of values to unique-ify, we look in the
-	 * information saved for IN expressions.  If this code is ever used in
-	 * other scenarios, some other way of finding what to unique-ify will
-	 * be needed.  The IN clause's operators are needed too, since they
-	 * determine what the meaning of "unique" is in this context.
-	 *----------
->>>>>>> 49f001d8
 	 */
 	uniq_exprs = best_path->distinct_on_exprs;	/* CDB */
 	in_operators = best_path->distinct_on_eq_operators; /* CDB */
@@ -1134,7 +1095,6 @@
 }
 
 /*
-<<<<<<< HEAD
  * create_appendonlyscan_plan
  *	 Returns a appendonlyscan plan for the base relation scanned by 'best_path'
  *	 with restriction clauses 'scan_clauses' and targetlist 'tlist'.
@@ -1145,30 +1105,6 @@
 {
 	AppendOnlyScan *scan_plan;
 	Index		scan_relid = best_path->parent->relid;
-=======
- * create_indexscan_plan
- *	  Returns an indexscan plan for the base relation scanned by 'best_path'
- *	  with restriction clauses 'scan_clauses' and targetlist 'tlist'.
- *
- * The indexquals list of the path contains implicitly-ANDed qual conditions.
- * The list can be empty --- then no index restrictions will be applied during
- * the scan.
- */
-static IndexScan *
-create_indexscan_plan(PlannerInfo *root,
-					  IndexPath *best_path,
-					  List *tlist,
-					  List *scan_clauses)
-{
-	List	   *indexquals = best_path->indexquals;
-	Index		baserelid = best_path->path.parent->relid;
-	Oid			indexoid = best_path->indexinfo->indexoid;
-	List	   *qpqual;
-	List	   *stripped_indexquals;
-	List	   *fixed_indexquals;
-	ListCell   *l;
-	IndexScan  *scan_plan;
->>>>>>> 49f001d8
 
 	/* it should be a base rel... */
 	Assert(scan_relid > 0);
@@ -1177,24 +1113,15 @@
 	/* Sort clauses into best execution order */
 	scan_clauses = order_qual_clauses(root, scan_clauses);
 
-<<<<<<< HEAD
 	/* Reduce RestrictInfo list to bare expressions; ignore pseudoconstants */
 	scan_clauses = extract_actual_clauses(scan_clauses, false);
 
 	scan_plan = make_appendonlyscan(tlist,
 									scan_clauses,
 									scan_relid);
-=======
-	/*
-	 * The executor needs a copy with the indexkey on the left of each clause
-	 * and with index attr numbers substituted for table ones.
-	 */
-	fixed_indexquals = fix_indexqual_references(indexquals, best_path);
->>>>>>> 49f001d8
 
 	copy_path_costsize(root, &scan_plan->scan.plan, best_path);
 
-<<<<<<< HEAD
 	return scan_plan;
 }
 
@@ -1213,56 +1140,6 @@
 	/* it should be a base rel... */
 	Assert(scan_relid > 0);
 	Assert(best_path->parent->rtekind == RTE_RELATION);
-=======
-	/*
-	 * The qpqual list must contain all restrictions not automatically handled
-	 * by the index.  All the predicates in the indexquals will be checked
-	 * (either by the index itself, or by nodeIndexscan.c), but if there are
-	 * any "special" operators involved then they must be included in qpqual.
-	 * The upshot is that qpqual must contain scan_clauses minus whatever
-	 * appears in indexquals.
-	 *
-	 * In normal cases simple pointer equality checks will be enough to spot
-	 * duplicate RestrictInfos, so we try that first.  In some situations
-	 * (particularly with OR'd index conditions) we may have scan_clauses that
-	 * are not equal to, but are logically implied by, the index quals; so we
-	 * also try a predicate_implied_by() check to see if we can discard quals
-	 * that way.  (predicate_implied_by assumes its first input contains only
-	 * immutable functions, so we have to check that.)
-	 *
-	 * We can also discard quals that are implied by a partial index's
-	 * predicate, but only in a plain SELECT; when scanning a target relation
-	 * of UPDATE/DELETE/SELECT FOR UPDATE, we must leave such quals in the
-	 * plan so that they'll be properly rechecked by EvalPlanQual testing.
-	 */
-	qpqual = NIL;
-	foreach(l, scan_clauses)
-	{
-		RestrictInfo *rinfo = (RestrictInfo *) lfirst(l);
-
-		Assert(IsA(rinfo, RestrictInfo));
-		if (rinfo->pseudoconstant)
-			continue;			/* we may drop pseudoconstants here */
-		if (list_member_ptr(indexquals, rinfo))
-			continue;
-		if (!contain_mutable_functions((Node *) rinfo->clause))
-		{
-			List	   *clausel = list_make1(rinfo->clause);
-
-			if (predicate_implied_by(clausel, indexquals))
-				continue;
-			if (best_path->indexinfo->indpred)
-			{
-				if (baserelid != root->parse->resultRelation &&
-					get_rowmark(root->parse, baserelid) == NULL)
-					if (predicate_implied_by(clausel,
-											 best_path->indexinfo->indpred))
-						continue;
-			}
-		}
-		qpqual = lappend(qpqual, rinfo);
-	}
->>>>>>> 49f001d8
 
 	/* Sort clauses into best execution order */
 	scan_clauses = order_qual_clauses(root, scan_clauses);
@@ -1270,20 +1147,9 @@
 	/* Reduce RestrictInfo list to bare expressions; ignore pseudoconstants */
 	scan_clauses = extract_actual_clauses(scan_clauses, false);
 
-<<<<<<< HEAD
 	scan_plan = make_aocsscan(tlist,
 							  scan_clauses,
 							  scan_relid);
-=======
-	/* Finally ready to build the plan node */
-	scan_plan = make_indexscan(tlist,
-							   qpqual,
-							   baserelid,
-							   indexoid,
-							   fixed_indexquals,
-							   stripped_indexquals,
-							   best_path->indexscandir);
->>>>>>> 49f001d8
 
 	copy_path_costsize(root, &scan_plan->scan.plan, best_path);
 
@@ -2059,16 +1925,12 @@
  * The indexquals list of the path contains implicitly-ANDed qual conditions.
  * The list can be empty --- then no index restrictions will be applied during
  * the scan.
- *
- * If nonlossy_clauses isn't NULL, *nonlossy_clauses receives a list of the
- * nonlossy indexquals.
  */
 static IndexScan *
 create_indexscan_plan(PlannerInfo *root,
 					  IndexPath *best_path,
 					  List *tlist,
-					  List *scan_clauses,
-					  List **nonlossy_clauses)
+					  List *scan_clauses)
 {
 	List	   *indexquals = best_path->indexquals;
 	Index		baserelid = best_path->path.parent->relid;
@@ -2076,9 +1938,6 @@
 	List	   *qpqual;
 	List	   *stripped_indexquals;
 	List	   *fixed_indexquals;
-	List	   *nonlossy_indexquals;
-	List	   *indexstrategy;
-	List	   *indexsubtype;
 	ListCell   *l;
 	IndexScan  *scan_plan;
 
@@ -2094,18 +1953,9 @@
 
 	/*
 	 * The executor needs a copy with the indexkey on the left of each clause
-	 * and with index attr numbers substituted for table ones. This pass also
-	 * gets strategy info and looks for "lossy" operators.
-	 */
-	fix_indexqual_references(indexquals, best_path,
-							 &fixed_indexquals,
-							 &nonlossy_indexquals,
-							 &indexstrategy,
-							 &indexsubtype);
-
-	/* pass back nonlossy quals if caller wants 'em */
-	if (nonlossy_clauses)
-		*nonlossy_clauses = nonlossy_indexquals;
+	 * and with index attr numbers substituted for table ones.
+	 */
+	fixed_indexquals = fix_indexqual_references(indexquals, best_path);
 
 	/*
 	 * If this is an innerjoin scan, the indexclauses will contain join
@@ -2126,9 +1976,8 @@
 	 * by the index.  All the predicates in the indexquals will be checked
 	 * (either by the index itself, or by nodeIndexscan.c), but if there are
 	 * any "special" operators involved then they must be included in qpqual.
-	 * Also, any lossy index operators must be rechecked in the qpqual.  The
-	 * upshot is that qpqual must contain scan_clauses minus whatever appears
-	 * in nonlossy_indexquals.
+	 * The upshot is that qpqual must contain scan_clauses minus whatever
+	 * appears in indexquals.
 	 *
 	 * In normal cases simple pointer equality checks will be enough to spot
 	 * duplicate RestrictInfos, so we try that first.  In some situations
@@ -2151,13 +2000,13 @@
 		Assert(IsA(rinfo, RestrictInfo));
 		if (rinfo->pseudoconstant)
 			continue;			/* we may drop pseudoconstants here */
-		if (list_member_ptr(nonlossy_indexquals, rinfo))
+		if (list_member_ptr(indexquals, rinfo))
 			continue;
 		if (!contain_mutable_functions((Node *) rinfo->clause))
 		{
 			List	   *clausel = list_make1(rinfo->clause);
 
-			if (predicate_implied_by(clausel, nonlossy_indexquals))
+			if (predicate_implied_by(clausel, indexquals))
 				continue;
 			if (best_path->indexinfo->indpred)
 			{
@@ -2184,8 +2033,6 @@
 							   indexoid,
 							   fixed_indexquals,
 							   stripped_indexquals,
-							   indexstrategy,
-							   indexsubtype,
 							   best_path->indexscandir);
 
 	copy_path_costsize(root, &scan_plan->scan.plan, &best_path->path);
@@ -2206,12 +2053,8 @@
 {
 	Index		baserelid = best_path->path.parent->relid;
 	Plan	   *bitmapqualplan;
-<<<<<<< HEAD
 	List	   *bitmapqualorig = NULL;
 	List	   *indexquals = NULL;
-=======
-	List	   *bitmapqualorig;
->>>>>>> 49f001d8
 	List	   *qpqual;
 	ListCell   *l;
 	BitmapHeapScan *scan_plan;
@@ -2220,9 +2063,9 @@
 	Assert(baserelid > 0);
 	Assert(best_path->path.parent->rtekind == RTE_RELATION);
 
-	/* Process the bitmapqual tree into a Plan tree and qual list */
+	/* Process the bitmapqual tree into a Plan tree and qual lists */
 	bitmapqualplan = create_bitmap_subplan(root, best_path->bitmapqual,
-										   &bitmapqualorig);
+										   &bitmapqualorig, &indexquals);
 
 	/* Reduce RestrictInfo list to bare expressions; ignore pseudoconstants */
 	scan_clauses = extract_actual_clauses(scan_clauses, false);
@@ -2246,7 +2089,7 @@
 	 * (either by the index itself, or by nodeBitmapHeapscan.c), but if there
 	 * are any "special" operators involved then they must be added to qpqual.
 	 * The upshot is that qpqual must contain scan_clauses minus whatever
-	 * appears in bitmapqualorig.
+	 * appears in indexquals.
 	 *
 	 * In normal cases simple equal() checks will be enough to spot duplicate
 	 * clauses, so we try that first.  In some situations (particularly with
@@ -2258,22 +2101,22 @@
 	 *
 	 * Unlike create_indexscan_plan(), we need take no special thought here
 	 * for partial index predicates; this is because the predicate conditions
-	 * are already listed in bitmapqualorig.  Bitmap scans have to do it that
-	 * way because predicate conditions need to be rechecked if the scan's
-	 * bitmap becomes lossy.
+	 * are already listed in bitmapqualorig and indexquals.  Bitmap scans have
+	 * to do it that way because predicate conditions need to be rechecked if
+	 * the scan becomes lossy.
 	 */
 	qpqual = NIL;
 	foreach(l, scan_clauses)
 	{
 		Node	   *clause = (Node *) lfirst(l);
 
-		if (list_member(bitmapqualorig, clause))
+		if (list_member(indexquals, clause))
 			continue;
 		if (!contain_mutable_functions(clause))
 		{
 			List	   *clausel = list_make1(clause);
 
-			if (predicate_implied_by(clausel, bitmapqualorig))
+			if (predicate_implied_by(clausel, indexquals))
 				continue;
 		}
 		qpqual = lappend(qpqual, clause);
@@ -2417,19 +2260,21 @@
 /*
  * Given a bitmapqual tree, generate the Plan tree that implements it
  *
- * As a byproduct, we also return in *qual a qual list (in implicit-AND
- * form, without RestrictInfos) describing the generated indexqual
- * conditions, as needed for rechecking heap tuples in lossy cases.
- * This list also includes partial-index predicates, because we have to
- * recheck predicates as well as index conditions if the scan's bitmap
- * becomes lossy.
+ * As byproducts, we also return in *qual and *indexqual the qual lists
+ * (in implicit-AND form, without RestrictInfos) describing the original index
+ * conditions and the generated indexqual conditions.  (These are the same in
+ * simple cases, but when special index operators are involved, the former
+ * list includes the special conditions while the latter includes the actual
+ * indexable conditions derived from them.)  Both lists include partial-index
+ * predicates, because we have to recheck predicates as well as index
+ * conditions if the bitmap scan becomes lossy.
  *
  * Note: if you find yourself changing this, you probably need to change
  * make_restrictinfo_from_bitmapqual too.
  */
 static Plan *
 create_bitmap_subplan(PlannerInfo *root, Path *bitmapqual,
-					  List **qual)
+					  List **qual, List **indexqual)
 {
 	Plan	   *plan;
 
@@ -2438,6 +2283,7 @@
 		BitmapAndPath *apath = (BitmapAndPath *) bitmapqual;
 		List	   *subplans = NIL;
 		List	   *subquals = NIL;
+		List	   *subindexquals = NIL;
 		ListCell   *l;
 
 		/*
@@ -2451,11 +2297,13 @@
 		{
 			Plan	   *subplan;
 			List	   *subqual;
+			List	   *subindexqual;
 
 			subplan = create_bitmap_subplan(root, (Path *) lfirst(l),
-											&subqual);
+											&subqual, &subindexqual);
 			subplans = lappend(subplans, subplan);
 			subquals = list_concat_unique(subquals, subqual);
+			subindexquals = list_concat_unique(subindexquals, subindexqual);
 		}
 		plan = (Plan *) make_bitmap_and(subplans);
 		plan->startup_cost = apath->path.startup_cost;
@@ -2464,13 +2312,16 @@
 			clamp_row_est(apath->bitmapselectivity * apath->path.parent->tuples);
 		plan->plan_width = 0;	/* meaningless */
 		*qual = subquals;
+		*indexqual = subindexquals;
 	}
 	else if (IsA(bitmapqual, BitmapOrPath))
 	{
 		BitmapOrPath *opath = (BitmapOrPath *) bitmapqual;
 		List	   *subplans = NIL;
 		List	   *subquals = NIL;
+		List	   *subindexquals = NIL;
 		bool		const_true_subqual = false;
+		bool		const_true_subindexqual = false;
 		ListCell   *l;
 
 		/*
@@ -2486,15 +2337,21 @@
 		{
 			Plan	   *subplan;
 			List	   *subqual;
+			List	   *subindexqual;
 
 			subplan = create_bitmap_subplan(root, (Path *) lfirst(l),
-											&subqual);
+											&subqual, &subindexqual);
 			subplans = lappend(subplans, subplan);
 			if (subqual == NIL)
 				const_true_subqual = true;
 			else if (!const_true_subqual)
 				subquals = lappend(subquals,
 								   make_ands_explicit(subqual));
+			if (subindexqual == NIL)
+				const_true_subindexqual = true;
+			else if (!const_true_subindexqual)
+				subindexquals = lappend(subindexquals,
+										make_ands_explicit(subindexqual));
 		}
 
 		/*
@@ -2526,6 +2383,12 @@
 			*qual = subquals;
 		else
 			*qual = list_make1(make_orclause(subquals));
+		if (const_true_subindexqual)
+			*indexqual = NIL;
+		else if (list_length(subindexquals) <= 1)
+			*indexqual = subindexquals;
+		else
+			*indexqual = list_make1(make_orclause(subindexquals));
 	}
 	else if (IsA(bitmapqual, IndexPath))
 	{
@@ -2546,6 +2409,7 @@
 			clamp_row_est(ipath->indexselectivity * ipath->path.parent->tuples);
 		plan->plan_width = 0;	/* meaningless */
 		*qual = get_actual_clauses(ipath->indexclauses);
+		*indexqual = get_actual_clauses(ipath->indexquals);
 		foreach(l, ipath->indexinfo->indpred)
 		{
 			Expr	   *pred = (Expr *) lfirst(l);
@@ -2557,7 +2421,10 @@
 			 * generating redundant conditions.
 			 */
 			if (!predicate_implied_by(list_make1(pred), ipath->indexclauses))
+			{
 				*qual = lappend(*qual, pred);
+				*indexqual = lappend(*indexqual, pred);
+			}
 		}
 	}
 	else
@@ -4257,7 +4124,6 @@
 	Plan	   *plan = &node->plan;
 	double		total_size;
 	ListCell   *subnode;
-	double		weighted_total_width = 0.0;		/* maintain weighted total */
 
 	/*
 	 * Compute cost as sum of subplan costs.  We charge nothing extra for the
@@ -4276,10 +4142,15 @@
 			plan->startup_cost = subplan->startup_cost;
 		plan->total_cost += subplan->total_cost;
 		plan->plan_rows += subplan->plan_rows;
-<<<<<<< HEAD
-		weighted_total_width += (double) subplan->plan_rows * (double) subplan->plan_width;
-	}
-	plan->plan_width = (int) ceil(weighted_total_width / Max(1.0, plan->plan_rows));
+		total_size += subplan->plan_width * subplan->plan_rows;
+	}
+	/* GPDB_84_MERGE_FIXME: ensure this math is okay compared to before the
+	 * merge */
+	if (plan->plan_rows > 0)
+		plan->plan_width = rint(total_size / plan->plan_rows);
+	else
+		plan->plan_width = 0;
+
 	plan->targetlist = tlist;
 	plan->qual = NIL;
 	plan->lefttree = NULL;
@@ -4301,14 +4172,6 @@
 	Plan	   *plan = &node->plan;
 
 	cost_recursive_union(plan, lefttree, righttree);
-=======
-		total_size += subplan->plan_width * subplan->plan_rows;
-	}
-	if (plan->plan_rows > 0)
-		plan->plan_width = rint(total_size / plan->plan_rows);
-	else
-		plan->plan_width = 0;
->>>>>>> 49f001d8
 
 	plan->targetlist = tlist;
 	plan->qual = NIL;
@@ -4909,7 +4772,6 @@
 					 sortColIdx, sortOperators, nullsFirst, -1.0);
 }
 
-<<<<<<< HEAD
 /*
  * Reconstruct a new list of GroupClause based on the given grpCols.
  *
@@ -5017,9 +4879,6 @@
 }
 
 Material *
-=======
-static Material *
->>>>>>> 49f001d8
 make_material(Plan *lefttree)
 {
 	Material   *node = makeNode(Material);
