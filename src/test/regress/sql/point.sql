--- conflicted
+++ resolved
@@ -53,11 +53,7 @@
 
 SELECT '' AS six, p.f1, p.f1 <-> point '(0,0)' AS dist
    FROM POINT_TBL p
-<<<<<<< HEAD
-   ORDER BY dist ;
-=======
    ORDER BY dist;
->>>>>>> d13f41d2
 
 SELECT '' AS thirtysix, p1.f1 AS point1, p2.f1 AS point2, p1.f1 <-> p2.f1 AS dist
    FROM POINT_TBL p1, POINT_TBL p2
