--
-- OPR_SANITY
-- Sanity checks for common errors in making operator/procedure system tables:
-- pg_operator, pg_proc, pg_cast, pg_aggregate, pg_am,
-- pg_amop, pg_amproc, pg_opclass, pg_opfamily.
--
-- None of the SELECTs here should ever find any matching entries,
-- so the expected output is easy to maintain ;-).
-- A test failure indicates someone messed up an entry in the system tables.
--
-- NB: we assume the oidjoins test will have caught any dangling links,
-- that is OID or REGPROC fields that are not zero and do not match some
-- row in the linked-to table.  However, if we want to enforce that a link
-- field can't be 0, we have to check it here.
--
-- NB: run this test earlier than the create_operator test, because
-- that test creates some bogus operators...
-- Helper functions to deal with cases where binary-coercible matches are
-- allowed.
-- This should match IsBinaryCoercible() in parse_coerce.c.
create function binary_coercible(oid, oid) returns bool as $$
SELECT ($1 = $2) OR
 EXISTS(select 1 from pg_catalog.pg_cast where
        castsource = $1 and casttarget = $2 and
        castmethod = 'b' and castcontext = 'i') OR
 ($2 = 'pg_catalog.anyarray'::pg_catalog.regtype AND
  EXISTS(select 1 from pg_catalog.pg_type where
         oid = $1 and typelem != 0 and typlen = -1))
$$ language sql strict stable READS SQL DATA;
-- This one ignores castcontext, so it considers only physical equivalence
-- and not whether the coercion can be invoked implicitly.
create function physically_coercible(oid, oid) returns bool as $$
SELECT ($1 = $2) OR
 EXISTS(select 1 from pg_catalog.pg_cast where
        castsource = $1 and casttarget = $2 and
        castmethod = 'b') OR
 ($2 = 'pg_catalog.anyarray'::pg_catalog.regtype AND
  EXISTS(select 1 from pg_catalog.pg_type where
         oid = $1 and typelem != 0 and typlen = -1))
$$ language sql strict stable READS SQL DATA;
-- **************** pg_proc ****************
-- Look for illegal values in pg_proc fields.
SELECT p1.oid, p1.proname
FROM pg_proc as p1
WHERE p1.prolang = 0 OR p1.prorettype = 0 OR
       p1.pronargs < 0 OR
       p1.pronargdefaults < 0 OR
       p1.pronargdefaults > p1.pronargs OR
       array_lower(p1.proargtypes, 1) != 0 OR
       array_upper(p1.proargtypes, 1) != p1.pronargs-1 OR
       0::oid = ANY (p1.proargtypes) OR
       procost <= 0 OR
       CASE WHEN proretset THEN prorows <= 0 ELSE prorows != 0 END;
 oid | proname 
-----+---------
(0 rows)

-- prosrc should never be null or empty
SELECT p1.oid, p1.proname
FROM pg_proc as p1
WHERE prosrc IS NULL OR prosrc = '' OR prosrc = '-';
 oid | proname 
-----+---------
(0 rows)

<<<<<<< HEAD
=======
-- proiswindow shouldn't be set together with proisagg or proretset
SELECT p1.oid, p1.proname
FROM pg_proc AS p1
WHERE proiswindow AND (proisagg OR proretset);
 oid | proname 
-----+---------
(0 rows)

>>>>>>> 38e93482
-- pronargdefaults should be 0 iff proargdefaults is null
SELECT p1.oid, p1.proname
FROM pg_proc AS p1
WHERE (pronargdefaults <> 0) != (proargdefaults IS NOT NULL);
 oid | proname 
<<<<<<< HEAD
 -----+---------
 (0 rows)
=======
-----+---------
(0 rows)
>>>>>>> 38e93482

-- probin should be non-empty for C functions, null everywhere else
SELECT p1.oid, p1.proname
FROM pg_proc as p1
WHERE prolang = 13 AND (probin IS NULL OR probin = '' OR probin = '-');
 oid | proname 
-----+---------
(0 rows)

SELECT p1.oid, p1.proname
FROM pg_proc as p1
WHERE prolang != 13 AND probin IS NOT NULL;
 oid | proname 
-----+---------
(0 rows)

-- Look for conflicting proc definitions (same names and input datatypes).
-- (This test should be dead code now that we have the unique index
-- pg_proc_proname_args_nsp_index, but I'll leave it in anyway.)
SELECT p1.oid, p1.proname, p2.oid, p2.proname
FROM pg_proc AS p1, pg_proc AS p2
WHERE p1.oid != p2.oid AND
    p1.proname = p2.proname AND
    p1.pronargs = p2.pronargs AND
    p1.proargtypes = p2.proargtypes;
 oid | proname | oid | proname 
-----+---------+-----+---------
(0 rows)

-- Considering only built-in procs (prolang = 12), look for multiple uses
-- of the same internal function (ie, matching prosrc fields).  It's OK to
-- have several entries with different pronames for the same internal function,
-- but conflicts in the number of arguments (except in the case of window 
-- functions) and other critical items should be complained of.  (We don't 
-- check data types here; see next query.) 
--
-- Note: ignore aggregate functions here, since they all point to the same dummy
-- built-in function.
--
-- Note: ignoring gp_deprecated here since the function ignores its parameters
-- always errors and never returns a value.
SELECT p1.oid, p1.proname, p2.oid, p2.proname
FROM pg_proc AS p1, pg_proc AS p2
WHERE p1.oid < p2.oid AND
    p1.prosrc = p2.prosrc AND
	p1.prosrc NOT IN ('gp_deprecated') AND
    p1.prolang = 12 AND p2.prolang = 12 AND
    (p1.proisagg = false OR p2.proisagg = false) AND
    (p1.proiswindow = false OR p1.proiswindow = false) AND
    (p1.prolang != p2.prolang OR
     p1.proisagg != p2.proisagg OR
     p1.proiswindow != p2.proiswindow OR
     p1.prosecdef != p2.prosecdef OR
     p1.proisstrict != p2.proisstrict OR
     p1.proretset != p2.proretset OR
     p1.provolatile != p2.provolatile OR
     (p1.pronargs != p2.pronargs AND p1.oid 
	  NOT IN (select winfunc from pg_window)));
 oid  |      proname      | oid  |       proname       
------+-------------------+------+---------------------
 3213 | int4_matrix_accum | 3214 | int8_matrix_accum
 3212 | int2_matrix_accum | 3214 | int8_matrix_accum
 3213 | int4_matrix_accum | 3215 | float8_matrix_accum
 3212 | int2_matrix_accum | 3215 | float8_matrix_accum
 5044 | gp_elog           | 5045 | gp_elog
(5 rows)

-- Look for uses of different type OIDs in the argument/result type fields
-- for different aliases of the same built-in function.
-- This indicates that the types are being presumed to be binary-equivalent,
-- or that the built-in function is prepared to deal with different types.
-- That's not wrong, necessarily, but we make lists of all the types being
-- so treated.  Note that the expected output of this part of the test will
-- need to be modified whenever new pairs of types are made binary-equivalent,
-- or when new polymorphic built-in functions are added!
--
-- Note: ignore aggregate functions here, since they all point to the same
-- dummy built-in function.
--
-- Note: ignoring gp_deprecated here since the function ignores its parameters
-- always errors and never returns a value.
SELECT DISTINCT p1.prorettype::regtype, p2.prorettype::regtype
FROM pg_proc AS p1, pg_proc AS p2
WHERE p1.oid != p2.oid AND
    p1.prosrc = p2.prosrc AND
	p1.prosrc NOT IN ('gp_deprecated') AND
    p1.prolang = 12 AND p2.prolang = 12 AND
    NOT p1.proisagg AND NOT p2.proisagg AND
    NOT p1.proiswindow AND NOT p2.proiswindow AND
    (p1.prorettype < p2.prorettype)
ORDER BY 1, 2; -- order none
         prorettype          |        prorettype        
-----------------------------+--------------------------
 text                        | character varying
 bigint[]                    | double precision[]
 timestamp without time zone | timestamp with time zone
(3 rows)

SELECT DISTINCT p1.proargtypes[0]::regtype, p2.proargtypes[0]::regtype
FROM pg_proc AS p1, pg_proc AS p2
WHERE p1.oid != p2.oid AND
    p1.prosrc = p2.prosrc AND
	p1.prosrc NOT IN ('gp_deprecated') AND
    p1.prolang = 12 AND p2.prolang = 12 AND
    NOT p1.proisagg AND NOT p2.proisagg AND
    NOT p1.proiswindow AND NOT p2.proiswindow AND
    (p1.proargtypes[0] < p2.proargtypes[0])
ORDER BY 1, 2; -- order none
         proargtypes         |       proargtypes        
-----------------------------+--------------------------
 text                        | character
 text                        | character varying
 bigint[]                    | double precision[]
 timestamp without time zone | timestamp with time zone
 bit                         | bit varying
 anyarray                    | anyelement
(6 rows)

SELECT DISTINCT p1.proargtypes[1]::regtype, p2.proargtypes[1]::regtype
FROM pg_proc AS p1, pg_proc AS p2
WHERE p1.oid != p2.oid AND
    p1.prosrc = p2.prosrc AND
	p1.prosrc NOT IN ('gp_deprecated') AND
    p1.prolang = 12 AND p2.prolang = 12 AND
    NOT p1.proisagg AND NOT p2.proisagg AND
    NOT p1.proiswindow AND NOT p2.proiswindow AND
    (p1.proargtypes[1] < p2.proargtypes[1])
ORDER BY 1, 2; -- order none
         proargtypes         |       proargtypes        
-----------------------------+--------------------------
 integer                     | xid
 smallint[]                  | integer[]
 smallint[]                  | bigint[]
 smallint[]                  | double precision[]
 integer[]                   | bigint[]
 integer[]                   | double precision[]
 bigint[]                    | double precision[]
 timestamp without time zone | timestamp with time zone
 bit                         | bit varying
 anyarray                    | anyelement
(10 rows)

SELECT DISTINCT p1.proargtypes[2]::regtype, p2.proargtypes[2]::regtype
FROM pg_proc AS p1, pg_proc AS p2
WHERE p1.oid != p2.oid AND
    p1.prosrc = p2.prosrc AND
	p1.prosrc NOT IN ('gp_deprecated') AND
    p1.prolang = 12 AND p2.prolang = 12 AND
    NOT p1.proisagg AND NOT p2.proisagg AND
    NOT p1.proiswindow AND NOT p2.proiswindow AND
    (p1.proargtypes[2] < p2.proargtypes[2])
ORDER BY 1, 2; -- order none
         proargtypes         |       proargtypes        
-----------------------------+--------------------------
 timestamp without time zone | timestamp with time zone
(1 row)

SELECT DISTINCT p1.proargtypes[3]::regtype, p2.proargtypes[3]::regtype
FROM pg_proc AS p1, pg_proc AS p2
WHERE p1.oid != p2.oid AND
    p1.prosrc = p2.prosrc AND
	p1.prosrc NOT IN ('gp_deprecated') AND
    p1.prolang = 12 AND p2.prolang = 12 AND
    NOT p1.proisagg AND NOT p2.proisagg AND
    NOT p1.proiswindow AND NOT p2.proiswindow AND
    (p1.proargtypes[3] < p2.proargtypes[3])
ORDER BY 1, 2; -- order none
         proargtypes         |       proargtypes        
-----------------------------+--------------------------
 timestamp without time zone | timestamp with time zone
(1 row)

SELECT DISTINCT p1.proargtypes[4]::regtype, p2.proargtypes[4]::regtype
FROM pg_proc AS p1, pg_proc AS p2
WHERE p1.oid != p2.oid AND
    p1.prosrc = p2.prosrc AND
	p1.prosrc NOT IN ('gp_deprecated') AND
    p1.prolang = 12 AND p2.prolang = 12 AND
    NOT p1.proisagg AND NOT p2.proisagg AND
    NOT p1.proiswindow AND NOT p2.proiswindow AND
    (p1.proargtypes[4] < p2.proargtypes[4])
ORDER BY 1, 2; -- order none
 proargtypes | proargtypes 
-------------+-------------
(0 rows)

SELECT DISTINCT p1.proargtypes[5]::regtype, p2.proargtypes[5]::regtype
FROM pg_proc AS p1, pg_proc AS p2
WHERE p1.oid != p2.oid AND
    p1.prosrc = p2.prosrc AND
	p1.prosrc NOT IN ('gp_deprecated') AND
    p1.prolang = 12 AND p2.prolang = 12 AND
    NOT p1.proisagg AND NOT p2.proisagg AND
    NOT p1.proiswindow AND NOT p2.proiswindow AND
    (p1.proargtypes[5] < p2.proargtypes[5])
ORDER BY 1, 2; -- order none
 proargtypes | proargtypes 
-------------+-------------
(0 rows)

SELECT DISTINCT p1.proargtypes[6]::regtype, p2.proargtypes[6]::regtype
FROM pg_proc AS p1, pg_proc AS p2
WHERE p1.oid != p2.oid AND
    p1.prosrc = p2.prosrc AND
	p1.prosrc NOT IN ('gp_deprecated') AND
    p1.prolang = 12 AND p2.prolang = 12 AND
    NOT p1.proisagg AND NOT p2.proisagg AND
    NOT p1.proiswindow AND NOT p2.proiswindow AND
    (p1.proargtypes[6] < p2.proargtypes[6])
ORDER BY 1, 2; -- order none
 proargtypes | proargtypes 
-------------+-------------
(0 rows)

SELECT DISTINCT p1.proargtypes[7]::regtype, p2.proargtypes[7]::regtype
FROM pg_proc AS p1, pg_proc AS p2
WHERE p1.oid != p2.oid AND
    p1.prosrc = p2.prosrc AND
	p1.prosrc NOT IN ('gp_deprecated') AND
    p1.prolang = 12 AND p2.prolang = 12 AND
    NOT p1.proisagg AND NOT p2.proisagg AND
    NOT p1.proiswindow AND NOT p2.proiswindow AND
    (p1.proargtypes[7] < p2.proargtypes[7])
ORDER BY 1, 2; -- order none 
 proargtypes | proargtypes 
-------------+-------------
(0 rows)

-- The checks above only extend to the first 8 parameters, list any
-- functions not checked.
SELECT proname, pronargs 
FROM pg_proc 
WHERE pronargs > 8 and prolang = 12 AND
	prosrc NOT IN ('gp_deprecated') AND
	proname NOT IN ('gp_add_persistent_filespace_node_entry',
					'gp_add_persistent_relation_node_entry',
					'gp_update_persistent_filespace_node_entry',
					'gp_update_persistent_relation_node_entry',
					'gp_add_persistent_database_node_entry',
					'gp_add_persistent_tablespace_node_entry',
					'gp_update_persistent_database_node_entry',
					'gp_update_persistent_tablespace_node_entry',
					'gp_add_segment') AND
    NOT proisagg AND 
    NOT proiswindow;
 proname | pronargs 
---------+----------
(0 rows)

-- Look for functions that return type "internal" and do not have any
-- "internal" argument.  Such a function would be a security hole since
-- it might be used to call an internal function from an SQL command.
-- As of 7.3 this query should find only internal_in.
SELECT p1.oid, p1.proname
FROM pg_proc as p1
WHERE p1.prorettype = 'internal'::regtype AND NOT
    'internal'::regtype = ANY (p1.proargtypes);
 oid  |   proname   
------+-------------
 2304 | internal_in
(1 row)

-- **************** pg_cast ****************
-- Catch bogus values in pg_cast columns (other than cases detected by
-- oidjoins test).
SELECT castsource::regtype, casttarget::regtype, castfunc::regproc, castcontext
FROM pg_cast c
WHERE castsource = 0 OR casttarget = 0 OR castcontext NOT IN ('e', 'a', 'i')
    OR castmethod NOT IN ('f', 'b' ,'i');
 castsource | casttarget | castfunc | castcontext | castmethod 
------------+------------+----------+-------------+------------
(0 rows)

-- Check that castfunc is nonzero only for cast methods that need a function,
-- and zero otherwise
SELECT *
FROM pg_cast c
WHERE (castmethod = 'f' AND castfunc = 0)
   OR (castmethod IN ('b', 'i') AND castfunc <> 0);
 castsource | casttarget | castfunc | castcontext | castmethod 
------------+------------+----------+-------------+------------
(0 rows)

-- Look for casts to/from the same type that aren't length coercion functions.
-- (We assume they are length coercions if they take multiple arguments.)
-- Such entries are not necessarily harmful, but they are useless.
SELECT castsource::regtype, casttarget::regtype, castfunc::regproc, castcontext
FROM pg_cast c
WHERE castsource = casttarget AND castfunc = 0;
 castsource | casttarget | castfunc | castcontext | castmethod 
------------+------------+----------+-------------+------------
(0 rows)

SELECT castsource::regtype, casttarget::regtype, castfunc::regproc, castcontext
FROM pg_cast c, pg_proc p
WHERE c.castfunc = p.oid AND p.pronargs < 2 AND castsource = casttarget;
 castsource | casttarget | castfunc | castcontext | castmethod 
------------+------------+----------+-------------+------------
(0 rows)

-- Look for cast functions that don't have the right signature.  The
-- argument and result types in pg_proc must be the same as, or binary
-- compatible with, what it says in pg_cast.
-- As a special case, we allow casts from CHAR(n) that use functions
-- declared to take TEXT.  This does not pass the binary-coercibility test
-- because CHAR(n)-to-TEXT normally invokes rtrim().  However, the results
-- are the same, so long as the function is one that ignores trailing blanks.
SELECT castsource::regtype, casttarget::regtype, castfunc::regproc, castcontext
FROM pg_cast c, pg_proc p
WHERE c.castfunc = p.oid AND
    (p.pronargs < 1 OR p.pronargs > 3
     OR NOT (binary_coercible(c.castsource, p.proargtypes[0])
             OR (c.castsource = 'character'::regtype AND
                 p.proargtypes[0] = 'text'::regtype))
     OR NOT binary_coercible(p.prorettype, c.casttarget));
 castsource | casttarget | castfunc | castcontext | castmethod 
------------+------------+----------+-------------+------------
(0 rows)

SELECT castsource::regtype, casttarget::regtype, castfunc::regproc, castcontext
FROM pg_cast c, pg_proc p
WHERE c.castfunc = p.oid AND
    ((p.pronargs > 1 AND p.proargtypes[1] != 'int4'::regtype) OR
     (p.pronargs > 2 AND p.proargtypes[2] != 'bool'::regtype));
 castsource | casttarget | castfunc | castcontext | castmethod 
------------+------------+----------+-------------+------------
(0 rows)

-- Look for binary compatible casts that do not have the reverse
-- direction registered as well, or where the reverse direction is not
-- also binary compatible.  This is legal, but usually not intended.
-- As of 7.4, this finds the casts from text and varchar to bpchar, because
-- those are binary-compatible while the reverse way goes through rtrim().
-- As of 8.2, this finds the cast from cidr to inet, because that is a
-- trivial binary coercion while the other way goes through inet_to_cidr().
-- As of 8.3, this finds the casts from xml to text, varchar, and bpchar,
-- because those are binary-compatible while the reverse goes through
-- texttoxml(), which does an XML syntax check.
SELECT *
FROM pg_cast c
WHERE c.castmethod = 'b' AND
    NOT EXISTS (SELECT 1 FROM pg_cast k
                WHERE k.castmethod = 'b' AND
                    k.castsource = c.casttarget AND
                    k.casttarget = c.castsource);
 castsource | casttarget | castfunc | castcontext | castmethod 
------------+------------+----------+-------------+------------
         25 |       1042 |        0 | i           | b
       1043 |       1042 |        0 | i           | b
        650 |        869 |        0 | i           | b
        142 |         25 |        0 | a           | b
        142 |       1043 |        0 | a           | b
        142 |       1042 |        0 | a           | b
(6 rows)

-- **************** pg_operator ****************
-- Look for illegal values in pg_operator fields.
SELECT p1.oid, p1.oprname
FROM pg_operator as p1
WHERE (p1.oprkind != 'b' AND p1.oprkind != 'l' AND p1.oprkind != 'r') OR
    p1.oprresult = 0 OR p1.oprcode = 0;
 oid | oprname 
-----+---------
(0 rows)

-- Look for missing or unwanted operand types
SELECT p1.oid, p1.oprname
FROM pg_operator as p1
WHERE (p1.oprleft = 0 and p1.oprkind != 'l') OR
    (p1.oprleft != 0 and p1.oprkind = 'l') OR
    (p1.oprright = 0 and p1.oprkind != 'r') OR
    (p1.oprright != 0 and p1.oprkind = 'r');
 oid | oprname 
-----+---------
(0 rows)

-- Look for conflicting operator definitions (same names and input datatypes).
SELECT p1.oid, p1.oprcode, p2.oid, p2.oprcode
FROM pg_operator AS p1, pg_operator AS p2
WHERE p1.oid != p2.oid AND
    p1.oprname = p2.oprname AND
    p1.oprkind = p2.oprkind AND
    p1.oprleft = p2.oprleft AND
    p1.oprright = p2.oprright;
 oid | oprcode | oid | oprcode 
-----+---------+-----+---------
(0 rows)

-- Look for commutative operators that don't commute.
-- DEFINITIONAL NOTE: If A.oprcom = B, then x A y has the same result as y B x.
-- We expect that B will always say that B.oprcom = A as well; that's not
-- inherently essential, but it would be inefficient not to mark it so.
SELECT p1.oid, p1.oprcode, p2.oid, p2.oprcode
FROM pg_operator AS p1, pg_operator AS p2
WHERE p1.oprcom = p2.oid AND
    (p1.oprkind != 'b' OR
     p1.oprleft != p2.oprright OR
     p1.oprright != p2.oprleft OR
     p1.oprresult != p2.oprresult OR
     p1.oid != p2.oprcom);
 oid | oprcode | oid | oprcode 
-----+---------+-----+---------
(0 rows)

-- Look for negatory operators that don't agree.
-- DEFINITIONAL NOTE: If A.oprnegate = B, then both A and B must yield
-- boolean results, and (x A y) == ! (x B y), or the equivalent for
-- single-operand operators.
-- We expect that B will always say that B.oprnegate = A as well; that's not
-- inherently essential, but it would be inefficient not to mark it so.
-- Also, A and B had better not be the same operator.
SELECT p1.oid, p1.oprcode, p2.oid, p2.oprcode
FROM pg_operator AS p1, pg_operator AS p2
WHERE p1.oprnegate = p2.oid AND
    (p1.oprkind != p2.oprkind OR
     p1.oprleft != p2.oprleft OR
     p1.oprright != p2.oprright OR
     p1.oprresult != 'bool'::regtype OR
     p2.oprresult != 'bool'::regtype OR
     p1.oid != p2.oprnegate OR
     p1.oid = p2.oid);
 oid | oprcode | oid | oprcode 
-----+---------+-----+---------
(0 rows)

-- A mergejoinable or hashjoinable operator must be binary, must return
-- boolean, and must have a commutator (itself, unless it's a cross-type
-- operator).
SELECT p1.oid, p1.oprname FROM pg_operator AS p1
WHERE (p1.oprcanmerge OR p1.oprcanhash) AND NOT
    (p1.oprkind = 'b' AND p1.oprresult = 'bool'::regtype AND p1.oprcom != 0);
 oid | oprname 
-----+---------
(0 rows)

-- What's more, the commutator had better be mergejoinable/hashjoinable too.
SELECT p1.oid, p1.oprname, p2.oid, p2.oprname
FROM pg_operator AS p1, pg_operator AS p2
WHERE p1.oprcom = p2.oid AND
    (p1.oprcanmerge != p2.oprcanmerge OR
     p1.oprcanhash != p2.oprcanhash);
 oid | oprname | oid | oprname 
-----+---------+-----+---------
(0 rows)

-- Mergejoinable operators should appear as equality members of btree index
-- opfamilies.
SELECT p1.oid, p1.oprname
FROM pg_operator AS p1
WHERE p1.oprcanmerge AND NOT EXISTS
  (SELECT 1 FROM pg_amop
   WHERE amopmethod = (SELECT oid FROM pg_am WHERE amname = 'btree') AND
         amopopr = p1.oid AND amopstrategy = 3);
 oid | oprname 
-----+---------
(0 rows)

-- And the converse.
SELECT p1.oid, p1.oprname, p.amopfamily
FROM pg_operator AS p1, pg_amop p
WHERE amopopr = p1.oid
  AND amopmethod = (SELECT oid FROM pg_am WHERE amname = 'btree')
  AND amopstrategy = 3
  AND NOT p1.oprcanmerge;
 oid | oprname | amopfamily 
-----+---------+------------
(0 rows)

-- Hashable operators should appear as members of hash index opfamilies.
SELECT p1.oid, p1.oprname
FROM pg_operator AS p1
WHERE p1.oprcanhash AND NOT EXISTS
  (SELECT 1 FROM pg_amop
   WHERE amopmethod = (SELECT oid FROM pg_am WHERE amname = 'hash') AND
         amopopr = p1.oid AND amopstrategy = 1);
 oid | oprname 
-----+---------
(0 rows)

-- And the converse.
SELECT p1.oid, p1.oprname, p.amopfamily
FROM pg_operator AS p1, pg_amop p
WHERE amopopr = p1.oid
  AND amopmethod = (SELECT oid FROM pg_am WHERE amname = 'hash')
  AND NOT p1.oprcanhash;
 oid | oprname | amopfamily 
-----+---------+------------
(0 rows)

-- Check that each operator defined in pg_operator matches its oprcode entry
-- in pg_proc.  Easiest to do this separately for each oprkind.
SELECT p1.oid, p1.oprname, p2.oid, p2.proname
FROM pg_operator AS p1, pg_proc AS p2
WHERE p1.oprcode = p2.oid AND
    p1.oprkind = 'b' AND
    (p2.pronargs != 2
     OR NOT binary_coercible(p2.prorettype, p1.oprresult)
     OR NOT binary_coercible(p1.oprleft, p2.proargtypes[0])
     OR NOT binary_coercible(p1.oprright, p2.proargtypes[1]));
 oid | oprname | oid | proname 
-----+---------+-----+---------
(0 rows)

SELECT p1.oid, p1.oprname, p2.oid, p2.proname
FROM pg_operator AS p1, pg_proc AS p2
WHERE p1.oprcode = p2.oid AND
    p1.oprkind = 'l' AND
    (p2.pronargs != 1
     OR NOT binary_coercible(p2.prorettype, p1.oprresult)
     OR NOT binary_coercible(p1.oprright, p2.proargtypes[0])
     OR p1.oprleft != 0);
 oid | oprname | oid | proname 
-----+---------+-----+---------
(0 rows)

SELECT p1.oid, p1.oprname, p2.oid, p2.proname
FROM pg_operator AS p1, pg_proc AS p2
WHERE p1.oprcode = p2.oid AND
    p1.oprkind = 'r' AND
    (p2.pronargs != 1
     OR NOT binary_coercible(p2.prorettype, p1.oprresult)
     OR NOT binary_coercible(p1.oprleft, p2.proargtypes[0])
     OR p1.oprright != 0);
 oid | oprname | oid | proname 
-----+---------+-----+---------
(0 rows)

-- If the operator is mergejoinable or hashjoinable, its underlying function
-- should not be volatile.
SELECT p1.oid, p1.oprname, p2.oid, p2.proname
FROM pg_operator AS p1, pg_proc AS p2
WHERE p1.oprcode = p2.oid AND
    (p1.oprcanmerge OR p1.oprcanhash) AND
    p2.provolatile = 'v';
 oid | oprname | oid | proname 
-----+---------+-----+---------
(0 rows)

-- If oprrest is set, the operator must return boolean,
-- and it must link to a proc with the right signature
-- to be a restriction selectivity estimator.
-- The proc signature we want is: float8 proc(internal, oid, internal, int4)
SELECT p1.oid, p1.oprname, p2.oid, p2.proname
FROM pg_operator AS p1, pg_proc AS p2
WHERE p1.oprrest = p2.oid AND
    (p1.oprresult != 'bool'::regtype OR
     p2.prorettype != 'float8'::regtype OR p2.proretset OR
     p2.pronargs != 4 OR
     p2.proargtypes[0] != 'internal'::regtype OR
     p2.proargtypes[1] != 'oid'::regtype OR
     p2.proargtypes[2] != 'internal'::regtype OR
     p2.proargtypes[3] != 'int4'::regtype);
 oid | oprname | oid | proname 
-----+---------+-----+---------
(0 rows)

-- If oprjoin is set, the operator must be a binary boolean op,
-- and it must link to a proc with the right signature
-- to be a join selectivity estimator.
-- The proc signature we want is: float8 proc(internal, oid, internal, int2, internal)
-- (Note: the old signature with only 4 args is still allowed, but no core
-- estimator should be using it.)
SELECT p1.oid, p1.oprname, p2.oid, p2.proname
FROM pg_operator AS p1, pg_proc AS p2
WHERE p1.oprjoin = p2.oid AND
    (p1.oprkind != 'b' OR p1.oprresult != 'bool'::regtype OR
     p2.prorettype != 'float8'::regtype OR p2.proretset OR
     p2.pronargs != 5 OR
     p2.proargtypes[0] != 'internal'::regtype OR
     p2.proargtypes[1] != 'oid'::regtype OR
     p2.proargtypes[2] != 'internal'::regtype OR
     p2.proargtypes[3] != 'int2'::regtype OR
     p2.proargtypes[4] != 'internal'::regtype);
 oid | oprname | oid | proname 
-----+---------+-----+---------
(0 rows)

-- **************** pg_aggregate ****************
-- Look for illegal values in pg_aggregate fields.
SELECT ctid, aggfnoid::oid
FROM pg_aggregate as p1
WHERE aggfnoid = 0 OR aggtransfn = 0 OR aggtranstype = 0;
 ctid | aggfnoid 
------+----------
(0 rows)

-- Make sure the matching pg_proc entry is sensible, too.
SELECT a.aggfnoid::oid, p.proname
FROM pg_aggregate as a, pg_proc as p
WHERE a.aggfnoid = p.oid AND
    (NOT p.proisagg OR p.proretset);
 aggfnoid | proname 
----------+---------
(0 rows)

-- Make sure there are no proisagg pg_proc entries without matches.
SELECT oid, proname
FROM pg_proc as p
WHERE p.proisagg AND
    NOT EXISTS (SELECT 1 FROM pg_aggregate a WHERE a.aggfnoid = p.oid);
 oid | proname 
-----+---------
(0 rows)

-- If there is no finalfn then the output type must be the transtype.
SELECT a.aggfnoid::oid, p.proname
FROM pg_aggregate as a, pg_proc as p
WHERE a.aggfnoid = p.oid AND
    a.aggfinalfn = 0 AND p.prorettype != a.aggtranstype;
 aggfnoid | proname 
----------+---------
(0 rows)

-- Cross-check transfn against its entry in pg_proc.
-- NOTE: use physically_coercible here, not binary_coercible, because
-- max and min on abstime are implemented using int4larger/int4smaller.
SELECT a.aggfnoid::oid, p.proname, ptr.oid, ptr.proname
FROM pg_aggregate AS a, pg_proc AS p, pg_proc AS ptr
WHERE a.aggfnoid = p.oid AND
    a.aggtransfn = ptr.oid AND
    (ptr.proretset
     OR NOT (ptr.pronargs = p.pronargs + 1)
     OR NOT physically_coercible(ptr.prorettype, a.aggtranstype)
     OR NOT physically_coercible(a.aggtranstype, ptr.proargtypes[0])
     OR (p.pronargs > 0 AND
         NOT physically_coercible(p.proargtypes[0], ptr.proargtypes[1]))
     OR (p.pronargs > 1 AND
         NOT physically_coercible(p.proargtypes[1], ptr.proargtypes[2]))
     OR (p.pronargs > 2 AND
         NOT physically_coercible(p.proargtypes[2], ptr.proargtypes[3]))
     -- we could carry the check further, but that's enough for now
    );
 aggfnoid | proname | oid | proname 
----------+---------+-----+---------
(0 rows)

-- Cross-check finalfn (if present) against its entry in pg_proc.
SELECT a.aggfnoid::oid, p.proname, pfn.oid, pfn.proname
FROM pg_aggregate AS a, pg_proc AS p, pg_proc AS pfn
WHERE a.aggfnoid = p.oid AND
    a.aggfinalfn = pfn.oid AND
    (pfn.proretset
     OR NOT binary_coercible(pfn.prorettype, p.prorettype)
     OR pfn.pronargs != 1
     OR NOT binary_coercible(a.aggtranstype, pfn.proargtypes[0]));
 aggfnoid | proname | oid | proname 
----------+---------+-----+---------
(0 rows)

-- If transfn is strict then either initval should be non-NULL, or
-- input type should match transtype so that the first non-null input
-- can be assigned as the state value.
SELECT a.aggfnoid::oid, p.proname, ptr.oid, ptr.proname
FROM pg_aggregate AS a, pg_proc AS p, pg_proc AS ptr
WHERE a.aggfnoid = p.oid AND
    a.aggtransfn = ptr.oid AND ptr.proisstrict AND
    a.agginitval IS NULL AND
    NOT binary_coercible(p.proargtypes[0], a.aggtranstype);
 aggfnoid | proname | oid | proname 
----------+---------+-----+---------
(0 rows)

-- Cross-check aggsortop (if present) against pg_operator.
-- We expect to find only "<" for "min" and ">" for "max".
SELECT DISTINCT proname, oprname
FROM pg_operator AS o, pg_aggregate AS a, pg_proc AS p
WHERE a.aggfnoid = p.oid AND a.aggsortop = o.oid
ORDER BY 1;
 proname | oprname 
---------+---------
 max     | >
 min     | <
(2 rows)

-- Check datatypes match
SELECT a.aggfnoid::oid, o.oid
FROM pg_operator AS o, pg_aggregate AS a, pg_proc AS p
WHERE a.aggfnoid = p.oid AND a.aggsortop = o.oid AND
    (oprkind != 'b' OR oprresult != 'boolean'::regtype
     OR oprleft != p.proargtypes[0] OR oprright != p.proargtypes[0]);
 aggfnoid | oid 
----------+-----
(0 rows)

-- Check operator is a suitable btree opfamily member
SELECT a.aggfnoid::oid, o.oid
FROM pg_operator AS o, pg_aggregate AS a, pg_proc AS p
WHERE a.aggfnoid = p.oid AND a.aggsortop = o.oid AND
    NOT EXISTS(SELECT 1 FROM pg_amop
               WHERE amopmethod = (SELECT oid FROM pg_am WHERE amname = 'btree')
                     AND amopopr = o.oid
                     AND amoplefttype = o.oprleft
                     AND amoprighttype = o.oprright);
 aggfnoid | oid 
----------+-----
(0 rows)

-- Check correspondence of btree strategies and names
SELECT DISTINCT proname, oprname, amopstrategy
FROM pg_operator AS o, pg_aggregate AS a, pg_proc AS p,
     pg_amop as ao
WHERE a.aggfnoid = p.oid AND a.aggsortop = o.oid AND
    amopopr = o.oid AND
    amopmethod = (SELECT oid FROM pg_am WHERE amname = 'btree')
ORDER BY 1, 2;
 proname | oprname | amopstrategy 
---------+---------+--------------
 max     | >       |            5
 min     | <       |            1
(2 rows)

-- **************** pg_opfamily ****************
-- Look for illegal values in pg_opfamily fields
SELECT p1.oid
FROM pg_opfamily as p1
WHERE p1.opfmethod = 0 OR p1.opfnamespace = 0;
 oid 
-----
(0 rows)

-- **************** pg_opclass ****************
-- Look for illegal values in pg_opclass fields
SELECT p1.oid
FROM pg_opclass AS p1
WHERE p1.opcmethod = 0 OR p1.opcnamespace = 0 OR p1.opcfamily = 0
    OR p1.opcintype = 0;
 oid 
-----
(0 rows)

-- opcmethod must match owning opfamily's opfmethod
SELECT p1.oid, p2.oid
FROM pg_opclass AS p1, pg_opfamily AS p2
WHERE p1.opcfamily = p2.oid AND p1.opcmethod != p2.opfmethod;
 oid | oid 
-----+-----
(0 rows)

-- There should not be multiple entries in pg_opclass with opcdefault true
-- and the same opcmethod/opcintype combination.
SELECT p1.oid, p2.oid
FROM pg_opclass AS p1, pg_opclass AS p2
WHERE p1.oid != p2.oid AND
    p1.opcmethod = p2.opcmethod AND p1.opcintype = p2.opcintype AND
    p1.opcdefault AND p2.opcdefault;
 oid | oid 
-----+-----
(0 rows)

-- **************** pg_amop ****************
-- Look for illegal values in pg_amop fields
SELECT p1.amopfamily, p1.amopstrategy
FROM pg_amop as p1
WHERE p1.amopfamily = 0 OR p1.amoplefttype = 0 OR p1.amoprighttype = 0
    OR p1.amopopr = 0 OR p1.amopmethod = 0 OR p1.amopstrategy < 1;
 amopfamily | amopstrategy 
------------+--------------
(0 rows)

-- amoplefttype/amoprighttype must match the operator
SELECT p1.oid, p2.oid
FROM pg_amop AS p1, pg_operator AS p2
WHERE p1.amopopr = p2.oid AND NOT
    (p1.amoplefttype = p2.oprleft AND p1.amoprighttype = p2.oprright);
 oid | oid 
-----+-----
(0 rows)

-- amopmethod must match owning opfamily's opfmethod
SELECT p1.oid, p2.oid
FROM pg_amop AS p1, pg_opfamily AS p2
WHERE p1.amopfamily = p2.oid AND p1.amopmethod != p2.opfmethod;
 oid | oid 
-----+-----
(0 rows)

-- Cross-check amopstrategy index against parent AM
SELECT p1.amopfamily, p1.amopopr, p2.oid, p2.amname
FROM pg_amop AS p1, pg_am AS p2
WHERE p1.amopmethod = p2.oid AND
    p1.amopstrategy > p2.amstrategies AND p2.amstrategies <> 0;
 amopfamily | amopopr | oid | amname 
------------+---------+-----+--------
(0 rows)

-- Detect missing pg_amop entries: should have as many strategy operators
-- as AM expects for each datatype combination supported by the opfamily.
-- We can't check this for AMs with variable strategy sets.
SELECT p1.amname, p2.amoplefttype, p2.amoprighttype
FROM pg_am AS p1, pg_amop AS p2
WHERE p2.amopmethod = p1.oid AND
    p1.amstrategies <> 0 AND
    p1.amstrategies != (SELECT count(*) FROM pg_amop AS p3
                        WHERE p3.amopfamily = p2.amopfamily AND
                              p3.amoplefttype = p2.amoplefttype AND
                              p3.amoprighttype = p2.amoprighttype);
 amname | amoplefttype | amoprighttype 
--------+--------------+---------------
(0 rows)

-- Check that amopopr points at a reasonable-looking operator, ie a binary
-- operator yielding boolean.
SELECT p1.amopfamily, p1.amopopr, p2.oid, p2.oprname
FROM pg_amop AS p1, pg_operator AS p2
WHERE p1.amopopr = p2.oid AND
    (p2.oprkind != 'b' OR p2.oprresult != 'bool'::regtype);
 amopfamily | amopopr | oid | oprname 
------------+---------+-----+---------
(0 rows)

-- Make a list of all the distinct operator names being used in particular
-- strategy slots.  This is a bit hokey, since the list might need to change
-- in future releases, but it's an effective way of spotting mistakes such as
-- swapping two operators within a family.
SELECT DISTINCT amopmethod, amopstrategy, oprname
FROM pg_amop p1 LEFT JOIN pg_operator p2 ON amopopr = p2.oid
ORDER BY 1, 2, 3;
 amopmethod | amopstrategy | oprname 
------------+--------------+---------
        403 |            1 | <
        403 |            1 | <<
        403 |            1 | ~<~
        403 |            2 | <<=
        403 |            2 | <=
        403 |            2 | ~<=~
        403 |            3 | =
        403 |            4 | >=
        403 |            4 | >>=
        403 |            4 | ~>=~
        403 |            5 | >
        403 |            5 | >>
        403 |            5 | ~>~
        405 |            1 | =
        783 |            1 | <<
        783 |            1 | @@
        783 |            2 | &<
        783 |            3 | &&
        783 |            4 | &>
        783 |            5 | >>
        783 |            6 | ~=
        783 |            7 | @>
        783 |            8 | <@
        783 |            9 | &<|
        783 |           10 | <<|
        783 |           11 | |>>
        783 |           12 | |&>
        783 |           13 | ~
        783 |           14 | @
       2742 |            1 | &&
       2742 |            1 | @@
       2742 |            2 | @>
       2742 |            2 | @@@
       2742 |            3 | <@
       2742 |            4 | =
       3013 |            1 | <
       3013 |            1 | ~<~
       3013 |            2 | <=
       3013 |            2 | ~<=~
       3013 |            3 | =
       3013 |            4 | >=
       3013 |            4 | ~>=~
       3013 |            5 | >
       3013 |            5 | ~>~
(44 rows)

-- Check that all operators linked to by opclass entries have selectivity
-- estimators.  This is not absolutely required, but it seems a reasonable
-- thing to insist on for all standard datatypes.
SELECT p1.amopfamily, p1.amopopr, p2.oid, p2.oprname
FROM pg_amop AS p1, pg_operator AS p2
WHERE p1.amopopr = p2.oid AND
    (p2.oprrest = 0 OR p2.oprjoin = 0);
 amopfamily | amopopr | oid | oprname 
------------+---------+-----+---------
(0 rows)

-- Check that each opclass in an opfamily has associated operators, that is
-- ones whose oprleft matches opcintype (possibly by coercion).
SELECT p1.opcname, p1.opcfamily
FROM pg_opclass AS p1
WHERE NOT EXISTS(SELECT 1 FROM pg_amop AS p2
                 WHERE p2.amopfamily = p1.opcfamily
                   AND binary_coercible(p1.opcintype, p2.amoplefttype));
 opcname | opcfamily 
---------+-----------
(0 rows)

-- Operators that are primary members of opclasses must be immutable (else
-- it suggests that the index ordering isn't fixed).  Operators that are
-- cross-type members need only be stable, since they are just shorthands
-- for index probe queries.
SELECT p1.amopfamily, p1.amopopr, p2.oprname, p3.prosrc
FROM pg_amop AS p1, pg_operator AS p2, pg_proc AS p3
WHERE p1.amopopr = p2.oid AND p2.oprcode = p3.oid AND
    p1.amoplefttype = p1.amoprighttype AND
    p3.provolatile != 'i';
 amopfamily | amopopr | oprname | prosrc 
------------+---------+---------+--------
(0 rows)

SELECT p1.amopfamily, p1.amopopr, p2.oprname, p3.prosrc
FROM pg_amop AS p1, pg_operator AS p2, pg_proc AS p3
WHERE p1.amopopr = p2.oid AND p2.oprcode = p3.oid AND
    p1.amoplefttype != p1.amoprighttype AND
    p3.provolatile = 'v';
 amopfamily | amopopr | oprname | prosrc 
------------+---------+---------+--------
(0 rows)

-- Multiple-datatype btree opfamilies should provide closed sets of equality
-- operators; that is if you provide int2 = int4 and int4 = int8 then you
-- should also provide int2 = int8 (and commutators of all these).  This is
-- important because the planner tries to deduce additional qual clauses from
-- transitivity of mergejoinable operators.  If there are clauses
-- int2var = int4var and int4var = int8var, the planner will want to deduce
-- int2var = int8var ... so there should be a way to represent that.  While
-- a missing cross-type operator is now only an efficiency loss rather than
-- an error condition, it still seems reasonable to insist that all built-in
-- opfamilies be complete.
-- check commutative closure
SELECT p1.amoplefttype, p1.amoprighttype
FROM pg_amop AS p1
WHERE p1.amopmethod = (SELECT oid FROM pg_am WHERE amname = 'btree') AND
    p1.amopstrategy = 3 AND
    p1.amoplefttype != p1.amoprighttype AND
    NOT EXISTS(SELECT 1 FROM pg_amop p2 WHERE
                 p2.amopfamily = p1.amopfamily AND
                 p2.amoplefttype = p1.amoprighttype AND
                 p2.amoprighttype = p1.amoplefttype AND
                 p2.amopstrategy = 3);
 amoplefttype | amoprighttype 
--------------+---------------
(0 rows)

-- check transitive closure
SELECT p1.amoplefttype, p1.amoprighttype, p2.amoprighttype
FROM pg_amop AS p1, pg_amop AS p2
WHERE p1.amopfamily = p2.amopfamily AND
    p1.amoprighttype = p2.amoplefttype AND
    p1.amopmethod = (SELECT oid FROM pg_am WHERE amname = 'btree') AND
    p2.amopmethod = (SELECT oid FROM pg_am WHERE amname = 'btree') AND
    p1.amopstrategy = 3 AND p2.amopstrategy = 3 AND
    p1.amoplefttype != p1.amoprighttype AND
    p2.amoplefttype != p2.amoprighttype AND
    NOT EXISTS(SELECT 1 FROM pg_amop p3 WHERE
                 p3.amopfamily = p1.amopfamily AND
                 p3.amoplefttype = p1.amoplefttype AND
                 p3.amoprighttype = p2.amoprighttype AND
                 p3.amopstrategy = 3);
 amoplefttype | amoprighttype | amoprighttype 
--------------+---------------+---------------
(0 rows)

-- We also expect that built-in multiple-datatype hash opfamilies provide
-- complete sets of cross-type operators.  Again, this isn't required, but
-- it is reasonable to expect it for built-in opfamilies.
-- if same family has x=x and y=y, it should have x=y
SELECT p1.amoplefttype, p2.amoplefttype
FROM pg_amop AS p1, pg_amop AS p2
WHERE p1.amopfamily = p2.amopfamily AND
    p1.amoplefttype = p1.amoprighttype AND
    p2.amoplefttype = p2.amoprighttype AND
    p1.amopmethod = (SELECT oid FROM pg_am WHERE amname = 'hash') AND
    p2.amopmethod = (SELECT oid FROM pg_am WHERE amname = 'hash') AND
    p1.amopstrategy = 1 AND p2.amopstrategy = 1 AND
    p1.amoplefttype != p2.amoplefttype AND
    NOT EXISTS(SELECT 1 FROM pg_amop p3 WHERE
                 p3.amopfamily = p1.amopfamily AND
                 p3.amoplefttype = p1.amoplefttype AND
                 p3.amoprighttype = p2.amoplefttype AND
                 p3.amopstrategy = 1);
 amoplefttype | amoplefttype 
--------------+--------------
(0 rows)

-- **************** pg_amproc ****************
-- Look for illegal values in pg_amproc fields
SELECT p1.amprocfamily, p1.amprocnum
FROM pg_amproc as p1
WHERE p1.amprocfamily = 0 OR p1.amproclefttype = 0 OR p1.amprocrighttype = 0
    OR p1.amprocnum < 1 OR p1.amproc = 0;
 amprocfamily | amprocnum 
--------------+-----------
(0 rows)

-- Cross-check amprocnum index against parent AM
SELECT p1.amprocfamily, p1.amprocnum, p2.oid, p2.amname
FROM pg_amproc AS p1, pg_am AS p2, pg_opfamily AS p3
WHERE p1.amprocfamily = p3.oid AND p3.opfmethod = p2.oid AND
    p1.amprocnum > p2.amsupport;
 amprocfamily | amprocnum | oid | amname 
--------------+-----------+-----+--------
(0 rows)

-- Detect missing pg_amproc entries: should have as many support functions
-- as AM expects for each datatype combination supported by the opfamily.
-- GIN is a special case because it has an optional support function.
SELECT p1.amname, p2.opfname, p3.amproclefttype, p3.amprocrighttype
FROM pg_am AS p1, pg_opfamily AS p2, pg_amproc AS p3
WHERE p2.opfmethod = p1.oid AND p3.amprocfamily = p2.oid AND
    p1.amname <> 'gin' AND
    p1.amsupport != (SELECT count(*) FROM pg_amproc AS p4
                     WHERE p4.amprocfamily = p2.oid AND
                           p4.amproclefttype = p3.amproclefttype AND
                           p4.amprocrighttype = p3.amprocrighttype);
 amname | opfname | amproclefttype | amprocrighttype 
--------+---------+----------------+-----------------
(0 rows)

-- Similar check for GIN, allowing one optional proc
SELECT p1.amname, p2.opfname, p3.amproclefttype, p3.amprocrighttype
FROM pg_am AS p1, pg_opfamily AS p2, pg_amproc AS p3
WHERE p2.opfmethod = p1.oid AND p3.amprocfamily = p2.oid AND
    p1.amname = 'gin' AND
    p1.amsupport - 1 >  (SELECT count(*) FROM pg_amproc AS p4
                         WHERE p4.amprocfamily = p2.oid AND
                           p4.amproclefttype = p3.amproclefttype AND
                           p4.amprocrighttype = p3.amprocrighttype);
 amname | opfname | amproclefttype | amprocrighttype 
--------+---------+----------------+-----------------
(0 rows)

-- Also, check if there are any pg_opclass entries that don't seem to have
-- pg_amproc support.  Again, GIN has to be checked separately.
SELECT amname, opcname, count(*)
FROM pg_am am JOIN pg_opclass op ON opcmethod = am.oid
     LEFT JOIN pg_amproc p ON amprocfamily = opcfamily AND
         amproclefttype = amprocrighttype AND amproclefttype = opcintype
WHERE am.amname <> 'gin'
GROUP BY amname, amsupport, opcname, amprocfamily
HAVING count(*) != amsupport OR amprocfamily IS NULL;
amname | opcname | count 
--------+---------+-------
(0 rows)

SELECT amname, opcname, count(*)
FROM pg_am am JOIN pg_opclass op ON opcmethod = am.oid
     LEFT JOIN pg_amproc p ON amprocfamily = opcfamily AND
         amproclefttype = amprocrighttype AND amproclefttype = opcintype
WHERE am.amname = 'gin'
GROUP BY amname, amsupport, opcname, amprocfamily
HAVING count(*) < amsupport - 1 OR amprocfamily IS NULL;
  amname |   opcname    | count 
--------+--------------+-------
 gin    | _complex_ops |     1
(1 row)

-- Unfortunately, we can't check the amproc link very well because the
-- signature of the function may be different for different support routines
-- or different base data types.
-- We can check that all the referenced instances of the same support
-- routine number take the same number of parameters, but that's about it
-- for a general check...
SELECT p1.amprocfamily, p1.amprocnum,
	p2.oid, p2.proname,
	p3.opfname,
	p4.amprocfamily, p4.amprocnum,
	p5.oid, p5.proname,
	p6.opfname
FROM pg_amproc AS p1, pg_proc AS p2, pg_opfamily AS p3,
     pg_amproc AS p4, pg_proc AS p5, pg_opfamily AS p6
WHERE p1.amprocfamily = p3.oid AND p4.amprocfamily = p6.oid AND
    p3.opfmethod = p6.opfmethod AND p1.amprocnum = p4.amprocnum AND
    p1.amproc = p2.oid AND p4.amproc = p5.oid AND
    (p2.proretset OR p5.proretset OR p2.pronargs != p5.pronargs);
 amprocfamily | amprocnum | oid | proname | opfname | amprocfamily | amprocnum | oid | proname | opfname 
--------------+-----------+-----+---------+---------+--------------+-----------+-----+---------+---------
(0 rows)

-- For btree, though, we can do better since we know the support routines
-- must be of the form cmp(lefttype, righttype) returns int4.
SELECT p1.amprocfamily, p1.amprocnum,
	p2.oid, p2.proname,
	p3.opfname
FROM pg_amproc AS p1, pg_proc AS p2, pg_opfamily AS p3
WHERE p3.opfmethod = (SELECT oid FROM pg_am WHERE amname = 'btree')
    AND p1.amprocfamily = p3.oid AND p1.amproc = p2.oid AND
    (amprocnum != 1
     OR proretset
     OR prorettype != 'int4'::regtype
     OR pronargs != 2
     OR proargtypes[0] != amproclefttype
     OR proargtypes[1] != amprocrighttype);
 amprocfamily | amprocnum | oid | proname | opfname 
--------------+-----------+-----+---------+---------
(0 rows)

-- For hash we can also do a little better: the support routines must be
-- of the form hash(lefttype) returns int4.  There are several cases where
-- we cheat and use a hash function that is physically compatible with the
-- datatype even though there's no cast, so this check does find a small
-- number of entries.
SELECT p1.amprocfamily, p1.amprocnum, p2.proname, p3.opfname
FROM pg_amproc AS p1, pg_proc AS p2, pg_opfamily AS p3
WHERE p3.opfmethod = (SELECT oid FROM pg_am WHERE amname = 'hash')
    AND p1.amprocfamily = p3.oid AND p1.amproc = p2.oid AND
    (amprocnum != 1
     OR proretset
     OR prorettype != 'int4'::regtype
     OR pronargs != 1
     OR NOT physically_coercible(amproclefttype, proargtypes[0])
     OR amproclefttype != amprocrighttype)
ORDER BY 1;
 amprocfamily | amprocnum |    proname     |     opfname     
--------------+-----------+----------------+-----------------
          435 |         1 | hashint4       | date_ops
         1999 |         1 | timestamp_hash | timestamptz_ops
         2222 |         1 | hashchar       | bool_ops
         2223 |         1 | hashvarlena    | bytea_ops
         2225 |         1 | hashint4       | xid_ops
         2226 |         1 | hashint4       | cid_ops
(6 rows)

-- Support routines that are primary members of opfamilies must be immutable
-- (else it suggests that the index ordering isn't fixed).  But cross-type
-- members need only be stable, since they are just shorthands
-- for index probe queries.
SELECT p1.amprocfamily, p1.amproc, p2.prosrc
FROM pg_amproc AS p1, pg_proc AS p2
WHERE p1.amproc = p2.oid AND
    p1.amproclefttype = p1.amprocrighttype AND
    p2.provolatile != 'i';
 amprocfamily | amproc | prosrc 
--------------+--------+--------
(0 rows)

SELECT p1.amprocfamily, p1.amproc, p2.prosrc
FROM pg_amproc AS p1, pg_proc AS p2
WHERE p1.amproc = p2.oid AND
    p1.amproclefttype != p1.amprocrighttype AND
    p2.provolatile = 'v';
 amprocfamily | amproc | prosrc 
--------------+--------+--------
(0 rows)

-- Check for oid collisions between pg_proc/pg_type/pg_class
SELECT *
FROM
  (SELECT *, count(*) over (partition by oid) as oid_count
   FROM (select oid, 'pg_proc' as catalog, proname as name from pg_proc
         union all
         select oid, 'pg_type' as catalog, typname as name from pg_type
         union all
         select oid, 'pg_class' as catalgo, relname as name from pg_class) cats
  ) cat_counts
WHERE oid_count > 1;
 oid | catalog | name | oid_count 
-----+---------+------+-----------
(0 rows)
<|MERGE_RESOLUTION|>--- conflicted
+++ resolved
@@ -63,8 +63,6 @@
 -----+---------
 (0 rows)
 
-<<<<<<< HEAD
-=======
 -- proiswindow shouldn't be set together with proisagg or proretset
 SELECT p1.oid, p1.proname
 FROM pg_proc AS p1
@@ -73,19 +71,13 @@
 -----+---------
 (0 rows)
 
->>>>>>> 38e93482
 -- pronargdefaults should be 0 iff proargdefaults is null
 SELECT p1.oid, p1.proname
 FROM pg_proc AS p1
 WHERE (pronargdefaults <> 0) != (proargdefaults IS NOT NULL);
  oid | proname 
-<<<<<<< HEAD
  -----+---------
  (0 rows)
-=======
------+---------
-(0 rows)
->>>>>>> 38e93482
 
 -- probin should be non-empty for C functions, null everywhere else
 SELECT p1.oid, p1.proname
@@ -351,7 +343,7 @@
 -- **************** pg_cast ****************
 -- Catch bogus values in pg_cast columns (other than cases detected by
 -- oidjoins test).
-SELECT castsource::regtype, casttarget::regtype, castfunc::regproc, castcontext
+SELECT *
 FROM pg_cast c
 WHERE castsource = 0 OR casttarget = 0 OR castcontext NOT IN ('e', 'a', 'i')
     OR castmethod NOT IN ('f', 'b' ,'i');
@@ -372,14 +364,14 @@
 -- Look for casts to/from the same type that aren't length coercion functions.
 -- (We assume they are length coercions if they take multiple arguments.)
 -- Such entries are not necessarily harmful, but they are useless.
-SELECT castsource::regtype, casttarget::regtype, castfunc::regproc, castcontext
+SELECT *
 FROM pg_cast c
 WHERE castsource = casttarget AND castfunc = 0;
  castsource | casttarget | castfunc | castcontext | castmethod 
 ------------+------------+----------+-------------+------------
 (0 rows)
 
-SELECT castsource::regtype, casttarget::regtype, castfunc::regproc, castcontext
+SELECT c.*
 FROM pg_cast c, pg_proc p
 WHERE c.castfunc = p.oid AND p.pronargs < 2 AND castsource = casttarget;
  castsource | casttarget | castfunc | castcontext | castmethod 
@@ -393,7 +385,7 @@
 -- declared to take TEXT.  This does not pass the binary-coercibility test
 -- because CHAR(n)-to-TEXT normally invokes rtrim().  However, the results
 -- are the same, so long as the function is one that ignores trailing blanks.
-SELECT castsource::regtype, casttarget::regtype, castfunc::regproc, castcontext
+SELECT c.*
 FROM pg_cast c, pg_proc p
 WHERE c.castfunc = p.oid AND
     (p.pronargs < 1 OR p.pronargs > 3
@@ -405,7 +397,7 @@
 ------------+------------+----------+-------------+------------
 (0 rows)
 
-SELECT castsource::regtype, casttarget::regtype, castfunc::regproc, castcontext
+SELECT c.*
 FROM pg_cast c, pg_proc p
 WHERE c.castfunc = p.oid AND
     ((p.pronargs > 1 AND p.proargtypes[1] != 'int4'::regtype) OR
