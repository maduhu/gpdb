--- conflicted
+++ resolved
@@ -235,8 +235,4 @@
 SELECT txid_snapshot '1:9223372036854775808:3';
 ERROR:  invalid input for txid_snapshot: "1:9223372036854775808:3"
 LINE 1: SELECT txid_snapshot '1:9223372036854775808:3';
-<<<<<<< HEAD
-               ^
-=======
-                             ^
->>>>>>> 38e93482
+                             ^