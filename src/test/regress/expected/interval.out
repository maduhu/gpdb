--
-- INTERVAL
--
SET DATESTYLE = 'ISO';
SET IntervalStyle to postgres;
-- check acceptance of "time zone style"
SELECT INTERVAL '01:00' AS "One hour";
 One hour 
----------
 01:00:00
(1 row)

SELECT INTERVAL '+02:00' AS "Two hours";
 Two hours 
-----------
 02:00:00
(1 row)

SELECT INTERVAL '-08:00' AS "Eight hours";
 Eight hours 
-------------
 -08:00:00
(1 row)

SELECT INTERVAL '-1 +02:03' AS "22 hours ago...";
  22 hours ago...  
-------------------
 -1 days +02:03:00
(1 row)

SELECT INTERVAL '-1 days +02:03' AS "22 hours ago...";
  22 hours ago...  
-------------------
 -1 days +02:03:00
(1 row)

SELECT INTERVAL '1.5 weeks' AS "Ten days twelve hours";
 Ten days twelve hours 
-----------------------
 10 days 12:00:00
(1 row)

SELECT INTERVAL '1.5 months' AS "One month 15 days";
 One month 15 days 
-------------------
 1 mon 15 days
(1 row)

SELECT INTERVAL '10 years -11 month -12 days +13:14' AS "9 years...";
            9 years...            
----------------------------------
 9 years 1 mon -12 days +13:14:00
(1 row)

CREATE TABLE INTERVAL_TBL (f1 interval);
INSERT INTO INTERVAL_TBL (f1) VALUES ('@ 1 minute');
INSERT INTO INTERVAL_TBL (f1) VALUES ('@ 5 hour');
INSERT INTO INTERVAL_TBL (f1) VALUES ('@ 10 day');
INSERT INTO INTERVAL_TBL (f1) VALUES ('@ 34 year');
INSERT INTO INTERVAL_TBL (f1) VALUES ('@ 3 months');
INSERT INTO INTERVAL_TBL (f1) VALUES ('@ 14 seconds ago');
INSERT INTO INTERVAL_TBL (f1) VALUES ('1 day 2 hours 3 minutes 4 seconds');
INSERT INTO INTERVAL_TBL (f1) VALUES ('6 years');
INSERT INTO INTERVAL_TBL (f1) VALUES ('5 months');
INSERT INTO INTERVAL_TBL (f1) VALUES ('5 months 12 hours');
-- badly formatted interval
INSERT INTO INTERVAL_TBL (f1) VALUES ('badly formatted interval');
ERROR:  invalid input syntax for type interval: "badly formatted interval"
LINE 1: INSERT INTO INTERVAL_TBL (f1) VALUES ('badly formatted inter...
                                              ^
INSERT INTO INTERVAL_TBL (f1) VALUES ('@ 30 eons ago');
ERROR:  invalid input syntax for type interval: "@ 30 eons ago"
LINE 1: INSERT INTO INTERVAL_TBL (f1) VALUES ('@ 30 eons ago');
                                              ^
-- test interval operators
SELECT '' AS ten, * FROM INTERVAL_TBL;
 ten |       f1        
-----+-----------------
     | 00:01:00
     | 05:00:00
     | 10 days
     | 34 years
     | 3 mons
     | -00:00:14
     | 1 day 02:03:04
     | 6 years
     | 5 mons
     | 5 mons 12:00:00
(10 rows)

SELECT '' AS nine, * FROM INTERVAL_TBL
   WHERE INTERVAL_TBL.f1 <> interval '@ 10 days';
 nine |       f1        
------+-----------------
      | 00:01:00
      | 05:00:00
      | 34 years
      | 3 mons
      | -00:00:14
      | 1 day 02:03:04
      | 6 years
      | 5 mons
      | 5 mons 12:00:00
(9 rows)

SELECT '' AS three, * FROM INTERVAL_TBL
   WHERE INTERVAL_TBL.f1 <= interval '@ 5 hours';
 three |    f1     
-------+-----------
       | 00:01:00
       | 05:00:00
       | -00:00:14
(3 rows)

SELECT '' AS three, * FROM INTERVAL_TBL
   WHERE INTERVAL_TBL.f1 < interval '@ 1 day';
 three |    f1     
-------+-----------
       | 00:01:00
       | 05:00:00
       | -00:00:14
(3 rows)

SELECT '' AS one, * FROM INTERVAL_TBL
   WHERE INTERVAL_TBL.f1 = interval '@ 34 years';
 one |    f1    
-----+----------
     | 34 years
(1 row)

SELECT '' AS five, * FROM INTERVAL_TBL 
   WHERE INTERVAL_TBL.f1 >= interval '@ 1 month';
 five |       f1        
------+-----------------
      | 34 years
      | 3 mons
      | 6 years
      | 5 mons
      | 5 mons 12:00:00
(5 rows)

SELECT '' AS nine, * FROM INTERVAL_TBL
   WHERE INTERVAL_TBL.f1 > interval '@ 3 seconds ago';
 nine |       f1        
------+-----------------
      | 00:01:00
      | 05:00:00
      | 10 days
      | 34 years
      | 3 mons
      | 1 day 02:03:04
      | 6 years
      | 5 mons
      | 5 mons 12:00:00
(9 rows)

SELECT '' AS fortyfive, r1.*, r2.*
   FROM INTERVAL_TBL r1, INTERVAL_TBL r2
   WHERE r1.f1 > r2.f1
   ORDER BY r1.f1, r2.f1;
 fortyfive |       f1        |       f1        
-----------+-----------------+-----------------
           | 00:01:00        | -00:00:14
           | 05:00:00        | -00:00:14
           | 05:00:00        | 00:01:00
           | 1 day 02:03:04  | -00:00:14
           | 1 day 02:03:04  | 00:01:00
           | 1 day 02:03:04  | 05:00:00
           | 10 days         | -00:00:14
           | 10 days         | 00:01:00
           | 10 days         | 05:00:00
           | 10 days         | 1 day 02:03:04
           | 3 mons          | -00:00:14
           | 3 mons          | 00:01:00
           | 3 mons          | 05:00:00
           | 3 mons          | 1 day 02:03:04
           | 3 mons          | 10 days
           | 5 mons          | -00:00:14
           | 5 mons          | 00:01:00
           | 5 mons          | 05:00:00
           | 5 mons          | 1 day 02:03:04
           | 5 mons          | 10 days
           | 5 mons          | 3 mons
           | 5 mons 12:00:00 | -00:00:14
           | 5 mons 12:00:00 | 00:01:00
           | 5 mons 12:00:00 | 05:00:00
           | 5 mons 12:00:00 | 1 day 02:03:04
           | 5 mons 12:00:00 | 10 days
           | 5 mons 12:00:00 | 3 mons
           | 5 mons 12:00:00 | 5 mons
           | 6 years         | -00:00:14
           | 6 years         | 00:01:00
           | 6 years         | 05:00:00
           | 6 years         | 1 day 02:03:04
           | 6 years         | 10 days
           | 6 years         | 3 mons
           | 6 years         | 5 mons
           | 6 years         | 5 mons 12:00:00
           | 34 years        | -00:00:14
           | 34 years        | 00:01:00
           | 34 years        | 05:00:00
           | 34 years        | 1 day 02:03:04
           | 34 years        | 10 days
           | 34 years        | 3 mons
           | 34 years        | 5 mons
           | 34 years        | 5 mons 12:00:00
           | 34 years        | 6 years
(45 rows)

-- Test multiplication and division with intervals.
-- Floating point arithmetic rounding errors can lead to unexpected results, 
-- though the code attempts to do the right thing and round up to days and 
-- minutes to avoid results such as '3 days 24:00 hours' or '14:20:60'. 
-- Note that it is expected for some day components to be greater than 29 and 
-- some time components be greater than 23:59:59 due to how intervals are 
-- stored internally.
CREATE TABLE INTERVAL_MULDIV_TBL (span interval);
COPY INTERVAL_MULDIV_TBL FROM STDIN;
SELECT span * 0.3 AS product
FROM INTERVAL_MULDIV_TBL;
              product               
------------------------------------
 1 year 12 days 122:24:00
 -1 years -12 days +93:36:00
 -3 days -14:24:00
 2 mons 13 days 01:22:28.8
 -10 mons +120 days 37:28:21.6567
 1 mon 6 days
 4 mons 6 days
 24 years 11 mons 320 days 16:48:00
(8 rows)

SELECT span * 8.2 AS product
FROM INTERVAL_MULDIV_TBL;
                   product                   
---------------------------------------------
 28 years 104 days 2961:36:00
 -28 years -104 days +2942:24:00
 -98 days -09:36:00
 6 years 1 mon -197 days +93:34:27.2
 -24 years -7 mons +3946 days 640:15:11.9498
 2 years 8 mons 24 days
 9 years 6 mons 24 days
 682 years 7 mons 8215 days 19:12:00
(8 rows)

SELECT span / 10 AS quotient
FROM INTERVAL_MULDIV_TBL;
             quotient             
----------------------------------
 4 mons 4 days 40:48:00
 -4 mons -4 days +31:12:00
 -1 days -04:48:00
 25 days -15:32:30.4
 -3 mons +30 days 12:29:27.2189
 12 days
 1 mon 12 days
 8 years 3 mons 126 days 21:36:00
(8 rows)

SELECT span / 100 AS quotient
FROM INTERVAL_MULDIV_TBL;
        quotient         
-------------------------
 12 days 13:40:48
 -12 days -06:28:48
 -02:52:48
 2 days 10:26:44.96
 -6 days +01:14:56.72189
 1 day 04:48:00
 4 days 04:48:00
 9 mons 39 days 16:33:36
(8 rows)

DROP TABLE INTERVAL_MULDIV_TBL;
SET DATESTYLE = 'postgres';
SET IntervalStyle to postgres_verbose;
SELECT '' AS ten, * FROM INTERVAL_TBL;
 ten |              f1               
-----+-------------------------------
     | @ 1 min
     | @ 5 hours
     | @ 10 days
     | @ 34 years
     | @ 3 mons
     | @ 14 secs ago
     | @ 1 day 2 hours 3 mins 4 secs
     | @ 6 years
     | @ 5 mons
     | @ 5 mons 12 hours
(10 rows)

-- test avg(interval), which is somewhat fragile since people have been
-- known to change the allowed input syntax for type interval without
-- updating pg_aggregate.agginitval
select avg(f1) from interval_tbl;
                       avg                       
-------------------------------------------------
 @ 4 years 1 mon 10 days 4 hours 18 mins 23 secs
(1 row)

-- test long interval input
select '4 millenniums 5 centuries 4 decades 1 year 4 months 4 days 17 minutes 31 seconds'::interval;
                  interval                  
--------------------------------------------
 @ 4541 years 4 mons 4 days 17 mins 31 secs
(1 row)

-- test long interval output
select '100000000y 10mon -1000000000d -1000000000h -10min -10.000001s ago'::interval;
                                         interval                                          
-------------------------------------------------------------------------------------------
 @ 100000000 years 10 mons -1000000000 days -1000000000 hours -10 mins -10.000001 secs ago
(1 row)

-- test justify_hours() and justify_days()
SELECT justify_hours(interval '6 months 3 days 52 hours 3 minutes 2 seconds') as "6 mons 5 days 4 hours 3 mins 2 seconds";
 6 mons 5 days 4 hours 3 mins 2 seconds 
----------------------------------------
 @ 6 mons 5 days 4 hours 3 mins 2 secs
(1 row)

SELECT justify_days(interval '6 months 36 days 5 hours 4 minutes 3 seconds') as "7 mons 6 days 5 hours 4 mins 3 seconds";
 7 mons 6 days 5 hours 4 mins 3 seconds 
----------------------------------------
 @ 7 mons 6 days 5 hours 4 mins 3 secs
(1 row)

-- test justify_interval()
SELECT justify_interval(interval '1 month -1 hour') as "1 month -1 hour";
  1 month -1 hour   
--------------------
 @ 29 days 23 hours
(1 row)

-- test fractional second input, and detection of duplicate units
SET DATESTYLE = 'ISO';
SET IntervalStyle TO postgres;
SELECT '1 millisecond'::interval, '1 microsecond'::interval,
       '500 seconds 99 milliseconds 51 microseconds'::interval;
   interval   |    interval     |    interval     
--------------+-----------------+-----------------
 00:00:00.001 | 00:00:00.000001 | 00:08:20.099051
(1 row)

SELECT '3 days 5 milliseconds'::interval;
      interval       
---------------------
 3 days 00:00:00.005
(1 row)

SELECT '1 second 2 seconds'::interval;              -- error
ERROR:  invalid input syntax for type interval: "1 second 2 seconds"
LINE 1: SELECT '1 second 2 seconds'::interval;
               ^
SELECT '10 milliseconds 20 milliseconds'::interval; -- error
ERROR:  invalid input syntax for type interval: "10 milliseconds 20 milliseconds"
LINE 1: SELECT '10 milliseconds 20 milliseconds'::interval;
               ^
SELECT '5.5 seconds 3 milliseconds'::interval;      -- error
ERROR:  invalid input syntax for type interval: "5.5 seconds 3 milliseconds"
LINE 1: SELECT '5.5 seconds 3 milliseconds'::interval;
               ^
SELECT '1:20:05 5 microseconds'::interval;          -- error
ERROR:  invalid input syntax for type interval: "1:20:05 5 microseconds"
LINE 1: SELECT '1:20:05 5 microseconds'::interval;
               ^
SELECT '1 day 1 day'::interval;                     -- error
ERROR:  invalid input syntax for type interval: "1 day 1 day"
LINE 1: SELECT '1 day 1 day'::interval;
               ^
SELECT interval '1-2';  -- SQL year-month literal
   interval    
---------------
 1 year 2 mons
(1 row)

SELECT interval '999' second;  -- oversize leading field is ok
 interval 
----------
 00:16:39
(1 row)

SELECT interval '999' minute;
 interval 
----------
 16:39:00
(1 row)

SELECT interval '999' hour;
 interval  
-----------
 999:00:00
(1 row)

SELECT interval '999' day;
 interval 
----------
 999 days
(1 row)

SELECT interval '999' month;
    interval     
-----------------
 83 years 3 mons
(1 row)

<<<<<<< HEAD
-- check that '30 days' equals '1 month' according to the hash function
select '30 days'::interval = '1 month'::interval as t;
 t 
---
 t
(1 row)

select interval_hash('30 days'::interval) = interval_hash('1 month'::interval) as t;
 t 
---
 t
(1 row)

=======
>>>>>>> 4d53a2f9
-- test SQL-spec syntaxes for restricted field sets
SELECT interval '1' year;
 interval 
----------
 1 year
(1 row)

SELECT interval '2' month;
 interval 
----------
 2 mons
(1 row)

SELECT interval '3' day;
 interval 
----------
 3 days
(1 row)

SELECT interval '4' hour;
 interval 
----------
 04:00:00
(1 row)

SELECT interval '5' minute;
 interval 
----------
 00:05:00
(1 row)

SELECT interval '6' second;
 interval 
----------
 00:00:06
(1 row)

SELECT interval '1' year to month;
 interval 
----------
 1 mon
(1 row)

SELECT interval '1-2' year to month;
   interval    
---------------
 1 year 2 mons
(1 row)

SELECT interval '1 2' day to hour;
    interval    
----------------
 1 day 02:00:00
(1 row)

SELECT interval '1 2:03' day to hour;
    interval    
----------------
 1 day 02:00:00
(1 row)

SELECT interval '1 2:03:04' day to hour;
    interval    
----------------
 1 day 02:00:00
(1 row)

SELECT interval '1 2' day to minute;
ERROR:  invalid input syntax for type interval: "1 2"
LINE 1: SELECT interval '1 2' day to minute;
                        ^
SELECT interval '1 2:03' day to minute;
    interval    
----------------
 1 day 02:03:00
(1 row)

SELECT interval '1 2:03:04' day to minute;
    interval    
----------------
 1 day 02:03:00
(1 row)

SELECT interval '1 2' day to second;
ERROR:  invalid input syntax for type interval: "1 2"
LINE 1: SELECT interval '1 2' day to second;
                        ^
SELECT interval '1 2:03' day to second;
    interval    
----------------
 1 day 02:03:00
(1 row)

SELECT interval '1 2:03:04' day to second;
    interval    
----------------
 1 day 02:03:04
(1 row)

SELECT interval '1 2' hour to minute;
ERROR:  invalid input syntax for type interval: "1 2"
LINE 1: SELECT interval '1 2' hour to minute;
                        ^
SELECT interval '1 2:03' hour to minute;
    interval    
----------------
 1 day 02:03:00
(1 row)

SELECT interval '1 2:03:04' hour to minute;
    interval    
----------------
 1 day 02:03:00
(1 row)

SELECT interval '1 2' hour to second;
ERROR:  invalid input syntax for type interval: "1 2"
LINE 1: SELECT interval '1 2' hour to second;
                        ^
SELECT interval '1 2:03' hour to second;
    interval    
----------------
 1 day 02:03:00
(1 row)

SELECT interval '1 2:03:04' hour to second;
    interval    
----------------
 1 day 02:03:04
(1 row)

SELECT interval '1 2' minute to second;
ERROR:  invalid input syntax for type interval: "1 2"
LINE 1: SELECT interval '1 2' minute to second;
                        ^
SELECT interval '1 2:03' minute to second;
    interval    
----------------
 1 day 00:02:03
(1 row)

SELECT interval '1 2:03:04' minute to second;
    interval    
----------------
 1 day 02:03:04
(1 row)

SELECT interval '123 11' day to hour; -- ok
     interval      
-------------------
 123 days 11:00:00
(1 row)

SELECT interval '123 11' day; -- not ok
ERROR:  invalid input syntax for type interval: "123 11"
LINE 1: SELECT interval '123 11' day;
                        ^
SELECT interval '123 11'; -- not ok, too ambiguous
ERROR:  invalid input syntax for type interval: "123 11"
LINE 1: SELECT interval '123 11';
                        ^
-- test syntaxes for restricted precision
SELECT interval(0) '1 day 01:23:45.6789';
    interval    
----------------
 1 day 01:23:46
(1 row)

SELECT interval(2) '1 day 01:23:45.6789';
     interval      
-------------------
 1 day 01:23:45.68
(1 row)

SELECT interval '12:34.5678' minute to second(2);  -- per SQL spec
  interval   
-------------
 00:12:34.57
(1 row)

SELECT interval(2) '12:34.5678' minute to second;  -- historical PG
  interval   
-------------
 00:12:34.57
(1 row)

SELECT interval(2) '12:34.5678' minute to second(2);  -- syntax error
ERROR:  interval precision specified twice
LINE 1: SELECT interval(2) '12:34.5678' minute to second(2);
               ^
SELECT interval '1.234' second;
   interval   
--------------
 00:00:01.234
(1 row)

SELECT interval '1.234' second(2);
  interval   
-------------
 00:00:01.23
(1 row)

SELECT interval '1 2.345' day to second(2);
ERROR:  invalid input syntax for type interval: "1 2.345"
LINE 1: SELECT interval '1 2.345' day to second(2);
                        ^
SELECT interval '1 2:03' day to second(2);
    interval    
----------------
 1 day 02:03:00
(1 row)

SELECT interval '1 2:03.4567' day to second(2);
     interval      
-------------------
 1 day 00:02:03.46
(1 row)

SELECT interval '1 2:03:04.5678' day to second(2);
     interval      
-------------------
 1 day 02:03:04.57
(1 row)

SELECT interval '1 2.345' hour to second(2);
ERROR:  invalid input syntax for type interval: "1 2.345"
LINE 1: SELECT interval '1 2.345' hour to second(2);
                        ^
SELECT interval '1 2:03.45678' hour to second(2);
     interval      
-------------------
 1 day 00:02:03.46
(1 row)

SELECT interval '1 2:03:04.5678' hour to second(2);
     interval      
-------------------
 1 day 02:03:04.57
(1 row)

SELECT interval '1 2.3456' minute to second(2);
ERROR:  invalid input syntax for type interval: "1 2.3456"
LINE 1: SELECT interval '1 2.3456' minute to second(2);
                        ^
SELECT interval '1 2:03.5678' minute to second(2);
     interval      
-------------------
 1 day 00:02:03.57
(1 row)

SELECT interval '1 2:03:04.5678' minute to second(2);
     interval      
-------------------
 1 day 02:03:04.57
(1 row)

-- test inputting and outputting SQL standard interval literals
SET IntervalStyle TO sql_standard;
SELECT  interval '0'                       AS "zero",
        interval '1-2' year to month       AS "year-month",
        interval '1 2:03:04' day to second AS "day-time",
        - interval '1-2'                   AS "negative year-month",
        - interval '1 2:03:04'             AS "negative day-time";
 zero | year-month | day-time  | negative year-month | negative day-time 
------+------------+-----------+---------------------+-------------------
 0    | 1-2        | 1 2:03:04 | -1-2                | -1 2:03:04
(1 row)

-- test input of some not-quite-standard interval values in the sql style
SET IntervalStyle TO postgres;
SELECT  interval '+1 -1:00:00',
        interval '-1 +1:00:00',
        interval '+1-2 -3 +4:05:06.789',
        interval '-1-2 +3 -4:05:06.789';
    interval     |     interval      |              interval               |                interval                
-----------------+-------------------+-------------------------------------+----------------------------------------
 1 day -01:00:00 | -1 days +01:00:00 | 1 year 2 mons -3 days +04:05:06.789 | -1 years -2 mons +3 days -04:05:06.789
(1 row)

-- test output of couple non-standard interval values in the sql style
SET IntervalStyle TO sql_standard;
SELECT  interval '1 day -1 hours',
        interval '-1 days +1 hours',
        interval '1 years 2 months -3 days 4 hours 5 minutes 6.789 seconds',
        - interval '1 years 2 months -3 days 4 hours 5 minutes 6.789 seconds';
     interval     |     interval     |       interval       |       ?column?       
------------------+------------------+----------------------+----------------------
 +0-0 +1 -1:00:00 | +0-0 -1 +1:00:00 | +1-2 -3 +4:05:06.789 | -1-2 +3 -4:05:06.789
(1 row)

-- test outputting iso8601 intervals
SET IntervalStyle to iso_8601;
select  interval '0'                                AS "zero",
        interval '1-2'                              AS "a year 2 months",
        interval '1 2:03:04'                        AS "a bit over a day",
        interval '2:03:04.45679'                    AS "a bit over 2 hours",
        (interval '1-2' + interval '3 4:05:06.7')   AS "all fields",
        (interval '1-2' - interval '3 4:05:06.7')   AS "mixed sign",
        (- interval '1-2' + interval '3 4:05:06.7') AS "negative";
 zero | a year 2 months | a bit over a day | a bit over 2 hours |    all fields    |      mixed sign      |      negative      
------+-----------------+------------------+--------------------+------------------+----------------------+--------------------
 PT0S | P1Y2M           | P1DT2H3M4S       | PT2H3M4.45679S     | P1Y2M3DT4H5M6.7S | P1Y2M-3DT-4H-5M-6.7S | P-1Y-2M3DT4H5M6.7S
(1 row)

-- test inputting ISO 8601 4.4.2.1 "Format With Time Unit Designators"
SET IntervalStyle to sql_standard;
select  interval 'P0Y'                    AS "zero",
        interval 'P1Y2M'                  AS "a year 2 months",
        interval 'P1W'                    AS "a week",
        interval 'P1DT2H3M4S'             AS "a bit over a day",
        interval 'P1Y2M3DT4H5M6.7S'       AS "all fields",
        interval 'P-1Y-2M-3DT-4H-5M-6.7S' AS "negative",
        interval 'PT-0.1S'                AS "fractional second";
 zero | a year 2 months |  a week   | a bit over a day |     all fields     |      negative      | fractional second 
------+-----------------+-----------+------------------+--------------------+--------------------+-------------------
 0    | 1-2             | 7 0:00:00 | 1 2:03:04        | +1-2 +3 +4:05:06.7 | -1-2 -3 -4:05:06.7 | -0:00:00.1
(1 row)

-- test inputting ISO 8601 4.4.2.2 "Alternative Format"
SET IntervalStyle to postgres;
select  interval 'P00021015T103020'       AS "ISO8601 Basic Format",
        interval 'P0002-10-15T10:30:20'   AS "ISO8601 Extended Format";
       ISO8601 Basic Format       |     ISO8601 Extended Format      
----------------------------------+----------------------------------
 2 years 10 mons 15 days 10:30:20 | 2 years 10 mons 15 days 10:30:20
(1 row)

-- Make sure optional ISO8601 alternative format fields are optional.
select  interval 'P0002'                  AS "year only",
        interval 'P0002-10'               AS "year month",
        interval 'P0002-10-15'            AS "year month day",
        interval 'P0002T1S'               AS "year only plus time",
        interval 'P0002-10T1S'            AS "year month plus time",
        interval 'P0002-10-15T1S'         AS "year month day plus time",
        interval 'PT10'                   AS "hour only",
        interval 'PT10:30'                AS "hour minute";
 year only |   year month    |     year month day      | year only plus time |   year month plus time   |     year month day plus time     | hour only | hour minute 
-----------+-----------------+-------------------------+---------------------+--------------------------+----------------------------------+-----------+-------------
 2 years   | 2 years 10 mons | 2 years 10 mons 15 days | 2 years 00:00:01    | 2 years 10 mons 00:00:01 | 2 years 10 mons 15 days 00:00:01 | 10:00:00  | 10:30:00
(1 row)

-- test a couple rounding cases that changed since 8.3 w/ HAVE_INT64_TIMESTAMP.
SET IntervalStyle to postgres_verbose;
select interval '-10 mons -3 days +03:55:06.70';
                     interval                     
--------------------------------------------------
 @ 10 mons 3 days -3 hours -55 mins -6.7 secs ago
(1 row)

select interval '1 year 2 mons 3 days 04:05:06.699999';
                      interval                       
-----------------------------------------------------
 @ 1 year 2 mons 3 days 4 hours 5 mins 6.699999 secs
(1 row)

select interval '0:0:0.7', interval '@ 0.70 secs', interval '0.7 seconds'; 
  interval  |  interval  |  interval  
------------+------------+------------
 @ 0.7 secs | @ 0.7 secs | @ 0.7 secs
(1 row)

-- check that '30 days' equals '1 month' according to the hash function
select '30 days'::interval = '1 month'::interval as t;
 t 
---
 t
(1 row)

select interval_hash('30 days'::interval) = interval_hash('1 month'::interval) as t;
 t 
---
 t
(1 row)
<|MERGE_RESOLUTION|>--- conflicted
+++ resolved
@@ -405,22 +405,6 @@
  83 years 3 mons
 (1 row)
 
-<<<<<<< HEAD
--- check that '30 days' equals '1 month' according to the hash function
-select '30 days'::interval = '1 month'::interval as t;
- t 
----
- t
-(1 row)
-
-select interval_hash('30 days'::interval) = interval_hash('1 month'::interval) as t;
- t 
----
- t
-(1 row)
-
-=======
->>>>>>> 4d53a2f9
 -- test SQL-spec syntaxes for restricted field sets
 SELECT interval '1' year;
  interval 
