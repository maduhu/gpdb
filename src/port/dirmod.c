/*-------------------------------------------------------------------------
 *
 * dirmod.c
 *	  directory handling functions
 *
 * Portions Copyright (c) 1996-2010, PostgreSQL Global Development Group
 * Portions Copyright (c) 1994, Regents of the University of California
 *
 *	This includes replacement versions of functions that work on
 *	Win32 (NT4 and newer).
 *
 * IDENTIFICATION
 *	  $PostgreSQL: pgsql/src/port/dirmod.c,v 1.47 2007/01/19 16:42:24 alvherre Exp $
 *
 *-------------------------------------------------------------------------
 */

#ifndef FRONTEND
#include "postgres.h"
#else
#include "postgres_fe.h"
#endif

/* Don't modify declarations in system headers */
#if defined(WIN32) || defined(__CYGWIN__)
#undef rename
#undef unlink
#endif

#include <unistd.h>
#include <dirent.h>
#include <sys/stat.h>

#if defined(WIN32) || defined(__CYGWIN__)
#ifndef __CYGWIN__
#include <winioctl.h>
#else
#include <windows.h>
#include <w32api/winioctl.h>
#endif
#endif


#ifndef FRONTEND

/*
 *	On Windows, call non-macro versions of palloc; we can't reference
 *	CurrentMemoryContext in this file because of PGDLLIMPORT conflict.
 */
#if defined(WIN32) || defined(__CYGWIN__)
#undef palloc
#undef pstrdup
#define palloc(sz)		pgport_palloc(sz)
#define pstrdup(str)	pgport_pstrdup(str)
#endif
#else							/* FRONTEND */

/*
 *	In frontend, fake palloc behavior with these
 */
#undef palloc
#undef pstrdup
#define palloc(sz)		fe_palloc(sz)
#define pstrdup(str)	fe_pstrdup(str)
#define repalloc(pointer,sz)	fe_repalloc(pointer,sz)
#define pfree(pointer)	free(pointer)

static void *
fe_palloc(Size size)
{
	void	   *res;

	if ((res = malloc(size)) == NULL)
	{
		fprintf(stderr, _("out of memory\n"));
		exit(1);
	}
	return res;
}

static char *
fe_pstrdup(const char *string)
{
	char	   *res;

	if ((res = strdup(string)) == NULL)
	{
		fprintf(stderr, _("out of memory\n"));
		exit(1);
	}
	return res;
}

static void *
fe_repalloc(void *pointer, Size size)
{
	void	   *res;

	if ((res = realloc(pointer, size)) == NULL)
	{
		fprintf(stderr, _("out of memory\n"));
		exit(1);
	}
	return res;
}
#endif   /* FRONTEND */


#if defined(WIN32) || defined(__CYGWIN__)

/*
 *	pgrename
 */
int
pgrename(const char *from, const char *to)
{
	int			loops = 0;

	/*
	 * We need to loop because even though PostgreSQL uses flags that allow
	 * rename while the file is open, other applications might have the file
	 * open without those flags.  However, we won't wait indefinitely for
	 * someone else to close the file, as the caller might be holding locks
	 * and blocking other backends.
	 */
#if defined(WIN32) && !defined(__CYGWIN__)
	while (!MoveFileEx(from, to, MOVEFILE_REPLACE_EXISTING))
#else
	while (rename(from, to) < 0)
#endif
	{
#if defined(WIN32) && !defined(__CYGWIN__)
		DWORD		err = GetLastError();

		_dosmaperr(err);

		/*
		 * Modern NT-based Windows versions return ERROR_SHARING_VIOLATION if
		 * another process has the file open without FILE_SHARE_DELETE.
		 * ERROR_LOCK_VIOLATION has also been seen with some anti-virus
		 * software. This used to check for just ERROR_ACCESS_DENIED, so
		 * presumably you can get that too with some OS versions. We don't
		 * expect real permission errors where we currently use rename().
		 */
		if (err != ERROR_ACCESS_DENIED &&
			err != ERROR_SHARING_VIOLATION &&
			err != ERROR_LOCK_VIOLATION)
			return -1;
#else
		if (errno != EACCES)
			return -1;
#endif

		if (++loops > 100)		/* time out after 10 sec */
			return -1;
		pg_usleep(100000);		/* us */
	}
	return 0;
}


/*
 *	pgunlink
 */
int
pgunlink(const char *path)
{
	int			loops = 0;

	/*
	 * We need to loop because even though PostgreSQL uses flags that allow
	 * unlink while the file is open, other applications might have the file
	 * open without those flags.  However, we won't wait indefinitely for
	 * someone else to close the file, as the caller might be holding locks
	 * and blocking other backends.
	 */
	while (unlink(path))
	{
		if (errno != EACCES)
			return -1;
		if (++loops > 100)		/* time out after 10 sec */
			return -1;
		pg_usleep(100000);		/* us */
	}
	return 0;
}

/* We undefined these above; now redefine for possible use below */
#define rename(from, to)		pgrename(from, to)
#define unlink(path)			pgunlink(path)
#endif   /* defined(WIN32) || defined(__CYGWIN__) */


#if defined(WIN32) && !defined(__CYGWIN__)		/* Cygwin has its own symlinks */

/*
 *	pgsymlink support:
 *
 *	This struct is a replacement for REPARSE_DATA_BUFFER which is defined in VC6 winnt.h
 *	but omitted in later SDK functions.
 *	We only need the SymbolicLinkReparseBuffer part of the original struct's union.
 */
typedef struct
{
	DWORD		ReparseTag;
	WORD		ReparseDataLength;
	WORD		Reserved;
	/* SymbolicLinkReparseBuffer */
	WORD		SubstituteNameOffset;
	WORD		SubstituteNameLength;
	WORD		PrintNameOffset;
	WORD		PrintNameLength;
	WCHAR		PathBuffer[1];
}	REPARSE_JUNCTION_DATA_BUFFER;

#define REPARSE_JUNCTION_DATA_BUFFER_HEADER_SIZE   \
		FIELD_OFFSET(REPARSE_JUNCTION_DATA_BUFFER, SubstituteNameOffset)


/*
 *	pgsymlink - uses Win32 junction points
 *
 *	For reference:	http://www.codeproject.com/KB/winsdk/junctionpoints.aspx
 */
int
pgsymlink(const char *oldpath, const char *newpath)
{
	HANDLE		dirhandle;
	DWORD		len;
	char		buffer[MAX_PATH * sizeof(WCHAR) + sizeof(REPARSE_JUNCTION_DATA_BUFFER)];
	char		nativeTarget[MAX_PATH];
	char	   *p = nativeTarget;
	REPARSE_JUNCTION_DATA_BUFFER *reparseBuf = (REPARSE_JUNCTION_DATA_BUFFER *) buffer;

	CreateDirectory(newpath, 0);
	dirhandle = CreateFile(newpath, GENERIC_READ | GENERIC_WRITE,
						   0, 0, OPEN_EXISTING,
			   FILE_FLAG_OPEN_REPARSE_POINT | FILE_FLAG_BACKUP_SEMANTICS, 0);

	if (dirhandle == INVALID_HANDLE_VALUE)
		return -1;

	/* make sure we have an unparsed native win32 path */
	if (memcmp("\\??\\", oldpath, 4))
		sprintf(nativeTarget, "\\??\\%s", oldpath);
	else
		strcpy(nativeTarget, oldpath);

	while ((p = strchr(p, '/')) != 0)
		*p++ = '\\';

	len = strlen(nativeTarget) * sizeof(WCHAR);
	reparseBuf->ReparseTag = IO_REPARSE_TAG_MOUNT_POINT;
	reparseBuf->ReparseDataLength = len + 12;
	reparseBuf->Reserved = 0;
	reparseBuf->SubstituteNameOffset = 0;
	reparseBuf->SubstituteNameLength = len;
	reparseBuf->PrintNameOffset = len + sizeof(WCHAR);
	reparseBuf->PrintNameLength = 0;
	MultiByteToWideChar(CP_ACP, 0, nativeTarget, -1,
						reparseBuf->PathBuffer, MAX_PATH);

	/*
	 * FSCTL_SET_REPARSE_POINT is coded differently depending on SDK version;
	 * we use our own definition
	 */
	if (!DeviceIoControl(dirhandle,
	 CTL_CODE(FILE_DEVICE_FILE_SYSTEM, 41, METHOD_BUFFERED, FILE_ANY_ACCESS),
						 reparseBuf,
	reparseBuf->ReparseDataLength + REPARSE_JUNCTION_DATA_BUFFER_HEADER_SIZE,
						 0, 0, &len, 0))
	{
		LPSTR		msg;

		errno = 0;
		FormatMessage(FORMAT_MESSAGE_ALLOCATE_BUFFER | FORMAT_MESSAGE_FROM_SYSTEM,
					  NULL, GetLastError(),
					  MAKELANGID(LANG_ENGLISH, SUBLANG_DEFAULT),
					  (LPSTR) &msg, 0, NULL);
#ifndef FRONTEND
		ereport(ERROR,
				(errcode_for_file_access(),
				 errmsg("could not set junction for \"%s\": %s",
						nativeTarget, msg)));
#else
		fprintf(stderr, _("could not set junction for \"%s\": %s\n"),
				nativeTarget, msg);
#endif
		LocalFree(msg);

		CloseHandle(dirhandle);
		RemoveDirectory(newpath);
		return -1;
	}

	CloseHandle(dirhandle);

	return 0;
}
#endif   /* defined(WIN32) && !defined(__CYGWIN__) */


/*
 * pgfnames
 *
 * return a list of the names of objects in the argument directory.  Caller
 * must call pgfnames_cleanup later to free the memory allocated by this
 * function.
 */
<<<<<<< HEAD
char	  **
pgfnames(const char *path)
=======
char **
pgfnames(char *path)
>>>>>>> 5b4a0889
{
	DIR		   *dir;
	struct dirent *file;
	char	  **filenames;
	int			numnames = 0;
	int			fnsize = 200;	/* enough for many small dbs */

	dir = opendir(path);
	if (dir == NULL)
	{
#ifndef FRONTEND
		elog(WARNING, "could not open directory \"%s\": %m", path);
#else
		fprintf(stderr, _("could not open directory \"%s\": %s\n"),
				path, strerror(errno));
#endif
		return NULL;
	}

	filenames = (char **) palloc(fnsize * sizeof(char *));

	errno = 0;
	while ((file = readdir(dir)) != NULL)
	{
		if (strcmp(file->d_name, ".") != 0 && strcmp(file->d_name, "..") != 0)
		{
			if (numnames + 1 >= fnsize)
			{
				fnsize *= 2;
				filenames = (char **) repalloc(filenames,
											   fnsize * sizeof(char *));
			}
			filenames[numnames++] = pstrdup(file->d_name);
		}
		errno = 0;
	}
#ifdef WIN32

	/*
	 * This fix is in mingw cvs (runtime/mingwex/dirent.c rev 1.4), but not in
	 * released version
	 */
	if (GetLastError() == ERROR_NO_MORE_FILES)
		errno = 0;
#endif
	if (errno)
	{
#ifndef FRONTEND
		elog(WARNING, "could not read directory \"%s\": %m", path);
#else
		fprintf(stderr, _("could not read directory \"%s\": %s\n"),
				path, strerror(errno));
#endif
	}

	filenames[numnames] = NULL;

	closedir(dir);

	return filenames;
}


/*
 *	pgfnames_cleanup
 *
 *	deallocate memory used for filenames
 */
void
pgfnames_cleanup(char **filenames)
{
	char	  **fn;

	for (fn = filenames; *fn; fn++)
		pfree(*fn);

	pfree(filenames);
}


/*
 *	rmtree
 *
 *	Delete a directory tree recursively.
 *	Assumes path points to a valid directory.
 *	Deletes everything under path.
 *	If rmtopdir is true deletes the directory too.
 *	Returns true if successful, false if there was any problem.
 *	(The details of the problem are reported already, so caller
 *	doesn't really have to say anything more, but most do.)
 */
bool
rmtree(const char *path, bool rmtopdir)
{
	bool		result = true;
	char		pathbuf[MAXPGPATH];
	char	  **filenames;
	char	  **filename;
	struct stat statbuf;

	/*
	 * we copy all the names out of the directory before we start modifying
	 * it.
	 */
	filenames = pgfnames(path);

	if (filenames == NULL)
		return false;

	/* now we have the names we can start removing things */
	for (filename = filenames; *filename; filename++)
	{
		snprintf(pathbuf, MAXPGPATH, "%s/%s", path, *filename);

		/*
		 * It's ok if the file is not there anymore; we were just about to
		 * delete it anyway.
		 *
		 * This is not an academic possibility. One scenario where this
		 * happens is when bgwriter has a pending unlink request for a file in
		 * a database that's being dropped. In dropdb(), we call
		 * ForgetDatabaseFsyncRequests() to flush out any such pending unlink
		 * requests, but because that's asynchronous, it's not guaranteed that
		 * the bgwriter receives the message in time.
		 */
		if (lstat(pathbuf, &statbuf) != 0)
		{
			if (errno != ENOENT)
			{
#ifndef FRONTEND
				elog(WARNING, "could not stat file or directory \"%s\": %m",
					 pathbuf);
#else
				fprintf(stderr, _("could not stat file or directory \"%s\": %s\n"),
						pathbuf, strerror(errno));
#endif
				result = false;
			}
			continue;
		}

		if (S_ISDIR(statbuf.st_mode))
		{
			/* call ourselves recursively for a directory */
			if (!rmtree(pathbuf, true))
			{
				/* we already reported the error */
<<<<<<< HEAD
				result = false;
=======
				pgfnames_cleanup(filenames);
				return false;
>>>>>>> 5b4a0889
			}
		}
		else
		{
			if (unlink(pathbuf) != 0)
			{
				if (errno != ENOENT)
				{
#ifndef FRONTEND
					elog(WARNING, "could not remove file or directory \"%s\": %m",
						 pathbuf);
#else
					fprintf(stderr, _("could not remove file or directory \"%s\": %s\n"),
							pathbuf, strerror(errno));
#endif
					result = false;
				}
			}
		}
	}

	if (rmtopdir)
	{
		if (rmdir(path) != 0)
		{
#ifndef FRONTEND
			elog(WARNING, "could not remove file or directory \"%s\": %m",
				 path);
#else
			fprintf(stderr, _("could not remove file or directory \"%s\": %s\n"),
					path, strerror(errno));
#endif
			result = false;
		}
	}

	pgfnames_cleanup(filenames);
<<<<<<< HEAD
=======
	return true;
>>>>>>> 5b4a0889

	return result;
}

<<<<<<< HEAD

#if defined(WIN32) && !defined(__CYGWIN__)

#undef stat

/*
 * The stat() function in win32 is not guaranteed to update the st_size
 * field when run. So we define our own version that uses the Win32 API
 * to update this field.
 */
int
pgwin32_safestat(const char *path, struct stat * buf)
{
	int			r;
	WIN32_FILE_ATTRIBUTE_DATA attr;

	r = stat(path, buf);
	if (r < 0)
		return r;

	// MPP-24774: just return if path refer to a windows named pipe file.
	// no need to get size of a windows named pipe file
	if (strlen(path) >2)
	{
		if (path[0] == '\\' && path[1] == '\\')
		{
			return r;
		}
	}

	if (!GetFileAttributesEx(path, GetFileExInfoStandard, &attr))
	{
		_dosmaperr(GetLastError());
		return -1;
	}

	/*
	 * XXX no support for large files here, but we don't do that in general on
	 * Win32 yet.
	 */
	buf->st_size = attr.nFileSizeLow;

	return 0;
}

#endif
=======
#ifndef FRONTEND
	elog(WARNING, "could not remove file or directory \"%s\": %m", filepath);
#else
	fprintf(stderr, _("could not remove file or directory \"%s\": %s\n"),
			filepath, strerror(errno));
#endif
	pgfnames_cleanup(filenames);
	return false;
}
>>>>>>> 5b4a0889
<|MERGE_RESOLUTION|>--- conflicted
+++ resolved
@@ -307,13 +307,8 @@
  * must call pgfnames_cleanup later to free the memory allocated by this
  * function.
  */
-<<<<<<< HEAD
 char	  **
 pgfnames(const char *path)
-=======
-char **
-pgfnames(char *path)
->>>>>>> 5b4a0889
 {
 	DIR		   *dir;
 	struct dirent *file;
@@ -461,12 +456,7 @@
 			if (!rmtree(pathbuf, true))
 			{
 				/* we already reported the error */
-<<<<<<< HEAD
 				result = false;
-=======
-				pgfnames_cleanup(filenames);
-				return false;
->>>>>>> 5b4a0889
 			}
 		}
 		else
@@ -504,15 +494,10 @@
 	}
 
 	pgfnames_cleanup(filenames);
-<<<<<<< HEAD
-=======
-	return true;
->>>>>>> 5b4a0889
 
 	return result;
 }
 
-<<<<<<< HEAD
 
 #if defined(WIN32) && !defined(__CYGWIN__)
 
@@ -558,15 +543,4 @@
 	return 0;
 }
 
-#endif
-=======
-#ifndef FRONTEND
-	elog(WARNING, "could not remove file or directory \"%s\": %m", filepath);
-#else
-	fprintf(stderr, _("could not remove file or directory \"%s\": %s\n"),
-			filepath, strerror(errno));
-#endif
-	pgfnames_cleanup(filenames);
-	return false;
-}
->>>>>>> 5b4a0889
+#endif