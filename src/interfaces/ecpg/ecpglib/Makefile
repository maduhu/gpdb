#-------------------------------------------------------------------------
#
# Makefile for ecpg library
#
# Portions Copyright (c) 1996-2009, PostgreSQL Global Development Group
# Portions Copyright (c) 1994, Regents of the University of California
#
<<<<<<< HEAD
# $PostgreSQL: pgsql/src/interfaces/ecpg/ecpglib/Makefile,v 1.63 2009/02/07 17:17:34 momjian Exp $
=======
# $PostgreSQL: pgsql/src/interfaces/ecpg/ecpglib/Makefile,v 1.56 2008/02/26 06:41:24 petere Exp $
>>>>>>> 0f855d62
#
#-------------------------------------------------------------------------

subdir = src/interfaces/ecpg/ecpglib
top_builddir = ../../../..
include $(top_builddir)/src/Makefile.global

NAME= ecpg
SO_MAJOR_VERSION= 6
SO_MINOR_VERSION= 1
<<<<<<< HEAD
=======
DLTYPE= library
>>>>>>> 0f855d62


# The frontend doesn't need everything that's in LIBS, some are backend only
LIBS := $(filter-out -lresolv -lbz2, $(LIBS))
# This program isn't interactive, so doesn't need these
LIBS := $(filter-out -lreadline -ledit -ltermcap -lncurses -lcurses -lcurl -lssl -lcrypto -lz, $(LIBS))

override CPPFLAGS := -DFRONTEND \
	-I../include -I$(top_srcdir)/src/interfaces/ecpg/include \
	-I$(libpq_srcdir) -I$(top_builddir)/src/port $(CPPFLAGS)


ifeq ($(GCC), yes)
override CFLAGS += -Wno-error
endif
override CFLAGS += $(PTHREAD_CFLAGS)

# Need to recompile any libpgport object files
LIBS := $(filter-out -lpgport, $(LIBS))

OBJS= execute.o typename.o descriptor.o data.o error.o prepare.o memory.o \
	connect.o misc.o path.o pgstrcasecmp.o \
	$(filter snprintf.o strlcpy.o, $(LIBOBJS))

# thread.c is needed only for non-WIN32 implementation of path.c
ifneq ($(PORTNAME), win32)
OBJS += thread.o
else
PTHREAD_LIBS=-lpthread
endif

SHLIB_LINK = -L../pgtypeslib -lpgtypes $(libpq) $(filter -lintl -lm, $(LIBS)) $(PTHREAD_LIBS)

SHLIB_EXPORTS = exports.txt

SHLIB_EXPORTS = exports.txt

ifeq ($(PORTNAME), win32)
# Link to shfolder.dll instead of shell32.dll
SHLIB_LINK += -lshfolder
endif

<<<<<<< HEAD
all: libpq pgtypeslib all-lib

libpq:
	$(MAKE) -C $(top_builddir)/src/interfaces/libpq all

pgtypeslib:
	$(MAKE) -C $(top_builddir)/src/interfaces/ecpg/pgtypeslib all
=======
all: all-lib
>>>>>>> 0f855d62

# Shared library stuff
include $(top_srcdir)/src/Makefile.shlib

# We use some port modules verbatim, but since we need to
# compile with appropriate options to build a shared lib, we can't
# necessarily use the same object files as the backend uses. Instead,
# symlink the source files in here and build our own object file.

path.c pgstrcasecmp.c snprintf.c strlcpy.c thread.c: % : $(top_srcdir)/src/port/%
	rm -f $@ && $(LN_S) $< .

misc.o: misc.c $(top_builddir)/src/port/pg_config_paths.h
path.o: path.c $(top_builddir)/src/port/pg_config_paths.h

$(top_builddir)/src/port/pg_config_paths.h:
	$(MAKE) -C $(top_builddir)/src/port pg_config_paths.h

install: all installdirs install-lib

installdirs: installdirs-lib

uninstall: uninstall-lib

clean distclean: clean-lib
	rm -f $(OBJS)
	rm -f path.c pgstrcasecmp.c snprintf.c strlcpy.c thread.c

maintainer-clean: distclean maintainer-clean-lib<|MERGE_RESOLUTION|>--- conflicted
+++ resolved
@@ -5,11 +5,7 @@
 # Portions Copyright (c) 1996-2009, PostgreSQL Global Development Group
 # Portions Copyright (c) 1994, Regents of the University of California
 #
-<<<<<<< HEAD
-# $PostgreSQL: pgsql/src/interfaces/ecpg/ecpglib/Makefile,v 1.63 2009/02/07 17:17:34 momjian Exp $
-=======
 # $PostgreSQL: pgsql/src/interfaces/ecpg/ecpglib/Makefile,v 1.56 2008/02/26 06:41:24 petere Exp $
->>>>>>> 0f855d62
 #
 #-------------------------------------------------------------------------
 
@@ -20,10 +16,6 @@
 NAME= ecpg
 SO_MAJOR_VERSION= 6
 SO_MINOR_VERSION= 1
-<<<<<<< HEAD
-=======
-DLTYPE= library
->>>>>>> 0f855d62
 
 
 # The frontend doesn't need everything that's in LIBS, some are backend only
@@ -66,7 +58,6 @@
 SHLIB_LINK += -lshfolder
 endif
 
-<<<<<<< HEAD
 all: libpq pgtypeslib all-lib
 
 libpq:
@@ -74,9 +65,6 @@
 
 pgtypeslib:
 	$(MAKE) -C $(top_builddir)/src/interfaces/ecpg/pgtypeslib all
-=======
-all: all-lib
->>>>>>> 0f855d62
 
 # Shared library stuff
 include $(top_srcdir)/src/Makefile.shlib
