/*-------------------------------------------------------------------------
 *
 * common.c
 *	  common routines between pg_dump and pg4_dump
 *
 * Since pg4_dump is long-dead code, there is no longer any useful distinction
 * between this file and pg_dump.c.
 *
 * Portions Copyright (c) 1996-2008, PostgreSQL Global Development Group
 * Portions Copyright (c) 1994, Regents of the University of California
 *
 *
 * IDENTIFICATION
 *	  $PostgreSQL: pgsql/src/bin/pg_dump/common.c,v 1.103 2008/03/27 03:57:33 tgl Exp $
 *
 *-------------------------------------------------------------------------
 */
#include "postgres_fe.h"

#include <ctype.h>
<<<<<<< HEAD
#include <time.h>
#include "dumputils.h"
#include "postgres.h"
=======

>>>>>>> f260edb1
#include "catalog/pg_class.h"

#include "pg_backup_archiver.h"


/*
 * Variables for mapping DumpId to DumpableObject
 */
static DumpableObject **dumpIdMap = NULL;
static int	allocedDumpIds = 0;
static DumpId lastDumpId = 0;

/*
 * Variables for mapping CatalogId to DumpableObject
 */
static bool catalogIdMapValid = false;
static DumpableObject **catalogIdMap = NULL;
static int	numCatalogIds = 0;

/*
 * These variables are static to avoid the notational cruft of having to pass
 * them into findTableByOid() and friends.	For each of these arrays, we
 * build a sorted-by-OID index array immediately after it's built, and then
 * we use binary search in findTableByOid() and friends.  (qsort'ing the base
 * arrays themselves would be simpler, but it doesn't work because pg_dump.c
 * may have already established pointers between items.)
 */
static DumpableObject **tblinfoindex;
static DumpableObject **typinfoindex;
static DumpableObject **funinfoindex;
static DumpableObject **oprinfoindex;
static DumpableObject **nspinfoindex;
static DumpableObject **extinfoindex;
static int	numTables;
static int	numTypes;
static int	numFuncs;
static int	numOperators;
static int	numNamespaces;
static int	numExtensions;
static int  numTypeStorageOptions;

/* This is an array of object identities, not actual DumpableObjects */
static ExtensionMemberId *extmembers;
static int	numextmembers;

bool is_gpdump = false; /* determines whether to print extra logging messages in getSchemaData */

static void flagInhTables(TableInfo *tbinfo, int numTables,
			  InhInfo *inhinfo, int numInherits);
static void flagInhAttrs(TableInfo *tbinfo, int numTables,
			 InhInfo *inhinfo, int numInherits);
static int	DOCatalogIdCompare(const void *p1, const void *p2);
static int	ExtensionMemberIdCompare(const void *p1, const void *p2);
static void findParentsByOid(TableInfo *self,
				 InhInfo *inhinfo, int numInherits);
static int	strInArray(const char *pattern, char **arr, int arr_size);

void status_log_msg(const char *loglevel, const char *prog, const char *fmt,...);

void		reset(void);
/*
 * getSchemaData
 *	  Collect information about all potentially dumpable objects
 */
TableInfo *
getSchemaData(int *numTablesPtr, int g_role)
{
	TableInfo  *tblinfo;
	TypeInfo   *typinfo;
	FuncInfo   *funinfo;
	OprInfo    *oprinfo;
	NamespaceInfo *nspinfo;
	ExtensionInfo *extinfo;
	InhInfo    *inhinfo;
	int			numAggregates;
	int			numInherits;
	int			numRules;
	int			numProcLangs;
	int			numCasts;
	int			numOpclasses;
	int			numOpfamilies;
	int			numConversions;
	int			numExtProtocols;
	int			numTSParsers;
	int			numTSTemplates;
	int			numTSDicts;
	int			numTSConfigs;
	const char *LOGGER_INFO = "INFO";

	/*
	 * We must read extensions and extension membership info first, because
	 * extension membership needs to be consultable during decisions about
	 * whether other objects are to be dumped.
	 */
	if (g_verbose)
		write_msg(NULL, "reading extensions\n");
	extinfo = getExtensions(&numExtensions);
	extinfoindex = buildIndexArray(extinfo, numExtensions, sizeof(ExtensionInfo));

	if (g_verbose)
		write_msg(NULL, "identifying extension members\n");
	getExtensionMembership(extinfo, numExtensions);

	if (is_gpdump || g_verbose)
		status_log_msg(LOGGER_INFO, progname, "reading schemas\n");
	nspinfo = getNamespaces(&numNamespaces);
	nspinfoindex = buildIndexArray(nspinfo, numNamespaces, sizeof(NamespaceInfo));

	/*
	 * getTables should be done as soon as possible, so as to minimize the
	 * window between starting our transaction and acquiring per-table locks.
	 * However, we have to do getNamespaces first because the tables get
	 * linked to their containing namespaces during getTables.
	 */
	if (is_gpdump || g_verbose)
		write_msg(NULL, "reading user-defined tables\n");
	tblinfo = getTables(&numTables);
	tblinfoindex = buildIndexArray(tblinfo, numTables, sizeof(TableInfo));

	/*
	 * ROLE_MASTER
	 */
	if (g_role == 1)
	{
		if (is_gpdump || g_verbose)
			status_log_msg(LOGGER_INFO, progname, "reading user-defined functions\n");
		funinfo = getFuncs(&numFuncs);
		funinfoindex = buildIndexArray(funinfo, numFuncs, sizeof(FuncInfo));

		/* this must be after getFuncs */
		if (is_gpdump || g_verbose)
			status_log_msg(LOGGER_INFO, progname, "reading user-defined types\n");
		typinfo = getTypes(&numTypes);
		typinfoindex = buildIndexArray(typinfo, numTypes, sizeof(TypeInfo));

		/* this must be after getFuncs */
		if (is_gpdump || g_verbose)
			status_log_msg(LOGGER_INFO, progname, "reading type storage options\n");
		getTypeStorageOptions(&numTypeStorageOptions);

		/* this must be after getFuncs, too */
		if (is_gpdump || g_verbose)
			status_log_msg(LOGGER_INFO, progname, "reading procedural languages\n");
		getProcLangs(&numProcLangs);

		if (is_gpdump || g_verbose)
			status_log_msg(LOGGER_INFO, progname, "reading user-defined aggregate functions\n");
		getAggregates(&numAggregates);

		if (is_gpdump || g_verbose)
			status_log_msg(LOGGER_INFO, progname, "reading user-defined operators\n");
		oprinfo = getOperators(&numOperators);
		oprinfoindex = buildIndexArray(oprinfo, numOperators, sizeof(OprInfo));

		if (testExtProtocolSupport())
		{
			if (is_gpdump || g_verbose)
				status_log_msg(LOGGER_INFO, progname, "reading user-defined external protocols\n");
			getExtProtocols(&numExtProtocols);
		}

		if (is_gpdump || g_verbose)
			status_log_msg(LOGGER_INFO, progname, "reading user-defined operator classes\n");
		getOpclasses(&numOpclasses);

		if (is_gpdump || g_verbose)
			status_log_msg(LOGGER_INFO, progname, "reading user-defined operator families\n");
		getOpfamilies(&numOpfamilies);

		if (is_gpdump || g_verbose)
			write_msg(NULL, "reading user-defined text search parsers\n");
		getTSParsers(&numTSParsers);

		if (is_gpdump || g_verbose)
			write_msg(NULL, "reading user-defined text search templates\n");
		getTSTemplates(&numTSTemplates);

		if (is_gpdump || g_verbose)
			write_msg(NULL, "reading user-defined text search dictionaries\n");
		getTSDictionaries(&numTSDicts);

		if (is_gpdump || g_verbose)
			write_msg(NULL, "reading user-defined text search configurations\n");
		getTSConfigurations(&numTSConfigs);

		if (is_gpdump || g_verbose)
			status_log_msg(LOGGER_INFO, progname, "reading user-defined conversions\n");
		getConversions(&numConversions);
	}

	if (is_gpdump || g_verbose)
		status_log_msg(LOGGER_INFO, progname, "reading type casts\n");
	getCasts(&numCasts);

	if (is_gpdump || g_verbose)
		status_log_msg(LOGGER_INFO, progname, "reading table inheritance information\n");
	inhinfo = getInherits(&numInherits);

	/* Identify extension configuration tables that should be dumped */
	if (g_verbose)
		write_msg(NULL, "finding extension tables\n");
	processExtensionTables(extinfo, numExtensions);

	if (is_gpdump || g_verbose)
		status_log_msg(LOGGER_INFO, progname, "reading rewrite rules\n");
	getRules(&numRules);

	/* Link tables to parents, mark parents of target tables interesting */
	if (is_gpdump || g_verbose)
		status_log_msg(LOGGER_INFO, progname, "finding inheritance relationships\n");
	flagInhTables(tblinfo, numTables, inhinfo, numInherits);

	if (is_gpdump || g_verbose)
		status_log_msg(LOGGER_INFO, progname, "reading column info for interesting tables\n");
	getTableAttrs(tblinfo, numTables);

	if (is_gpdump || g_verbose)
		status_log_msg(LOGGER_INFO, progname, "flagging inherited columns in subtables\n");
	flagInhAttrs(tblinfo, numTables, inhinfo, numInherits);

	/*
	 * ROLE_MASTER
	 */
	if (g_role == 1)
	{
		if (is_gpdump || g_verbose)
			status_log_msg(LOGGER_INFO, progname, "reading indexes\n");
		getIndexes(tblinfo, numTables);

		if (is_gpdump || g_verbose)
			status_log_msg(LOGGER_INFO, progname, "reading constraints\n");
		getConstraints(tblinfo, numTables);

		if (is_gpdump || g_verbose)
			status_log_msg(LOGGER_INFO, progname, "reading triggers\n");
		getTriggers(tblinfo, numTables);
	}

	*numTablesPtr = numTables;
	return tblinfo;
}

/* flagInhTables -
 *	 Fill in parent link fields of every target table, and mark
 *	 parents of target tables as interesting
 *
 * Note that only direct ancestors of targets are marked interesting.
 * This is sufficient; we don't much care whether they inherited their
 * attributes or not.
 *
 * modifies tblinfo
 */
static void
flagInhTables(TableInfo *tblinfo, int numTables,
			  InhInfo *inhinfo, int numInherits)
{
	int			i,
				j;
	int			numParents;
	TableInfo **parents;

	for (i = 0; i < numTables; i++)
	{
		/* Sequences, views and external tables never have parents */
		if (tblinfo[i].relkind == RELKIND_SEQUENCE ||
			tblinfo[i].relkind == RELKIND_VIEW ||
			tblinfo[i].relstorage == RELSTORAGE_EXTERNAL ||
			tblinfo[i].relstorage == RELSTORAGE_FOREIGN)
			continue;

		/* Don't bother computing anything for non-target tables, either */
		if (!tblinfo[i].dobj.dump)
			continue;

		/* Find all the immediate parent tables */
		findParentsByOid(&tblinfo[i], inhinfo, numInherits);

		/* Mark the parents as interesting for getTableAttrs */
		numParents = tblinfo[i].numParents;
		parents = tblinfo[i].parents;
		for (j = 0; j < numParents; j++)
			parents[j]->interesting = true;
	}
}

/* flagInhAttrs -
 *	 for each dumpable table in tblinfo, flag its inherited attributes
 *
 * What we need to do here is detect child columns that inherit NOT NULL
 * bits from their parents (so that we needn't specify that again for the
 * child) and child columns that have DEFAULT NULL when their parents had
 * some non-null default.  In the latter case, we make up a dummy AttrDefInfo
 * object so that we'll correctly emit the necessary DEFAULT NULL clause;
 * otherwise the backend will apply an inherited default to the column.
 *
 * modifies tblinfo
 */
static void
flagInhAttrs(TableInfo *tblinfo, int numTables,
			 InhInfo *inhinfo, int numInherits)
{
	int			i,
				j,
				k;

	for (i = 0; i < numTables; i++)
	{
		TableInfo  *tbinfo = &(tblinfo[i]);
		int			numParents;
		TableInfo **parents;

		/* Sequences, views and external tables never have parents */
		if (tbinfo->relkind == RELKIND_SEQUENCE ||
			tbinfo->relkind == RELKIND_VIEW ||
			tbinfo->relstorage == RELSTORAGE_EXTERNAL ||
			tbinfo->relstorage == RELSTORAGE_FOREIGN)
			continue;

		/* Don't bother computing anything for non-target tables, either */
		if (!tbinfo->dobj.dump)
			continue;

		numParents = tbinfo->numParents;
		parents = tbinfo->parents;

		if (numParents == 0)
			continue;			/* nothing to see here, move along */

		/* For each column, search for matching column names in parent(s) */
		for (j = 0; j < tbinfo->numatts; j++)
		{
			bool		foundNotNull;	/* Attr was NOT NULL in a parent */
			bool		foundDefault;	/* Found a default in a parent */

			/* no point in examining dropped columns */
			if (tbinfo->attisdropped[j])
				continue;

			foundNotNull = false;
			foundDefault = false;
			for (k = 0; k < numParents; k++)
			{
				TableInfo  *parent = parents[k];
				int			inhAttrInd;

				inhAttrInd = strInArray(tbinfo->attnames[j],
										parent->attnames,
										parent->numatts);
				if (inhAttrInd >= 0)
				{
					foundNotNull |= parent->notnull[inhAttrInd];
					foundDefault |= (parent->attrdefs[inhAttrInd] != NULL);
				}
			}

			/* Remember if we found inherited NOT NULL */
			tbinfo->inhNotNull[j] = foundNotNull;

			/* Manufacture a DEFAULT NULL clause if necessary */
			if (foundDefault && tbinfo->attrdefs[j] == NULL)
			{
				AttrDefInfo *attrDef;

				attrDef = (AttrDefInfo *) malloc(sizeof(AttrDefInfo));
				attrDef->dobj.objType = DO_ATTRDEF;
				attrDef->dobj.catId.tableoid = 0;
				attrDef->dobj.catId.oid = 0;
				AssignDumpId(&attrDef->dobj);
				attrDef->dobj.name = strdup(tbinfo->dobj.name);
				attrDef->dobj.namespace = tbinfo->dobj.namespace;
				attrDef->dobj.dump = tbinfo->dobj.dump;

				attrDef->adtable = tbinfo;
				attrDef->adnum = j + 1;
				attrDef->adef_expr = strdup("NULL");

				/* Will column be dumped explicitly? */
				if (shouldPrintColumn(tbinfo, j))
				{
					attrDef->separate = false;
					/* No dependency needed: NULL cannot have dependencies */
				}
				else
				{
					/* column will be suppressed, print default separately */
					attrDef->separate = true;
					/* ensure it comes out after the table */
					addObjectDependency(&attrDef->dobj,
										tbinfo->dobj.dumpId);
				}

				tbinfo->attrdefs[j] = attrDef;
			}
		}

		/*
		 * Check for inherited CHECK constraints.  We assume a constraint is
		 * inherited if its name matches the name of any constraint in the
		 * parent.	Originally this code tried to compare the expression
		 * texts, but that can fail if the parent and child tables are in
		 * different schemas, because reverse-listing of function calls may
		 * produce different text (schema-qualified or not) depending on
		 * search path.  We really need a more bulletproof way of detecting
		 * inherited constraints --- pg_constraint should record this
		 * explicitly!
		 */
		for (j = 0; j < tbinfo->ncheck; j++)
		{
			ConstraintInfo *constr;

			constr = &(tbinfo->checkexprs[j]);

			for (k = 0; k < numParents; k++)
			{
				TableInfo  *parent = parents[k];
				int			l;

				for (l = 0; l < parent->ncheck; l++)
				{
					ConstraintInfo *pconstr = &(parent->checkexprs[l]);

					if (strcmp(pconstr->dobj.name, constr->dobj.name) == 0)
					{
						constr->coninherited = true;
						break;
					}
				}
				if (constr->coninherited)
					break;
			}
		}
	}
}

/*
 * MPP-1890
 *
 * If the user explicitly DROP'ed a CHECK constraint on a child but it
 * still exists on the parent when they dump and restore that constraint
 * will exist on the child since it will again inherit it from the
 * parent. Therefore we look here for constraints that exist on the
 * parent but not on the child and mark them to be dropped from the
 * child after the child table is defined.
 *
 * Loop through each parent and for each parent constraint see if it
 * exists on the child as well. If it doesn't it means that the child
 * dropped it. Mark it.
 */
void
DetectChildConstraintDropped(TableInfo *tbinfo, PQExpBuffer q)
{
	TableInfo  *parent;
	TableInfo **parents = tbinfo->parents;
	int			j,
				k,
				l;
	int			numParents = tbinfo->numParents;

	for (k = 0; k < numParents; k++)
	{
		parent = parents[k];

		/* for each CHECK constraint of this parent */
		for (l = 0; l < parent->ncheck; l++)
		{
			ConstraintInfo *pconstr = &(parent->checkexprs[l]);
			ConstraintInfo *cconstr;
			bool		constr_on_child = false;

			/* for each child CHECK constraint */
			for (j = 0; j < tbinfo->ncheck; j++)
			{
				cconstr = &(tbinfo->checkexprs[j]);

				if (strcmp(pconstr->dobj.name, cconstr->dobj.name) == 0)
				{
					/* parent constr exists on child. hence wasn't dropped */
					constr_on_child = true;
					break;
				}

			}

			/* this parent constr is not on child, issue a DROP for it */
			if (!constr_on_child)
			{
				appendPQExpBuffer(q, "ALTER TABLE %s.",
								  fmtId(tbinfo->dobj.namespace->dobj.name));
				appendPQExpBuffer(q, "%s ",
								  fmtId(tbinfo->dobj.name));
				appendPQExpBuffer(q, "DROP CONSTRAINT %s;\n",
								  fmtId(pconstr->dobj.name));

				constr_on_child = false;
			}
		}
	}

}

/*
 * AssignDumpId
 *		Given a newly-created dumpable object, assign a dump ID,
 *		and enter the object into the lookup table.
 *
 * The caller is expected to have filled in objType and catId,
 * but not any of the other standard fields of a DumpableObject.
 */
void
AssignDumpId(DumpableObject *dobj)
{
	dobj->dumpId = ++lastDumpId;
	dobj->name = NULL;			/* must be set later */
	dobj->namespace = NULL;		/* may be set later */
	dobj->dump = true;			/* default assumption */
	dobj->ext_member = false;	/* default assumption */
	dobj->dependencies = NULL;
	dobj->nDeps = 0;
	dobj->allocDeps = 0;

	while (dobj->dumpId >= allocedDumpIds)
	{
		int			newAlloc;

		if (allocedDumpIds <= 0)
		{
			newAlloc = 256;
			dumpIdMap = (DumpableObject **)
				pg_malloc(newAlloc * sizeof(DumpableObject *));
		}
		else
		{
			newAlloc = allocedDumpIds * 2;
			dumpIdMap = (DumpableObject **)
				pg_realloc(dumpIdMap, newAlloc * sizeof(DumpableObject *));
		}
		memset(dumpIdMap + allocedDumpIds, 0,
			   (newAlloc - allocedDumpIds) * sizeof(DumpableObject *));
		allocedDumpIds = newAlloc;
	}
	dumpIdMap[dobj->dumpId] = dobj;

	/* mark catalogIdMap invalid, but don't rebuild it yet */
	catalogIdMapValid = false;
}

/*
 * Assign a DumpId that's not tied to a DumpableObject.
 *
 * This is used when creating a "fixed" ArchiveEntry that doesn't need to
 * participate in the sorting logic.
 */
DumpId
createDumpId(void)
{
	return ++lastDumpId;
}

/*
 * Return the largest DumpId so far assigned
 */
DumpId
getMaxDumpId(void)
{
	return lastDumpId;
}

/*
 * Find a DumpableObject by dump ID
 *
 * Returns NULL for invalid ID
 */
DumpableObject *
findObjectByDumpId(DumpId dumpId)
{
	if (dumpId <= 0 || dumpId >= allocedDumpIds)
		return NULL;			/* out of range? */
	return dumpIdMap[dumpId];
}

/*
 * Find a DumpableObject by catalog ID
 *
 * Returns NULL for unknown ID
 *
 * We use binary search in a sorted list that is built on first call.
 * If AssignDumpId() and findObjectByCatalogId() calls were intermixed,
 * the code would work, but possibly be very slow.	In the current usage
 * pattern that does not happen, indeed we only need to build the list once.
 */
DumpableObject *
findObjectByCatalogId(CatalogId catalogId)
{
	DumpableObject **low;
	DumpableObject **high;

	if (!catalogIdMapValid)
	{
		if (catalogIdMap)
			free(catalogIdMap);
		getDumpableObjects(&catalogIdMap, &numCatalogIds);
		if (numCatalogIds > 1)
			qsort((void *) catalogIdMap, numCatalogIds,
				  sizeof(DumpableObject *), DOCatalogIdCompare);
		catalogIdMapValid = true;
	}

	/*
	 * We could use bsearch() here, but the notational cruft of calling
	 * bsearch is nearly as bad as doing it ourselves; and the generalized
	 * bsearch function is noticeably slower as well.
	 */
	if (numCatalogIds <= 0)
		return NULL;
	low = catalogIdMap;
	high = catalogIdMap + (numCatalogIds - 1);
	while (low <= high)
	{
		DumpableObject **middle;
		int			difference;

		middle = low + (high - low) / 2;
		/* comparison must match DOCatalogIdCompare, below */
		difference = oidcmp((*middle)->catId.oid, catalogId.oid);
		if (difference == 0)
			difference = oidcmp((*middle)->catId.tableoid, catalogId.tableoid);
		if (difference == 0)
			return *middle;
		else if (difference < 0)
			low = middle + 1;
		else
			high = middle - 1;
	}
	return NULL;
}

/*
 * Find a DumpableObject by OID, in a pre-sorted array of one type of object
 *
 * Returns NULL for unknown OID
 */
DumpableObject *
findObjectByOid(Oid oid, DumpableObject **indexArray, int numObjs)
{
	DumpableObject **low;
	DumpableObject **high;

	/*
	 * This is the same as findObjectByCatalogId except we assume we need not
	 * look at table OID because the objects are all the same type.
	 *
	 * We could use bsearch() here, but the notational cruft of calling
	 * bsearch is nearly as bad as doing it ourselves; and the generalized
	 * bsearch function is noticeably slower as well.
	 */
	if (numObjs <= 0)
		return NULL;
	low = indexArray;
	high = indexArray + (numObjs - 1);
	while (low <= high)
	{
		DumpableObject **middle;
		int			difference;

		middle = low + (high - low) / 2;
		difference = oidcmp((*middle)->catId.oid, oid);
		if (difference == 0)
			return *middle;
		else if (difference < 0)
			low = middle + 1;
		else
			high = middle - 1;
	}
	return NULL;
}

/*
 * Build an index array of DumpableObject pointers, sorted by OID
 */
DumpableObject **
buildIndexArray(void *objArray, int numObjs, Size objSize)
{
	DumpableObject **ptrs;
	int			i;

	ptrs = (DumpableObject **) malloc(numObjs * sizeof(DumpableObject *));
	for (i = 0; i < numObjs; i++)
		ptrs[i] = (DumpableObject *) ((char *) objArray + i * objSize);

	/* We can use DOCatalogIdCompare to sort since its first key is OID */
	if (numObjs > 1)
		qsort((void *) ptrs, numObjs, sizeof(DumpableObject *),
			  DOCatalogIdCompare);

	return ptrs;
}

/*
 * qsort comparator for pointers to DumpableObjects
 */
static int
DOCatalogIdCompare(const void *p1, const void *p2)
{
	DumpableObject *obj1 = *(DumpableObject **) p1;
	DumpableObject *obj2 = *(DumpableObject **) p2;
	int			cmpval;

	/*
	 * Compare OID first since it's usually unique, whereas there will only be
	 * a few distinct values of tableoid.
	 */
	cmpval = oidcmp(obj1->catId.oid, obj2->catId.oid);
	if (cmpval == 0)
		cmpval = oidcmp(obj1->catId.tableoid, obj2->catId.tableoid);
	return cmpval;
}

/*
 * Build an array of pointers to all known dumpable objects
 *
 * This simply creates a modifiable copy of the internal map.
 */
void
getDumpableObjects(DumpableObject ***objs, int *numObjs)
{
	int			i,
				j;

	*objs = (DumpableObject **)
		pg_malloc(allocedDumpIds * sizeof(DumpableObject *));
	j = 0;
	for (i = 1; i < allocedDumpIds; i++)
	{
		if (dumpIdMap[i])
			(*objs)[j++] = dumpIdMap[i];
	}
	*numObjs = j;
}

/*
 * Add a dependency link to a DumpableObject
 *
 * Note: duplicate dependencies are currently not eliminated
 */
void
addObjectDependency(DumpableObject *dobj, DumpId refId)
{
	if (dobj->nDeps >= dobj->allocDeps)
	{
		if (dobj->allocDeps <= 0)
		{
			dobj->allocDeps = 16;
			dobj->dependencies = (DumpId *)
				pg_malloc(dobj->allocDeps * sizeof(DumpId));
		}
		else
		{
			dobj->allocDeps *= 2;
			dobj->dependencies = (DumpId *)
				pg_realloc(dobj->dependencies,
						   dobj->allocDeps * sizeof(DumpId));
		}
	}
	dobj->dependencies[dobj->nDeps++] = refId;
}

/*
 * Remove a dependency link from a DumpableObject
 *
 * If there are multiple links, all are removed
 */
void
removeObjectDependency(DumpableObject *dobj, DumpId refId)
{
	int			i;
	int			j = 0;

	for (i = 0; i < dobj->nDeps; i++)
	{
		if (dobj->dependencies[i] != refId)
			dobj->dependencies[j++] = dobj->dependencies[i];
	}
	dobj->nDeps = j;
}


/*
 * findTableByOid
 *	  finds the entry (in tblinfo) of the table with the given oid
 *	  returns NULL if not found
 */
TableInfo *
findTableByOid(Oid oid)
{
	return (TableInfo *) findObjectByOid(oid, tblinfoindex, numTables);
}

/*
 * findTypeByOid
 *	  finds the entry (in typinfo) of the type with the given oid
 *	  returns NULL if not found
 */
TypeInfo *
findTypeByOid(Oid oid)
{
	return (TypeInfo *) findObjectByOid(oid, typinfoindex, numTypes);
}

/*
 * findFuncByOid
 *	  finds the entry (in funinfo) of the function with the given oid
 *	  returns NULL if not found
 */
FuncInfo *
findFuncByOid(Oid oid)
{
	return (FuncInfo *) findObjectByOid(oid, funinfoindex, numFuncs);
}

/*
 * findOprByOid
 *	  finds the entry (in oprinfo) of the operator with the given oid
 *	  returns NULL if not found
 */
OprInfo *
findOprByOid(Oid oid)
{
	return (OprInfo *) findObjectByOid(oid, oprinfoindex, numOperators);
}

/*
 * findNamespaceByOid
 *	  finds the entry (in nspinfo) of the namespace with the given oid
 *	  returns NULL if not found
 */
NamespaceInfo *
findNamespaceByOid(Oid oid)
{
	return (NamespaceInfo *) findObjectByOid(oid, nspinfoindex, numNamespaces);
}

/*
 * findExtensionByOid
 *	  finds the entry (in extinfo) of the extension with the given oid
 *	  returns NULL if not found
 */
ExtensionInfo *
findExtensionByOid(Oid oid)
{
	return (ExtensionInfo *) findObjectByOid(oid, extinfoindex, numExtensions);
}


/*
 * setExtensionMembership
 *	  accept and save data about which objects belong to extensions
 */
void
setExtensionMembership(ExtensionMemberId *extmems, int nextmems)
{
	/* Sort array in preparation for binary searches */
	if (nextmems > 1)
		qsort((void *) extmems, nextmems, sizeof(ExtensionMemberId),
			  ExtensionMemberIdCompare);
	/* And save */
	extmembers = extmems;
	numextmembers = nextmems;
}

/*
 * findOwningExtension
 *	  return owning extension for specified catalog ID, or NULL if none
 */
ExtensionInfo *
findOwningExtension(CatalogId catalogId)
{
	ExtensionMemberId *low;
	ExtensionMemberId *high;

	/*
	 * We could use bsearch() here, but the notational cruft of calling
	 * bsearch is nearly as bad as doing it ourselves; and the generalized
	 * bsearch function is noticeably slower as well.
	 */
	if (numextmembers <= 0)
		return NULL;
	low = extmembers;
	high = extmembers + (numextmembers - 1);
	while (low <= high)
	{
		ExtensionMemberId *middle;
		int			difference;

		middle = low + (high - low) / 2;
		/* comparison must match ExtensionMemberIdCompare, below */
		difference = oidcmp(middle->catId.oid, catalogId.oid);
		if (difference == 0)
			difference = oidcmp(middle->catId.tableoid, catalogId.tableoid);
		if (difference == 0)
			return middle->ext;
		else if (difference < 0)
			low = middle + 1;
		else
			high = middle - 1;
	}
	return NULL;
}

/*
 * qsort comparator for ExtensionMemberIds
 */
static int
ExtensionMemberIdCompare(const void *p1, const void *p2)
{
	const ExtensionMemberId *obj1 = (const ExtensionMemberId *) p1;
	const ExtensionMemberId *obj2 = (const ExtensionMemberId *) p2;
	int			cmpval;

	/*
	 * Compare OID first since it's usually unique, whereas there will only be
	 * a few distinct values of tableoid.
	 */
	cmpval = oidcmp(obj1->catId.oid, obj2->catId.oid);
	if (cmpval == 0)
		cmpval = oidcmp(obj1->catId.tableoid, obj2->catId.tableoid);
	return cmpval;
}


/*
 * findParentsByOid
 *	  find a table's parents in tblinfo[]
 */
static void
findParentsByOid(TableInfo *self,
				 InhInfo *inhinfo, int numInherits)
{
	Oid			oid = self->dobj.catId.oid;
	int			i,
				j;
	int			numParents;

	numParents = 0;
	for (i = 0; i < numInherits; i++)
	{
		if (inhinfo[i].inhrelid == oid)
			numParents++;
	}

	self->numParents = numParents;

	if (numParents > 0)
	{
		self->parents = (TableInfo **)
			pg_malloc(sizeof(TableInfo *) * numParents);
		j = 0;
		for (i = 0; i < numInherits; i++)
		{
			if (inhinfo[i].inhrelid == oid)
			{
				TableInfo  *parent;

				parent = findTableByOid(inhinfo[i].inhparent);
				if (parent == NULL)
				{
					write_msg(NULL, "failed sanity check, parent OID %u of table \"%s\" (OID %u) not found\n",
							  inhinfo[i].inhparent,
							  self->dobj.name,
							  oid);
					exit_nicely();
				}
				self->parents[j++] = parent;
			}
		}
	}
	else
		self->parents = NULL;
}

/*
 * parseOidArray
 *	  parse a string of numbers delimited by spaces into a character array
 *
 * Note: actually this is used for both Oids and potentially-signed
 * attribute numbers.  This should cause no trouble, but we could split
 * the function into two functions with different argument types if it does.
 */

void
parseOidArray(const char *str, Oid *array, int arraysize)
{
	int			j,
				argNum;
	char		temp[100];
	char		s;

	argNum = 0;
	j = 0;
	for (;;)
	{
		s = *str++;
		if (s == ' ' || s == '\0')
		{
			if (j > 0)
			{
				if (argNum >= arraysize)
				{
					write_msg(NULL, "could not parse numeric array \"%s\": too many numbers\n", str);
					exit_nicely();
				}
				temp[j] = '\0';
				array[argNum++] = atooid(temp);
				j = 0;
			}
			if (s == '\0')
				break;
		}
		else
		{
			if (!(isdigit((unsigned char) s) || s == '-') ||
				j >= sizeof(temp) - 1)
			{
				write_msg(NULL, "could not parse numeric array \"%s\": invalid character in number\n", str);
				exit_nicely();
			}
			temp[j++] = s;
		}
	}

	while (argNum < arraysize)
		array[argNum++] = InvalidOid;
}


/*
 * strInArray:
 *	  takes in a string and a string array and the number of elements in the
 * string array.
 *	  returns the index if the string is somewhere in the array, -1 otherwise
 */

static int
strInArray(const char *pattern, char **arr, int arr_size)
{
	int			i;

	for (i = 0; i < arr_size; i++)
	{
		if (strcmp(pattern, arr[i]) == 0)
			return i;
	}
	return -1;
}


/* cdb addition */
void
reset(void)
{
	free(dumpIdMap);
	dumpIdMap = NULL;
	allocedDumpIds = 0;
	lastDumpId = 0;

/*
 * Variables for mapping CatalogId to DumpableObject
 */
	catalogIdMapValid = false;
	free(catalogIdMap);
	catalogIdMap = NULL;
	numCatalogIds = 0;

	numTables = 0;
	numTypes = 0;
	numFuncs = 0;
	numOperators = 0;
}

/* end cdb_addition */


/*
 * Support for simple list operations
 */

void
simple_oid_list_append(SimpleOidList *list, Oid val)
{
	SimpleOidListCell *cell;

	cell = (SimpleOidListCell *) pg_malloc(sizeof(SimpleOidListCell));
	cell->next = NULL;
	cell->val = val;

	if (list->tail)
		list->tail->next = cell;
	else
		list->head = cell;
	list->tail = cell;
}

void
simple_string_list_append(SimpleStringList *list, const char *val)
{
	SimpleStringListCell *cell;

	/* this calculation correctly accounts for the null trailing byte */
	cell = (SimpleStringListCell *)
		pg_malloc(sizeof(SimpleStringListCell) + strlen(val));
	cell->next = NULL;
	strcpy(cell->val, val);

	if (list->tail)
		list->tail->next = cell;
	else
		list->head = cell;
	list->tail = cell;
}

bool
simple_oid_list_member(SimpleOidList *list, Oid val)
{
	SimpleOidListCell *cell;

	for (cell = list->head; cell; cell = cell->next)
	{
		if (cell->val == val)
			return true;
	}
	return false;
}

bool
simple_string_list_member(SimpleStringList *list, const char *val)
{
	SimpleStringListCell *cell;

	for (cell = list->head; cell; cell = cell->next)
	{
		if (strcmp(cell->val, val) == 0)
			return true;
	}
	return false;
}


/*
 * openFileAndAppendToList: Read parameters from file
 * and append values to given list.
 * (Used to read multiple include/exclude tables.)
 *
 * reason - list name, to be logged.
 *
 * File format: one value per line.
 */
bool
open_file_and_append_to_list(const char *fileName, SimpleStringList *list, const char *reason)
{

	char buf[1024];

	write_msg(NULL, "Opening file %s for %s\n", fileName, reason);

	FILE* file = fopen(fileName, "r");

	if (file == NULL)
		return false;

	int lineNum = 0;
	while (fgets(buf, sizeof(buf), file) != NULL)
	{
		int size = strlen(buf);
		if (buf[size-1] == '\n')
			buf[size-1] = '\0'; /* remove new line */

		write_msg(NULL, "Line #%d, value: %s\n", ++lineNum, buf);
		simple_string_list_append(list, buf);
	}
	write_msg(NULL, "Got %d lines from file %s\n", lineNum, fileName);
	if (fclose(file) != 0)
		return false;

	write_msg(NULL, "Finished reading file %s successfully\n", fileName);

	return true;

}


/*
 * Safer versions of some standard C library functions. If an
 * out-of-memory condition occurs, these functions will bail out
 * safely; therefore, their return value is guaranteed to be non-NULL.
 *
 * XXX need to refactor things so that these can be in a file that can be
 * shared by pg_dumpall and pg_restore as well as pg_dump.
 */

char *
pg_strdup(const char *string)
{
	char	   *tmp;

	if (!string)
		exit_horribly(NULL, NULL, "cannot duplicate null pointer\n");
	tmp = strdup(string);
	if (!tmp)
		exit_horribly(NULL, NULL, "out of memory\n");
	return tmp;
}

void *
pg_malloc(size_t size)
{
	void	   *tmp;

	tmp = malloc(size);
	if (!tmp)
		exit_horribly(NULL, NULL, "out of memory\n");
	return tmp;
}

void *
pg_calloc(size_t nmemb, size_t size)
{
	void	   *tmp;

	tmp = calloc(nmemb, size);
	if (!tmp)
		exit_horribly(NULL, NULL, "out of memory\n");
	return tmp;
}

void *
pg_realloc(void *ptr, size_t size)
{
	void	   *tmp;

	tmp = realloc(ptr, size);
	if (!tmp)
		exit_horribly(NULL, NULL, "out of memory\n");
	return tmp;
}

void
status_log_msg(const char *loglevel, const char *prog, const char *fmt,...)
{
    va_list     ap;  
    char        szTimeNow[18];
    struct tm   pNow;
    time_t      tNow = time(NULL);
    char       *format = "%Y%m%d:%H:%M:%S";

    localtime_r(&tNow, &pNow);
    strftime(szTimeNow, 18, format, &pNow);

    va_start(ap, fmt);
    fprintf(stderr, "%s|%s-[%s]:-", szTimeNow, prog, loglevel);
    vfprintf(stderr, gettext(fmt), ap); 
    va_end(ap);
}<|MERGE_RESOLUTION|>--- conflicted
+++ resolved
@@ -17,14 +17,19 @@
  */
 #include "postgres_fe.h"
 
+/*
+ * GPDB_84_MERGE_FIXME: need to clean up these header includes. Some are
+ * gpdb-specific, others appear to have been taken from older postgres versions,
+ * some are duplicated.
+ */
 #include <ctype.h>
-<<<<<<< HEAD
 #include <time.h>
 #include "dumputils.h"
 #include "postgres.h"
-=======
-
->>>>>>> f260edb1
+#include "catalog/pg_class.h"
+
+#include "pg_backup_archiver.h"
+
 #include "catalog/pg_class.h"
 
 #include "pg_backup_archiver.h"
