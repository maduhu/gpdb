--- conflicted
+++ resolved
@@ -856,7 +856,6 @@
   fi
 fi
 
-<<<<<<< HEAD
 AC_SUBST(with_libxml)
 
 
@@ -866,8 +865,6 @@
 PGAC_ARG_REQ(with, system-tzdata,
              [  --with-system-tzdata=DIR  use system time zone data in DIR])
 AC_SUBST(with_system_tzdata)
-=======
->>>>>>> 5b4a0889
 
 #
 # Zlib
